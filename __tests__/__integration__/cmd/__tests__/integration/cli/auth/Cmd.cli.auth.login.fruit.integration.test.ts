--- conflicted
+++ resolved
@@ -209,10 +209,7 @@
 
         response = runCliScript(__dirname + "/__scripts__/base_profile_and_auth_login_show_profiles.sh", TEST_ENVIRONMENT.workingDir);
 
-<<<<<<< HEAD
-        expect(response.stderr.toString()).toContain("command 'profiles list' is deprecated");
-=======
-        expect(response.stderr.toString()).toBe("");
+        expect(response.stderr.toString()).toContain("command 'profiles list' is deprecated");
         expect(response.status).toBe(0);
         expect(response.stdout.toString()).not.toContain("user:");
         expect(response.stdout.toString()).not.toContain("password:");
@@ -243,25 +240,4 @@
         expect(response.stdout.toString()).not.toContain("certFile:");
         expect(response.stdout.toString()).not.toContain("certKeyFile:");
     });
-
-    it("should not create a profile, if it times out", () => {
-        let response = runCliScript(__dirname + "/__scripts__/base_profile_and_auth_login_create_profile_timeout.sh",
-            TEST_ENVIRONMENT.workingDir, ["fakeUser", "fakePass"]);
-        expect(response.status).toBe(0);
-        expect(response.stdout.toString()).toContain("Login successful.");
-        expect(response.stdout.toString()).toContain("will not be stored in your profile");
-        expect(response.stdout.toString()).toContain("fakeUser:fakePass@fakeToken");
-
-        response = runCliScript(__dirname + "/__scripts__/base_profile_and_auth_login_show_profiles.sh", TEST_ENVIRONMENT.workingDir);
-
-        expect(response.stderr.toString()).toBe("");
->>>>>>> 72fbbc3f
-        expect(response.status).toBe(0);
-        expect(response.stdout.toString()).not.toContain("user:");
-        expect(response.stdout.toString()).not.toContain("password:");
-        expect(response.stdout.toString()).not.toContain("host:");
-        expect(response.stdout.toString()).not.toContain("port:");
-        expect(response.stdout.toString()).not.toContain("tokenType:");
-        expect(response.stdout.toString()).not.toContain("tokenValue:");
-    });
 });
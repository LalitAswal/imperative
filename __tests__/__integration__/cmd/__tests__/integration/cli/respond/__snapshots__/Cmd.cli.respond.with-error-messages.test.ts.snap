--- conflicted
+++ resolved
@@ -75,28 +75,20 @@
 
       Display help text
 
-<<<<<<< HEAD
    --help-examples  | --hex (boolean)
 
       Display examples for all the commands in a the group
-=======
+
    --help-web  | --hw (boolean)
 
       Display HTML help in browser
->>>>>>> 17b3b543
 
 {
   \\"success\\": true,
   \\"exitCode\\": 0,
   \\"message\\": \\"The help was constructed for command: with-error-messages.\\",
-<<<<<<< HEAD
-  \\"stdout\\": \\"\\\\n COMMAND NAME\\\\n ------------\\\\n\\\\n   with-error-messages\\\\n\\\\n DESCRIPTION\\\\n -----------\\\\n\\\\n   Reponds with a few error messages.\\\\n\\\\n USAGE\\\\n -----\\\\n\\\\n   cmd-cli respond with-error-messages [options]\\\\n\\\\n REQUIRED OPTIONS\\\\n ----------------\\\\n\\\\n   --format-string  (string)\\\\n\\\\n      A format string that will be used to create a message\\\\n\\\\n   --format-values  (array)\\\\n\\\\n      The set of values to use in the format string.\\\\n\\\\n GLOBAL OPTIONS\\\\n --------------\\\\n\\\\n   --response-format-json  | --rfj (boolean)\\\\n\\\\n      Produce JSON formatted data from a command\\\\n\\\\n   --help  | -h (boolean)\\\\n\\\\n      Display help text\\\\n\\\\n   --help-examples  | --hex (boolean)\\\\n\\\\n      Display examples for all the commands in a the group\\\\n\\\\n\\",
+  \\"stdout\\": \\"\\\\n COMMAND NAME\\\\n ------------\\\\n\\\\n   with-error-messages\\\\n\\\\n DESCRIPTION\\\\n -----------\\\\n\\\\n   Reponds with a few error messages.\\\\n\\\\n USAGE\\\\n -----\\\\n\\\\n   cmd-cli respond with-error-messages [options]\\\\n\\\\n REQUIRED OPTIONS\\\\n ----------------\\\\n\\\\n   --format-string  (string)\\\\n\\\\n      A format string that will be used to create a message\\\\n\\\\n   --format-values  (array)\\\\n\\\\n      The set of values to use in the format string.\\\\n\\\\n GLOBAL OPTIONS\\\\n --------------\\\\n\\\\n   --response-format-json  | --rfj (boolean)\\\\n\\\\n      Produce JSON formatted data from a command\\\\n\\\\n   --help  | -h (boolean)\\\\n\\\\n      Display help text\\\\n\\\\n   --help-examples  | --hex (boolean)\\\\n\\\\n      Display examples for all the commands in a the group\\\\n\\\\n   --help-web  | --hw (boolean)\\\\n\\\\n      Display HTML help in browser\\\\n\\\\n\\",
   \\"stderr\\": \\"\\",
-  \\"data\\": \\"\\\\n COMMAND NAME\\\\n ------------\\\\n\\\\n   with-error-messages\\\\n\\\\n DESCRIPTION\\\\n -----------\\\\n\\\\n   Reponds with a few error messages.\\\\n\\\\n USAGE\\\\n -----\\\\n\\\\n   cmd-cli respond with-error-messages [options]\\\\n\\\\n REQUIRED OPTIONS\\\\n ----------------\\\\n\\\\n   --format-string  (string)\\\\n\\\\n      A format string that will be used to create a message\\\\n\\\\n   --format-values  (array)\\\\n\\\\n      The set of values to use in the format string.\\\\n\\\\n GLOBAL OPTIONS\\\\n --------------\\\\n\\\\n   --response-format-json  | --rfj (boolean)\\\\n\\\\n      Produce JSON formatted data from a command\\\\n\\\\n   --help  | -h (boolean)\\\\n\\\\n      Display help text\\\\n\\\\n   --help-examples  | --hex (boolean)\\\\n\\\\n      Display examples for all the commands in a the group\\\\n\\\\n\\"
-=======
-  \\"stdout\\": \\"\\\\n COMMAND NAME\\\\n ------------\\\\n\\\\n   with-error-messages\\\\n\\\\n DESCRIPTION\\\\n -----------\\\\n\\\\n   Reponds with a few error messages.\\\\n\\\\n USAGE\\\\n -----\\\\n\\\\n   cmd-cli respond with-error-messages [options]\\\\n\\\\n REQUIRED OPTIONS\\\\n ----------------\\\\n\\\\n   --format-string  (string)\\\\n\\\\n      A format string that will be used to create a message\\\\n\\\\n   --format-values  (array)\\\\n\\\\n      The set of values to use in the format string.\\\\n\\\\n GLOBAL OPTIONS\\\\n --------------\\\\n\\\\n   --response-format-json  | --rfj (boolean)\\\\n\\\\n      Produce JSON formatted data from a command\\\\n\\\\n   --help  | -h (boolean)\\\\n\\\\n      Display help text\\\\n\\\\n   --help-web  | --hw (boolean)\\\\n\\\\n      Display HTML help in browser\\\\n\\\\n\\",
-  \\"stderr\\": \\"\\",
-  \\"data\\": \\"\\\\n COMMAND NAME\\\\n ------------\\\\n\\\\n   with-error-messages\\\\n\\\\n DESCRIPTION\\\\n -----------\\\\n\\\\n   Reponds with a few error messages.\\\\n\\\\n USAGE\\\\n -----\\\\n\\\\n   cmd-cli respond with-error-messages [options]\\\\n\\\\n REQUIRED OPTIONS\\\\n ----------------\\\\n\\\\n   --format-string  (string)\\\\n\\\\n      A format string that will be used to create a message\\\\n\\\\n   --format-values  (array)\\\\n\\\\n      The set of values to use in the format string.\\\\n\\\\n GLOBAL OPTIONS\\\\n --------------\\\\n\\\\n   --response-format-json  | --rfj (boolean)\\\\n\\\\n      Produce JSON formatted data from a command\\\\n\\\\n   --help  | -h (boolean)\\\\n\\\\n      Display help text\\\\n\\\\n   --help-web  | --hw (boolean)\\\\n\\\\n      Display HTML help in browser\\\\n\\\\n\\"
->>>>>>> 17b3b543
+  \\"data\\": \\"\\\\n COMMAND NAME\\\\n ------------\\\\n\\\\n   with-error-messages\\\\n\\\\n DESCRIPTION\\\\n -----------\\\\n\\\\n   Reponds with a few error messages.\\\\n\\\\n USAGE\\\\n -----\\\\n\\\\n   cmd-cli respond with-error-messages [options]\\\\n\\\\n REQUIRED OPTIONS\\\\n ----------------\\\\n\\\\n   --format-string  (string)\\\\n\\\\n      A format string that will be used to create a message\\\\n\\\\n   --format-values  (array)\\\\n\\\\n      The set of values to use in the format string.\\\\n\\\\n GLOBAL OPTIONS\\\\n --------------\\\\n\\\\n   --response-format-json  | --rfj (boolean)\\\\n\\\\n      Produce JSON formatted data from a command\\\\n\\\\n   --help  | -h (boolean)\\\\n\\\\n      Display help text\\\\n\\\\n   --help-examples  | --hex (boolean)\\\\n\\\\n      Display examples for all the commands in a the group\\\\n\\\\n   --help-web  | --hw (boolean)\\\\n\\\\n      Display HTML help in browser\\\\n\\\\n\\"
 }"
 `;
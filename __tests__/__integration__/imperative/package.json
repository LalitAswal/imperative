--- conflicted
+++ resolved
@@ -45,11 +45,7 @@
     "js-yaml": "3.13.1",
     "jsonfile": "4.0.0",
     "jsonschema": "1.1.1",
-<<<<<<< HEAD
-    "keytar": "^5.0.0",
-=======
     "keytar": "5.0.0",
->>>>>>> df457334
     "levenshtein": "1.0.5",
     "lodash": "4.17.15",
     "log4js": "6.1.0",

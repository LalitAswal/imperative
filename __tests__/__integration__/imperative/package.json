--- conflicted
+++ resolved
@@ -5,11 +5,7 @@
   "license": "EPL 2.0",
   "repository": "",
   "bin": {
-<<<<<<< HEAD
-    "imperative-test-cli": "./lib/main.js"
-=======
-    "imperative-test-cli": "lib/__tests__/__integration__/imperative/src/main.js"
->>>>>>> 55f99f89
+    "imperative-test-cli": "lib/main.js"
   },
   "author": {
     "name": "",

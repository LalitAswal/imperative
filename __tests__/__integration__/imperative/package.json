{
  "name": "imperative-test-cli",
  "version": "0.0.0",
  "description": "Imperative Test CLI",
  "license": "EPL 2.0",
  "repository": "",
  "bin": {
    "imperative-test-cli": "./lib/__tests__/__integration__/imperative/src/main.js"
  },
  "author": {
    "name": "",
    "email": "",
    "url": ""
  },
  "keywords": [
    ""
  ],
  "files": [
    "lib"
  ],
  "main": "lib/main.js",
  "typings": "lib/main.d.ts",
  "imperative": {
    "configurationModule": "lib/__tests__/__integration__/imperative/src/imperative.js"
  },
  "scripts": {
    "clean": "rimraf lib && rimraf coverage",
    "lint": "tslint --force --format verbose \"src/**/*.ts\"",
    "prebuild": "npm run clean && npm run lint && echo Using TypeScript && tsc --version",
    "build": "tsc --pretty",
    "pretest": "npm install -g",
    "test": "jest",
    "posttest": "npm uninstall -g",
    "watch": "npm run build -- --watch"
  },
  "dependencies": {
    "@types/yargs": "13.0.3",
    "chalk": "2.4.2",
    "cli-table3": "0.5.1",
    "dataobject-parser": "^1.2.1",
    "deepmerge": "3.0.0",
    "express": "4.17.1",
    "find-up": "2.1.0",
    "glob": "7.1.1",
    "js-yaml": "^3.13.1",
    "jsonfile": "4.0.0",
    "jsonschema": "1.1.1",
    "keytar": "^5.0.0",
    "levenshtein": "1.0.5",
    "lodash": "^4.17.15",
    "log4js": "6.1.0",
    "mkdirp": "^0.5.1",
    "moment": "2.20.1",
    "mustache": "2.3.0",
    "prettyjson": "1.2.1",
    "progress": "2.0.0",
    "rimraf": "2.6.3",
    "stack-trace": "0.0.10",
    "wrap-ansi": "3.0.1",
    "yamljs": "0.3.0",
    "yargs": "15.0.2"
  },
  "devDependencies": {
    "@types/node": "8.0.28",
<<<<<<< HEAD
    "gulp": "^4.0.0",
    "keytar": "^5.0.0",
    "tslint": "^5.10.0",
    "typescript": "3.2.2"
=======
    "coveralls": "^2.0.0",
    "gulp": "^3.9.1",
    "tslint": "^5.0.0",
    "typescript": "3.2.2",
    "upath": "^1.0.2"
>>>>>>> 4d4eb83b
  },
  "engines": {
    "node": ">=6.0.0"
  },
  "jest": {
    "globals": {
      "ts-jest": {
        "disableSourceMapSupport": true
      }
    },
    "watchPathIgnorePatterns": [
      ".*jest-stare.*\\.js"
    ],
    "modulePathIgnorePatterns": [
      "__tests__/__snapshots__/"
    ],
    "setupFilesAfterEnv": [
      "./__tests__/beforeTests.js"
    ],
    "testResultsProcessor": "jest-stare",
    "transform": {
      ".(ts)": "ts-jest"
    },
    "testRegex": "__tests__.*\\.(spec|test)\\.ts$",
    "moduleFileExtensions": [
      "ts",
      "js"
    ],
    "testEnvironment": "node",
    "collectCoverageFrom": [
      "packages/**/*.ts",
      "!**/__tests__/**",
      "!packages/**/doc/I*.ts",
      "!**/main.ts"
    ],
    "collectCoverage": false,
    "coverageReporters": [
      "json",
      "lcov",
      "text",
      "cobertura"
    ],
    "coverageDirectory": "<rootDir>/__tests__/__results__/unit/coverage"
  },
  "jest-html-reporter": {
    "pageTitle": "Sample \"imperative\" integration CLI Tests",
    "outputPath": "../../__results__/integration/imperative/results.html",
    "includeFailureMsg": true
  }
}<|MERGE_RESOLUTION|>--- conflicted
+++ resolved
@@ -62,18 +62,9 @@
   },
   "devDependencies": {
     "@types/node": "8.0.28",
-<<<<<<< HEAD
     "gulp": "^4.0.0",
-    "keytar": "^5.0.0",
     "tslint": "^5.10.0",
     "typescript": "3.2.2"
-=======
-    "coveralls": "^2.0.0",
-    "gulp": "^3.9.1",
-    "tslint": "^5.0.0",
-    "typescript": "3.2.2",
-    "upath": "^1.0.2"
->>>>>>> 4d4eb83b
   },
   "engines": {
     "node": ">=6.0.0"

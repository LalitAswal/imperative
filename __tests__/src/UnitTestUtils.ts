--- conflicted
+++ resolved
@@ -18,39 +18,6 @@
 
 export class UnitTestUtils {
     /**
-<<<<<<< HEAD
-   * Retain the old it definition
-   */
-    public static oldIt: any = it;
-
-    /**
-   * Overloaded method description.
-   *
-   * @param {() => void} callFcn A function to call that expects an error.
-   * @returns {Error} The error thrown by the function.
-   */
-    public static catchError(callFcn: () => void): Error;
-
-    /**
-   * Overloaded method description.
-   *
-   * @param {Promise<any>} callFcn A pre-created promise reject an error.
-   * @returns {Promise<Error>} The promise of an error returned
-   */
-    public static catchError(callFcn: Promise<any>): Promise<Error>;
-
-    /**
-   * This function allows a test to capture an error from the function specified as the input parameter.
-   *
-   * It works on both direct calls and functions that return a promise (Like async functions).
-   *
-   * @param callFcn either the promise or function to check for an error.
-   * @returns {Error | Promise<Error>} Either the error that was caught or a promise that will resolve
-   * to a caught error.
-   *
-   * @throws {Error} When the function or promise didn't throw an error.
-   */
-=======
      * Retain the old it definition
      */
     public static oldIt: any = it;
@@ -82,7 +49,6 @@
      *
      * @throws {Error} When the function or promise didn't throw an error.
      */
->>>>>>> e527067c
     public static catchError(callFcn: any): Error | Promise<Error> {
         if (callFcn instanceof Promise) {
             return new Promise((resolve, reject) => {
@@ -101,21 +67,20 @@
                 return error;
             }
         }
-<<<<<<< HEAD
 
         throw new Error("Expected function to throw an error but it didn't!");
     }
 
     /**
-   * Replaces the Jest It definition with a custom handler. The intention is to perform a psuedo-beforeEach where
-   * you can capture the it details (such as the description) for logging and other purposes. You can supply a
-   * custom function to be invoked OR the all the default, which is to log the test description (to allow for
-   * easier parsing/reading of the TestLogger logs.
-   * @static
-   * @param {(details: any) => void} [testDetailHandler] - Optional function to invoke (rather than the default)
-   * @returns {*} - Returns the it definition
-   * @memberof UnitTestUtils
-   */
+     * Replaces the Jest It definition with a custom handler. The intention is to perform a psuedo-beforeEach where
+     * you can capture the it details (such as the description) for logging and other purposes. You can supply a
+     * custom function to be invoked OR the all the default, which is to log the test description (to allow for
+     * easier parsing/reading of the TestLogger logs.
+     * @static
+     * @param {(details: any) => void} [testDetailHandler] - Optional function to invoke (rather than the default)
+     * @returns {*} - Returns the it definition
+     * @memberof UnitTestUtils
+     */
     public static replaceIt(testDetailHandler?: (details: any) => void): any {
         (it as any) = function (description: string, testFunc: (done?: any) => void) {
             const log = TestLogger.getTestLogger();
@@ -131,38 +96,6 @@
                 };
             }
 
-=======
-
-        throw new Error("Expected function to throw an error but it didn't!");
-    }
-
-    /**
-     * Replaces the Jest It definition with a custom handler. The intention is to perform a psuedo-beforeEach where
-     * you can capture the it details (such as the description) for logging and other purposes. You can supply a
-     * custom function to be invoked OR the all the default, which is to log the test description (to allow for
-     * easier parsing/reading of the TestLogger logs.
-     * @static
-     * @param {(details: any) => void} [testDetailHandler] - Optional function to invoke (rather than the default)
-     * @returns {*} - Returns the it definition
-     * @memberof UnitTestUtils
-     */
-    public static replaceIt(testDetailHandler?: (details: any) => void): any {
-        // eslint-disable-next-line no-global-assign
-        (it as any) = function (description: string, testFunc: (done?: any) => void) {
-            const log = TestLogger.getTestLogger();
-            if (isNullOrUndefined(testDetailHandler)) {
-                testDetailHandler = function (details: any) {
-                    log.info("\n" + cowsay.say({
-                        text: (details as any).description,
-                        e: "oO",
-                        T: "U ",
-                        wrap: true,
-                        wrapLength: 80
-                    }));
-                };
-            }
-
->>>>>>> e527067c
             if (fnArgs(testFunc).length > 0) {
                 const testDetails = UnitTestUtils.oldIt(description, (done: any) => {
                     testDetailHandler(testDetails);

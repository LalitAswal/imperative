--- conflicted
+++ resolved
@@ -28,11 +28,7 @@
 
     // Initialize imperative before each test
     beforeEach(() => {
-<<<<<<< HEAD
-        jest.resetModuleRegistry();
-=======
         jest.resetModules();
->>>>>>> e527067c
         ({Imperative, ImperativeError, ImperativeConfig} = loadChangingDependencies());
     });
 

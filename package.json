--- conflicted
+++ resolved
@@ -1,10 +1,6 @@
 {
   "name": "@zowe/imperative",
-<<<<<<< HEAD
   "version": "5.0.0-next.202201071721",
-=======
-  "version": "4.17.2",
->>>>>>> 156e604a
   "description": "framework for building configurable CLIs",
   "author": "Broadcom",
   "license": "EPL-2.0",
@@ -58,12 +54,8 @@
     "@types/yargs": "13.0.4",
     "@zowe/perf-timing": "1.0.7",
     "chalk": "2.4.2",
-<<<<<<< HEAD
-    "cli-table3": "0.6.0",
+    "cli-table3": "0.6.1",
     "comment-json": "4.1.0",
-=======
-    "cli-table3": "0.6.1",
->>>>>>> 156e604a
     "dataobject-parser": "1.2.1",
     "deepmerge": "4.2.2",
     "fast-glob": "3.2.7",

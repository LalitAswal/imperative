--- conflicted
+++ resolved
@@ -1,10 +1,6 @@
 {
   "name": "@brightside/imperative",
-<<<<<<< HEAD
-  "version": "2.0.0-next.201901081528",
-=======
   "version": "2.0.0-next.201901041517",
->>>>>>> 3eec53da
   "description": "framework for building configurable CLIs",
   "license": "EPL 2.0",
   "repository": "https://github.com/gizafoundation/imperative",

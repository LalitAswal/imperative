--- conflicted
+++ resolved
@@ -1,10 +1,6 @@
 {
   "name": "@zowe/imperative",
-<<<<<<< HEAD
   "version": "5.0.0-next.202102122209",
-=======
-  "version": "4.12.0",
->>>>>>> 30269942
   "description": "framework for building configurable CLIs",
   "author": "Broadcom",
   "license": "EPL-2.0",

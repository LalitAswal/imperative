--- conflicted
+++ resolved
@@ -1,10 +1,6 @@
 {
   "name": "@zowe/imperative",
-<<<<<<< HEAD
   "version": "5.0.0-next.202110071645",
-=======
-  "version": "4.16.2",
->>>>>>> 72fbbc3f
   "description": "framework for building configurable CLIs",
   "author": "Broadcom",
   "license": "EPL-2.0",
@@ -57,12 +53,8 @@
     "@types/yargs": "13.0.4",
     "@zowe/perf-timing": "1.0.7",
     "chalk": "2.4.2",
-<<<<<<< HEAD
-    "cli-table3": "0.5.1",
+    "cli-table3": "0.6.0",
     "comment-json": "4.1.0",
-=======
-    "cli-table3": "0.6.0",
->>>>>>> 72fbbc3f
     "dataobject-parser": "1.2.1",
     "deepmerge": "4.2.2",
     "fast-glob": "^3.2.7",
@@ -92,16 +84,13 @@
     "sanitize-html": "2.3.2",
     "semver": "5.7.0",
     "stack-trace": "0.0.10",
-<<<<<<< HEAD
     "strip-ansi": "5.2.0",
-    "wrap-ansi": "3.0.1",
-=======
     "wrap-ansi": "7.0.0",
->>>>>>> 72fbbc3f
     "yamljs": "0.3.0",
     "yargs": "15.3.1"
   },
   "devDependencies": {
+    "@types/find-up": "^2.1.1",
     "@types/fs-extra": "^8.0.1",
     "@types/glob": "^7.1.1",
     "@types/gulp": "^4.0.9",

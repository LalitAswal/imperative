# Change Log

All notable changes to the Imperative package will be documented in this file.

<<<<<<< HEAD
## Recent Changes 

- Enhancement: Added Diff utility features for getting differences between two files and open diffs in browser. Also added web diff generator for creating web diff dir at the cli home.
=======
## `5.3.8`

- Introduced examples for setting default profiles in `zowe config set` Examples section. [#1428](https://github.com/zowe/zowe-cli/issues/1428)
>>>>>>> 1e52edfe

## `5.3.7`

- BugFix: Fixed error when installing plug-ins that do not define profiles. [#859](https://github.com/zowe/imperative/issues/859)

## `5.3.6`

- BugFix: Removed some extraneous dependencies. [#477](https://github.com/zowe/imperative/issues/477)

## `5.3.5`

- BugFix: Fixed `DefaultHelpGenerator` unable to find module "ansi-colors" when Imperative is imported.

## `5.3.4`

- BugFix: Added ANSI escape codes trimming for the Web Help. [#704](https://github.com/zowe/imperative/issues/704)
- BugFix: Fixed `AbstractRestClient` not converting LF line endings to CRLF for every line when downloading large files on Windows. [zowe/zowe-cli#1458](https://github.com/zowe/zowe-cli/issues/1458)
- BugFix: Fixed `zowe --version --rfj` including a trailing newline in the version field. [#842](https://github.com/zowe/imperative/issues/842)
- BugFix: Fixed `--response-format-json` option not supported by some commands in daemon mode. [#843](https://github.com/zowe/imperative/issues/843)

## `5.3.3`

- Expose the isSecured functionality from the ProfilesCredentials [#549](https://github.com/zowe/imperative/issues/549)
- Allow the ConfigAutoStore to store plain-text properties that are defined as secure in the schema (e.g. user, password) [zowe/vscode-extension-for-zowe#1804](https://github.com/zowe/vscode-extension-for-zowe/issues/1804)

## `5.3.2`

- BugFix: Fixed `ProfileInfo.readProfilesFromDisk` failing when team config files and old-school profile directory do not exist.
- BugFix: Fixed `ProfileInfo.updateProperty` not updating properties that are newly present after reloading team config.
- BugFix: Fixed ProfileInfo API not detecting secure credential manager after profiles have been reloaded.
- **Note:** If you are developing an SDK that uses the ProfileInfo API, use the method `ProfileInfo.getTeamConfig` instead of `ImperativeConfig.instance.config` which may contain outdated config or be undefined.

## `5.3.1`

- BugFix: Fixed `config init` saving empty string values to config file when prompt was skipped.
- BugFix: Fixed `ConfigLayers.read` skipping load of secure property values.
- BugFix: Improved performance of `ConfigLayers.activate` by skipping config reload if the active layer directory has not changed.
- BugFix: Removed `async` keyword from `ConfigLayers.read` and `ConfigLayers.write` methods since they do not contain asynchronous code.

## `5.3.0`

- Enhancement: Added environmental variable support to the ProfileInfo APIs by defaulting `homeDir` to `cliHome`. [zowe/vscode-extension-for-zowe#1777](https://github.com/zowe/vscode-extension-for-zowe/issues/1777)
- BugFix: Updated `cli-table3` dependency for performance improvements.
- BugFix: Fixed `config init` not replacing empty values with prompted for values in team config. [#821](https://github.com/zowe/imperative/issues/821)

## `5.2.2`

- BugFix: Fixed `config secure` not respecting the `rejectUnauthorized` property in team config. [#813](https://github.com/zowe/imperative/issues/813)
- BugFix: Fixed `config import` not respecting the `rejectUnauthorized` property in team config. [#816](https://github.com/zowe/imperative/issues/816)

## `5.2.1`

- BugFix: Fixed issue where `config auto-init` may fail to create project config when global config already exists. [#810](https://github.com/zowe/imperative/issues/810)

## `5.2.0`

- Enhancement: Adds the ability for CLIs and Plug-ins to override some of the prompting logic if an alternate property is set.
- BugFix: Fixed `osLoc` information returning project level paths instead of the global layer. [#805](https://github.com/zowe/imperative/pull/805)
- BugFix: Fixed `autoStore` not being checked by `updateKnownProperty`. [#806](https://github.com/zowe/imperative/pull/806)
- BugFix: Fixed `plugins uninstall` command failing when there is a space in the install path.

## `5.1.0`

- Enhancement: Introduced flag `--show-inputs-only` to show the inputs of the command
that would be used if a command were executed.
- Enhancement: Added dark theme to web help that is automatically used when system-wide dark mode is enabled.
- BugFix: Fixed ProfileInfo API `argTeamConfigLoc` not recognizing secure fields in multi-layer operations. [#800](https://github.com/zowe/imperative/pull/800)
- BugFix: Fixed ProfileInfo API `updateKnownProperty` possibly storing information in the wrong location due to optional osLoc information. [#800](https://github.com/zowe/imperative/pull/800)

## `5.0.2`

- BugFix: Fixed a bug where, upon trying to create a V1 profile containing no secure properties, if the credential manager cannot access the credential vault, an error would be thrown.

## `5.0.1`

- BugFix: Fixed ProfileInfo API targeting default base profile instead of the operating layer's base profile. [#791](https://github.com/zowe/imperative/issues/791)

## `5.0.0`

- Major: Introduced Team Profiles, Daemon mode, and more. See the prerelease items below for more details.

## `5.0.0-next.202204142147`

- BugFix: Fixed missing `osLoc` information from `ProfileInfo.getAllProfiles()`. [#771](https://github.com/zowe/imperative/issues/771)
- BugFix: Fixed updateKnownProperty saving to the active layer instead of the layer of the desired profile.
- Enhancement: Added the ability to exclude the home directory from `ProfileInfo.getAllProfiles()`. [#787](https://github.com/zowe/imperative/issues/771)

## `5.0.0-next.202204131728`

- BugFix: Fixed `autoStore` property not being merged properly between team config layers.

## `5.0.0-next.202204111131`

- BugFix: Updated `moment` dependency.

## `5.0.0-next.202204081605`

- BugFix: Fixed `config set` command not respecting the property type defined in the schema. [#772](https://github.com/zowe/imperative/issues/772)

## `5.0.0-next.202204051515`

- Enhancement: Added support for profile name aliases in team config so that `--zosmf-profile lpar1` falls back to profile "zosmf_lpar1" if "lpar1" does not exist.
- BugFix: Reworded potentially misleading output of `config convert-profiles` command mentioning obsolete plug-ins.
- BugFix: Made `--dry-run` and `--prompt` options mutually exclusive on `config init` command.
- **Next Breaking**: The team config API method `config.api.profiles.get` now returns `null` if a profile doesn't exist unless `mustExist` is false. [#518](https://github.com/zowe/imperative/issues/518)
- BugFix: Added the ability to read option values from aliases. Enhanced backward compatibility with V1 profiles. [#770](https://github.com/zowe/imperative/issues/770)

## `5.0.0-next.202203311701`

- BugFix: Allowed `ProfileCredentials.isSecured` to be insecure on teamConfig based on existing secure fields. [#762](https://github.com/zowe/imperative/issues/762)

## `5.0.0-next.202203231534`

- Enhancement: Added JSON property autocompletion to `secure` array in team config files. [zowe/zowe-cli#1187](https://github.com/zowe/zowe-cli/issues/1187)
- BugFix: Fixed incorrect description for untyped profiles in team config files. [zowe/zowe-cli#1303](https://github.com/zowe/zowe-cli/issues/1303)
- **Next Breaking**: Schema files created or updated with the above changes are not backward compatible with older versions of Imperative.

## `5.0.0-next.202203222132`

- BugFix: Reverted unintentional breaking change that prevented `DefaultCredentialManager` from finding Keytar outside of calling CLI's node_modules folder.

## `5.0.0-next.202203211501`

- Enhancement: Enhanced secure ProfileInfo APIs with user-defined secure properties. [#739](https://github.com/zowe/imperative/issues/739)
- Enhancement: Introduced `updateKnownProperty` which will update a given property in most cases and `resolve(false)` otherwise.
- Enhancement: Introduced `updateProperty` which takes care of special cases where the property is not found.
- Enhancement: Allowed adding and removing properties from the ProfileInfo class.
- Enhancement: Allowed properties to be stored securely from the ProfileInfo class. `v2 profiles only`
- BugFix: Removed user-defined secure properties if `getSecureValues: false`. [#738](https://github.com/zowe/imperative/issues/738)
- BugFix: Removed strict requirement of `IHandlerParameter` from the `ConfigAutoStore` class by implementing helper methods.
- BugFix: Allowed `private loadSchema` function to return the corresponding schema for a user config. [#758](https://github.com/zowe/imperative/issues/758)

## `5.0.0-next.202203181826`

- BugFix: Fixed a bug where the `<APP>_EDITOR` environment variable was not being respected in a graphical environment [zowe/zowe-cli#1335](https://github.com/zowe/zowe-cli/issues/1335)
- BugFix: Fixed AbstractRestClient returning compressed data in `causeErrors` property for streamed responses. [#753](https://github.com/zowe/imperative/issues/753)

## `5.0.0-next.202203091934`

- Enhancement: Added prompt for base profile host property to `zowe config init`. [zowe/zowe-cli#1219](https://github.com/zowe/zowe-cli/issues/1219)
- **Next Breaking**
  - The `getSecureValue` callback property has been renamed to `getValueBack` on the `IConfigBuilderOpts` interface.
  - If your plug-in defines profile properties with `includeInTemplate` and `secure` both true, the `config init` command no longer prompts for their values.

## `5.0.0-next.202203072228`

- BugFix: Removed extra space in help text following option name [#745](https://github.com/zowe/imperative/issues/745).
- BugFix: Fixed Ctrl+C (SIGINT) response to CLI prompts throwing an error rather than exiting silently.

## `5.0.0-next.202202232039`

- Enhancement: Added `stdin` property to `IHandlerParameters` which defaults to `process.stdin` and can be overridden with another readable stream in daemon mode.
  - This may be a breaking change for unit tests that mock the `IHandlerParameters` interface since a required property has been added.
- **Next Breaking**: Replaced `IYargsContext` interface with `IDaemonContext` and renamed `yargsContext` property of `ImperativeConfig.instance` to `daemonContext`. A context object is no longer supplied to `yargs` since it gets parsed as CLI arguments which is undesired behavior.

## `5.0.0-next.202202111730`

- **Next Breaking**: Changed the default behavior of `Config.save` and `ConfigSecure.save` APIs to save only the active config layer. [#732](https://github.com/zowe/imperative/issues/732)

## `5.0.0-next.202202111433`

- Enhancement: Convert previously used profile property names into V2-compliant property names during the `zowe config convert-profiles` command. Conversions are: hostname -> host, username -> user, pass -> password.

## `5.0.0-next.202201311918`

- BugFix: Fixed useful debugging information missing from error message when Keytar module fails to load.

## `5.0.0-next.202201102100`

- BugFix: Fixed ZOWE_CLI_HOME environment variable not respected by team config in daemon mode. [zowe/zowe-cli#1240](https://github.com/zowe/zowe-cli/issues/1240)

## `5.0.0-next.202201071721`

- Enhancement: Replaced hidden `--dcd` option used by CommandProcessor in daemon mode with IDaemonResponse object.
- **Next Breaking**
    - Changed the "args" type on the `Imperative.parse` method to allow a string array.
    - Restructured the IDaemonResponse interface to provide information to CommandProcessor.

## `5.0.0-next.202201061509`

- Enhancement: Added `overwrite` option for `zowe config init` command to overwrite config files instead of merging new changes. [#1036](https://github.com/zowe/zowe-cli/issues/1036)

## `5.0.0-next.202201051456`

- BugFix: Fixed inconsistent error message when invalid CLI command is run in daemon mode. [zowe/zowe-cli#1081](https://github.com/zowe/zowe-cli/issues/1081)

## `5.0.0-next.202112221912`

- Enhancement: Added `delete` option to `config convert-profiles` command.

## `5.0.0-next.202112201553`

- BugFix: Fixed config auto-store may store secure properties in plain text if secure array is outside of subprofile in team config. [#709](https://github.com/zowe/imperative/issues/709)

## `5.0.0-next.202112171553`

- Enhancement: Added `config convert-profiles` command that converts v1 profiles to team config. [zowe/zowe-cli#896](https://github.com/zowe/zowe-cli/issues/896)
- Enhancement: Added `config edit` command that opens config JSON file in default text editor. [zowe/zowe-cli#1072](https://github.com/zowe/zowe-cli/issues/1072)

## `5.0.0-next.202112151934`

- BugFix: Removed `@internal` methods from type declarations so they don't appear in IntelliSense. [#679](https://github.com/zowe/imperative/issues/679)
- BugFix: Made the `ProfileInfo.initSessCfg` method public for easier instantiation of classes that extend AbstractSession.
- Deprecated: All methods in the `IHandlerParameters.profiles` class. Use the `ConfigProfiles` API for team config instead.

## `5.0.0-next.202112132158`

- Enhancement: Added an environment variable to control whether or not sensitive data will be masked in the console output.<br/>
    This behavior excludes any TRACE level logs for both, Imperative.log and AppName.log.<br/>
    This behavior also excludes properties defined as secure by the plugin developers.<br/>
    If the schema definition is not found, we will exclude the following properties: user, password, tokenValue, and keyPassphrase.<br/>
    More information: [zowe/zowe-cli #1106](https://github.com/zowe/zowe-cli/issues/1106)

## `5.0.0-next.202112101814`

- BugFix: Fixed daemon mode not loading secure properties in team config. [zowe/zowe-cli#1232](https://github.com/zowe/zowe-cli/issues/1232)

## `5.0.0-next.202112021611`

- BugFix: Fixed `config import` and `config init` behaving incorrectly when config JSON exists in higher level directory. [zowe/zowe-cli#1218](https://github.com/zowe/zowe-cli/issues/1218)
- BugFix: Fixed `config import` command not failing when positional argument "location" is missing.

## `5.0.0-next.202112012301`

- Enhancement: Changed CLI prompt input to be hidden for properties designated as secure in team config. [zowe/zowe-cli#1106](https://github.com/zowe/zowe-cli/issues/1106)
- BugFix: Improved error message when Keytar module fails to load. [#27](https://github.com/zowe/imperative/issues/27)
- **Next Breaking**
    - Removed the `ConfigProfiles.load` API method. Use the methods `ConfigLayers.find` and `ConfigSecure.securePropsForProfile` instead. [#568](https://github.com/zowe/imperative/issues/568)

## `5.0.0-next.202111301806`

- Enhancement: Added a utility function to get basic system architecture and platform info

## `5.0.0-next.202111292021`

- **Next Breaking**: Use JSON-based communication protocol between imperative daemon server and client.

## `5.0.0-next.202111192150`

- BugFix: Changed credentials to be stored securely by default for v1 profiles to be consistent with the experience for v2 profiles. [zowe/zowe-cli#1128](https://github.com/zowe/zowe-cli/issues/1128)
- **Next Breaking**
    - Removed the `credentialServiceName` property from ImperativeConfig. The default credential manager uses the `name` property instead.

## `5.0.0-next.202111101806`

- Enhancement: Added `dry-run` option for `zowe config init` command to preview changes instead of saving them to disk. [#1037](https://github.com/zowe/zowe-cli/issues/1037)
- Bugfix: Fix crashing issue related to reloading the config when `--dcd` option is specified [#943](https://github.com/zowe/zowe-cli/issues/943) [#1190](https://github.com/zowe/zowe-cli/issues/1190)

## `5.0.0-next.202111032034`

- Enhancement: Added `autoStore` property to config JSON files which defaults to true. When this property is enabled and the CLI prompts you to enter connection info, the values you enter will be saved to disk (or credential vault if they are secure) for future use. [zowe/zowe-cli#923](https://github.com/zowe/zowe-cli/issues/923)
- **Next Breaking**
    - Changed the default behavior of `Config.set` so that it no longer coerces string values to other types unless the `parseString` option is true.

## `5.0.0-next.202110201735`

- **LTS Breaking**
    - Changed the return value of the public `PluginManagementFacility.requirePluginModuleCallback` function
- BugFix: Updated the profiles list as soon as the plugin is installed.

## `5.0.0-next.202110191937`

- **Next Breaking**: Added the new, required, abstract method 'displayAutoInitChanges' to the 'BaseAutoInitHandler' class.

## `5.0.0-next.202110071645`

- Enhancement: Added `config update-schemas [--depth <value>]` command. [zowe/zowe-cli#1059](https://github.com/zowe/zowe-cli/issues/1059)
- Enhancement: Added the ability to update the global schema file when installing a new plugin. [zowe/zowe-cli#1059](https://github.com/zowe/zowe-cli/issues/1059)
- **Next Breaking**
    - Renamed public static function ConfigSchemas.loadProfileSchemas to ConfigSchemas.loadSchema

## `5.0.0-next.202110011948`

- **LTS Breaking**: Changed default log level from DEBUG to WARN for Imperative logger and app logger to reduce the volume of logs written to disk. [#634](https://github.com/zowe/imperative/issues/634)

## `5.0.0-next.202109281439`

- Enhancement: Added `config import` command that imports team config files from a local path or web URL. [#1083](https://github.com/zowe/zowe-cli/issues/1083)
- Enhancement: Added Help Doc examples for the `zowe config` group of commands. [#1061](https://github.com/zowe/zowe-cli/issues/1061)

## `5.0.0-next.202109031503`

- Enhancement: Log in to authentication service to obtain token value instead of prompting for it in `config secure` command.

## `5.0.0-next.202108181618`

- **LTS Breaking**: Make `fail-on-error` option true by default on `zowe plugins validate` command.

## `5.0.0-next.202108121732`

- Enhancement: Flattened the default profiles structure created by the `config init` command.
- **Next Breaking**: Split up authToken property in team config into tokenType and tokenValue properties to be consistent with Zowe v1 profiles.

## `5.0.0-next.202108062025`

- BugFix: Export all Config related interfaces.

## `5.0.0-next.202107122104`

- BugFix: Fixed secure credentials not being stored by the `config auto-init` command.

## `5.0.0-next.202107092101`

- Enhancement: Adds the `config auto-init` base handler and command builder, allowing a CLI to build a configuration auto-initialization command and handler
- Enhancement: Adds the optional `configAutoInitCommandConfig` interface to the IImperativeConfig interface, allowing for an auto-init command to be generated if a CLI supports it
- Enhancement: Better support for comments in JSON
- Bugfix: Revert schema changes related to additionalProperties. Re-enable IntelliSense when editing zowe.config.json files
- **Next Breaking**
    - Changed the schema paths and updated schema version

## `5.0.0-next.202106221817`

- **Next Breaking**
    - Replaced --user with --user-config on all config command groups due to conflict with --user option during config auto-initialization
    - Replaced --global with --global-config on all config command groups for consistency

## `5.0.0-next.202106212048`

- Enhancement: A new interface (IApimlSvcAttrs) was added. A property (apimlConnLookup) of that interface type was added to IImperativeConfig to enable plugins to tie themselves to an APIML service. Zowe-CLI can then ask APIML for the configuration data for the plugin to connect to that service.

## `5.0.0-next.202106041929`

- **LTS Breaking**: Removed the following previously deprecated items:
    - ICliLoadProfile.ICliILoadProfile -- use ICliLoadProfile.ICliLoadProfile
    - IImperativeErrorParms.suppressReport -- has not been used since 10/17/2018
    - IImperativeConfig.pluginBaseCliVersion -- has not been used since version 1.0.1
    - AbstractRestClient.performRest -- use AbstractRestClient.request
    - AbstractSession.HTTP_PROTOCOL -- use SessConstants.HTTP_PROTOCOL
    - AbstractSession.HTTPS_PROTOCOL -- use SessConstants.HTTPS_PROTOCOL
    - AbstractSession.TYPE_NONE -- use SessConstants.AUTH_TYPE_NONE
    - AbstractSession.TYPE_BASIC -- use SessConstants.AUTH_TYPE_BASIC
    - AbstractSession.TYPE_BEARER -- use SessConstants.AUTH_TYPE_BEARER
    - AbstractSession.TYPE_TOKEN -- use SessConstants.AUTH_TYPE_TOKEN

## `5.0.0-next.202104262004`

- Enhancement: Remove message about NPM peer dep warnings that no longer applies to npm@7.
- **LTS Breaking**: Imperative no longer requires plug-ins to include CLI package as a peer dependency. It is recommended that CLI plug-ins remove their peer dependency on @zowe/cli for improved compatibility with npm@7. This is a breaking change for plug-ins, as older versions of Imperative will fail to install a plug-in that lacks the CLI peer dependency.

## `5.0.0-next.202104140156`

- BugFix: Allow SCS to load new securely stored credentials. [#984](https://github.com/zowe/zowe-cli/issues/984)

## `5.0.0-next.202104071400`

- Enhancement: Add the ProfileInfo API to provide the following functionality:
    - Read configuration from disk.
    - Transparently read either a new team configuration or old style profiles.
    - Resolve order of precedence for profile argument values.
    - Provide information to enable callers to prompt for missing profile arguments.
    - Retain the location in which a profile or argument was found.
    - Automatically initialize CredentialManager, including an option to specify a custom keytar module.
    - Provide a means to postpone the loading of secure arguments until specifically requested by the calling app to delay loading sensitive data until it is needed.
    - Provide access to the lower-level Config API to fully manipulate the team configuration file.

## `5.0.0-next.202103111923`

- Enhancement: Allow custom directory to be specified for project config in `Config.load` method. [#544](https://github.com/zowe/imperative/issues/544)
- BugFix: Fixed Config object not exported at top level. [#543](https://github.com/zowe/imperative/issues/543)

## `5.0.0-next.202101292016`

- BugFix: Fixed error when Imperative APIs are called and "config" property of ImperativeConfig is not initialized. [#533](https://github.com/zowe/imperative/issues/533)

## `5.0.0-next.202101281717`

- Enhancement: Added new config API intended to replace the profiles API, and new "config" command group to manage config JSON files. The new API makes it easier for users to create, share, and switch between profile configurations.
- Deprecated: The "profiles" command group for managing global profiles in "{cliHome}/profiles". Use the new "config" command group instead.
- **LTS Breaking**: Removed "config" command group for managing app settings in "{cliHome}/imperative/settings.json". If app settings already exist they are still loaded for backwards compatibility. For storing app settings use the new config API instead.
- Enhancement: Added support for secure credential storage without any plug-ins required. Include the "keytar" package as a dependency in your CLI to make use of it.
- Enhancement: Added `deprecatedReplacement` property to `ICommandDefinition` to deprecate a command.

## `5.0.0-next.202010301408`

- Enhancement: Allow hidden options.

## `5.0.0-next.202010161240`

- Enhancement:  Allow process exit code to be passed to daemon clients.

## `5.0.0-next.202009251501`

- Enhancement: add support for CLIs that want to run as a persistent process (daemon mode).

## `4.18.3`

- BugFix: Removed `moment` dependency.

## `4.18.2`

- BugFix: Updated `moment` dependency.

## `4.18.1`

- BugFix: Fixed AbstractRestClient returning compressed data in `causeErrors` property for streamed responses. [#753](https://github.com/zowe/imperative/issues/753)

## `4.18.0`

- Enhancement: Sorted output of `plugins list` command in alphabetical order to make it easier to read. [#489](https://github.com/zowe/imperative/issues/489)
- Enhancement: Added `--short` option to `plugins list` command to abbreviate its output. [#743](https://github.com/zowe/imperative/issues/743)
- BugFix: Fixed single character options rendered in help with double dash instead of single dash. [#638](https://github.com/zowe/imperative/issues/638)

## `4.17.6`

- BugFix: Fixed an error where, in certain situations, the web help displays data for another command with the same name. [#728](https://github.com/zowe/imperative/issues/728)
- BugFix: Fixed web help wrongly escaping characters inside code blocks. [#730](https://github.com/zowe/imperative/issues/730)

## `4.17.5`

- BugFix: Updated log4js and nanoid for improved security.

## `4.17.4`

- BugFix: Fixed --hw not adding new lines when `\n` is present in the text. [#715](https://github.com/zowe/imperative/issues/715)

## `4.17.3`

- BugFix: Fixed AbstractRestClient silently failing to decompress last chunk of gzip-compressed binary data that is truncated.

## `4.17.2`

- BugFix: Updated prettyjson and cli-table3 in order to lockdown the `colors` package. [#719](https://github.com/zowe/imperative/issues/719)
- BugFix: Updated markdown-it to address a vulnerability. [Snyk Report](https://security.snyk.io/vuln/SNYK-JS-MARKDOWNIT-2331914)

## `4.17.1`

- BugFix: Fixed an issue where plugin install and uninstall did not work with NPM version 8. [#683](https://github.com/zowe/imperative/issues/683)

## `4.17.0`

- Enhancement: Export the Imperative Command Tree on the data object of the `zowe --ac` command when `--rfj` is specified.

## `4.16.2`

- BugFix: Reverts hiding the cert-key-file path so users can see what path was specified and check if the file exists

## `4.16.1`

- BugFix: Updated dependencies to resolve problems with the ansi-regex package

## `4.16.0`

- Enhancement: Implemented the ability to authenticate using client certificates in PEM format.

## `4.15.1`

- Bugfix: Updated js-yaml to resolve a potential security issue

## `4.15.0`

- Enhancement: Improved command suggestions for mistyped commands, add aliases to command suggestions

## `4.14.0`

- Enhancement: The `plugins validate` command returns an error code when plugins have errors if the new `--fail-on-error` option is specified. Also added `--fail-on-warning` option to return with an error code when plugins have warnings. [#463](https://github.com/zowe/imperative/issues/463)
- BugFix: Fixed regression where characters are not correctly escaped in web help causing extra slashes ("\") to appear. [#644](https://github.com/zowe/imperative/issues/644)

## `4.13.4`

- BugFix: Added missing periods at the end of command group descriptions for consistency. [#55](https://github.com/zowe/imperative/issues/55)

## `4.13.3`

- Performance: Improved the way that HTTP response chunks are saved, reducing time complexity from O(n<sup>2</sup>) to O(n). This dramatically improves performance for larger requests. [#618](https://github.com/zowe/imperative/pull/618)

## `4.13.2`

- BugFix: Fixed web help examples description typo at line 440 in `packages/cmd/src/CommandPreparer.ts`. [#612](https://github.com/zowe/imperative/issues/612)
- BugFix: Fixed Markdown special characters not being escaped in web help for descriptions of positional options and examples. [#620](https://github.com/zowe/imperative/issues/620)
- BugFix: Fixed subgroups not being displayed under their own heading in web help. [#323](https://github.com/zowe/imperative/issues/323)

## `4.13.1`

- BugFix: Fixed active command tree item not updating in web help when scrolling. [#425](https://github.com/zowe/imperative/issues/425)
- BugFix: Fixed main page of web help not staying scrolled to top of page when loaded. [#525](https://github.com/zowe/imperative/issues/525)

## `4.13.0`

- Enhancement: Added headers[] option to TextUtils.getTable(). [#369](https://github.com/zowe/imperative/issues/369)
- BugFix: Print a subset of the `stdout` and `stderr` buffers when calling `mProgressApi`'s `endBar()` to prevent duplication of output.
- Bugfix: Replaced `this` with `ImperativeConfig.instance` in `ImperativeConfig.getCallerFile()`. [#5](https://github.com/zowe/imperative/issues/5)

## `4.12.0`

- Enhancement: Added decompression support for REST responses with Content-Encoding `gzip`, `deflate`, or `br`. [#318](https://github.com/zowe/imperative/issues/318)

## `4.11.2`

- BugFix: Added `Protocol` to the Error Details coming from the `AbstractRestClient`. [#539](https://github.com/zowe/imperative/issues/539)

## `4.11.1`

- BugFix: Fixed vulnerabilities by replacing marked with markdown-it and sanitize-html.
- BugFix: Fixed plugin install failing to install package from private registry.

## `4.11.0`

- Enhancement: Fixed plugin install commands which were broken in npm@7. [#457](https://github.com/zowe/imperative/issues/457)
- BugFix: Fixed incorrect formatting of code blocks in web help. [#535](https://github.com/zowe/imperative/issues/535)

## `4.10.2`

- BugFix: Fixed vulnerabilities by updating marked

## `4.10.1`

- BugFix: Fixed an issue when `TypeError` has been raised by `Logger.getCallerFileAndLineTag()` when there was not filename for a stack frame. [#449](https://github.com/zowe/imperative/issues/449)

## `4.10.0`

- Enhancement: Added an `arrayAllowDuplicate` option to the `ICommandOptionDefinition` interface. By default, the option value is set to `true` and duplicate values are allowed in an array. Specify `false` if you want Imperative to throw an error for duplicate array values. [#437](https://github.com/zowe/imperative/issues/437)

## `4.9.0`

- BugFix: Updated `opener` dependency due to command injection vulnerability on Windows - [GHSL-2020-145](https://securitylab.github.com/advisories/GHSL-2020-145-domenic-opener)
- Enhancement: Expose `trim` parameter from `wrap-ansi` within `TextUtils.wordWrap()`

## `4.8.1`

- BugFix: Fixed an issue with `ConnectionPropsForSessCfg` where the user would be prompted for user/password even if a token was present. [#436](https://github.com/zowe/imperative/pull/436)

## `4.8.0`

- Enhancement: Added the SSO Callback function, which allows applications to call their own functions while validating session properties (i.e. host, port, user, password, token, etc...). The callback option is named `getValuesBack`. [#422](https://github.com/zowe/imperative/issues/422)

## `4.7.6`

- Enhancement: Added support for dynamically generated cookie names. Updated `AbstractSession.storeCookie()` to process cookie names that are not fully known at build-time. [#431](https://github.com/zowe/imperative/pull/431)

## `4.7.5`

- BugFix: Added support for creating an array with `allowableValues`. Previously, array type options could fail in the Syntax Validator. [#428](https://github.com/zowe/imperative/issues/428)

## `4.7.4`

- Fix update profile API storing secure fields incorrectly when called without CLI args

## `4.7.3`

- Fix web help failing to load in Internet Explorer 11
- Fix `--help-web` not working on macOS when DISPLAY environment variable is undefined
- Change type of `ISession.tokenType` to "string" (for compatiblity with versions older than 4.7.0).

## `4.7.2`

- Hide sensitive session properties (user, password, and token value) in log file. Since 4.7.0, only password was hidden.

## `4.7.1`

- Don't load token value into Session object if user or password are supplied

## `4.7.0`

- Add the --dd flag to profile creation to allow the profile to be created without the default values specified for that profile.
- Use a token for authentication if a token is present in the underlying REST session object.
- Added a new ConnectionPropsForSessCfg.addPropsOrPrompt function that places credentials (including a possible token) into a session configuration object.
    - Plugins must use this function to create their sessions to gain the features of automatic token-handling and prompting for missing connection options.
    - Connection information is obtained from the command line, environment variables, a service profile, a base profile, or from an option's default value in a service profile's definition, in that order.
    - If key connection information is not supplied to any cor Zowe command, the command will prompt for:
        -  host
        -  port
        -  user
        -  and password
    - Any prompt will timeout after 30 seconds so that it will not hang an automated script.
- Add base profiles, a new type of profile which can store values shared between profiles of other types.
    - The properties that are currently recognized in a base profile are:
        - host
        - port
        - user
        - password
        - rejectUnauthorized
        - tokenType
        - tokenValue
    - To use base profiles in an Imperative-based CLI, define a `baseProfile` schema on your Imperative configuration object.
    - If the `baseProfile` schema is defined, base profile support will be added to any command that uses profiles.
- Due to new options (like tokenValue) help text will change. Plugin developers may have to update any mismatched snapshots in their automated tests.
- Updated the version of TypeScript from 3.7.4 to 3.8.0.
- Updated the version of TSLint from 5.x to 6.1.2.
- Add login and logout commands to get and delete/invalidate tokens
  - Add showToken flag to display token only, and not save it to the user profile
  - Add ability to create a user profile on login if no profile of that type existed previously

## `4.6.4`

- Fix optional secure fields not deleted when overwriting a profile

## `4.6.3`

- Update log4js to improve Webpack compatibility for extenders

## `4.6.2`

- Fix vulnerabilities by updating yargs

## `4.6.1`

- Update perf-timing version

## `4.6.0`

- Add Bearer token in rest Session

## `4.5.6`

- Fix allowable values not exactly matching input

## `4.5.5`

- Fix absence of default value text when falsy values are used.

## `4.5.4`

- Patched vulnerabilities.

## `4.5.3`

- Fixed alignment of output from `zowe plugins list` command.

## `4.5.2`

- Fix failure to load secure profile fields that are optional when no value is found. Thanks @tjohnsonBCM
- Don't load secure profile fields when deleting profile. Thanks @tjohnsonBCM
- Deprecate the interface `ICliILoadProfile`. Use `ICliLoadProfile` instead.

## `4.5.1`

- Check that password is defined when `AbstractSession` uses auth. Thanks @apsychogirl
- Expose `IRestOptions` type in the API. Thanks @apsychogirl

## `4.5.0`

- Add `request` function to `AbstractRestClient` that returns REST client object in response. Thanks @Alexandru-Dimitru
- Deprecate the method `AbstractRestClient.performRest`. Use `AbstractRestClient.request` instead.

## `4.0.0`

- Support `prompt*` as a value for any CLI option to enable interactive prompting.

## `3.0.0`

- Rename package from "@brightside/imperative" to "@zowe/imperative".
- Change name of config option "credential-manager" to "CredentialManager".<|MERGE_RESOLUTION|>--- conflicted
+++ resolved
@@ -2,15 +2,13 @@
 
 All notable changes to the Imperative package will be documented in this file.
 
-<<<<<<< HEAD
-## Recent Changes 
+## Recent Changes
 
 - Enhancement: Added Diff utility features for getting differences between two files and open diffs in browser. Also added web diff generator for creating web diff dir at the cli home.
-=======
+
 ## `5.3.8`
 
-- Introduced examples for setting default profiles in `zowe config set` Examples section. [#1428](https://github.com/zowe/zowe-cli/issues/1428)
->>>>>>> 1e52edfe
+- BugFix: Introduced examples for setting default profiles in `zowe config set` Examples section. [#1428](https://github.com/zowe/zowe-cli/issues/1428)
 
 ## `5.3.7`
 

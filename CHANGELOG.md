# Change Log

All notable changes to the Imperative package will be documented in this file.

## Recent Changes

<<<<<<< HEAD
- BugFix: Print a subset of the `stdout` and `stderr` buffers when calling `mProgressApi`'s `endBar()` to prevent duplication of output.
=======
- Enhancement: Added headers[] option to TextUtils.getTable(). [#369](https://github.com/zowe/imperative/issues/369)
>>>>>>> 1aca9ba4

## `4.12.0`

- Enhancement: Added decompression support for REST responses with Content-Encoding `gzip`, `deflate`, or `br`. [#318](https://github.com/zowe/imperative/issues/318)

## `4.11.2`

- BugFix: Added `Protocol` to the Error Details coming from the `AbstractRestClient`. [#539](https://github.com/zowe/imperative/issues/539)

## `4.11.1`

- BugFix: Fixed vulnerabilities by replacing marked with markdown-it and sanitize-html.
- BugFix: Fixed plugin install failing to install package from private registry.

## `4.11.0`

- Enhancement: Fixed plugin install commands which were broken in npm@7. [#457](https://github.com/zowe/imperative/issues/457)
- BugFix: Fixed incorrect formatting of code blocks in web help. [#535](https://github.com/zowe/imperative/issues/535)

## `4.10.2`

- BugFix: Fixed vulnerabilities by updating marked

## `4.10.1`

- BugFix: Fixed an issue when `TypeError` has been raised by `Logger.getCallerFileAndLineTag()` when there was not filename for a stack frame. [#449](https://github.com/zowe/imperative/issues/449)

## `4.10.0`

- Enhancement: Added an `arrayAllowDuplicate` option to the `ICommandOptionDefinition` interface. By default, the option value is set to `true` and duplicate values are allowed in an array. Specify `false` if you want Imperative to throw an error for duplicate array values. [#437](https://github.com/zowe/imperative/issues/437)


## `4.9.0`

- BugFix: Updated `opener` dependency due to command injection vulnerability on Windows - [GHSL-2020-145](https://securitylab.github.com/advisories/GHSL-2020-145-domenic-opener)
- Enhancement: Expose `trim` parameter from `wrap-ansi` within `TextUtils.wordWrap()`

## `4.8.1`

- BugFix: Fixed an issue with `ConnectionPropsForSessCfg` where the user would be prompted for user/password even if a token was present. [#436](https://github.com/zowe/imperative/pull/436)

## `4.8.0`

- Enhancement: Added the SSO Callback function, which allows applications to call their own functions while validating session properties (i.e. host, port, user, password, token, etc...). The callback option is named `getValuesBack`. [#422](https://github.com/zowe/imperative/issues/422)

## `4.7.6`

- Enhancement: Added support for dynamically generated cookie names. Updated `AbstractSession.storeCookie()` to process cookie names that are not fully known at build-time. [#431](https://github.com/zowe/imperative/pull/431)

## `4.7.5`

- BugFix: Added support for creating an array with `allowableValues`. Previously, array type options could fail in the Syntax Validator. [#428](https://github.com/zowe/imperative/issues/428)

## `4.7.4`

- Fix update profile API storing secure fields incorrectly when called without CLI args

## `4.7.3`

- Fix web help failing to load in Internet Explorer 11
- Fix `--help-web` not working on macOS when DISPLAY environment variable is undefined
- Change type of `ISession.tokenType` to "string" (for compatiblity with versions older than 4.7.0).

## `4.7.2`

- Hide sensitive session properties (user, password, and token value) in log file. Since 4.7.0, only password was hidden.

## `4.7.1`

- Don't load token value into Session object if user or password are supplied

## `4.7.0`

- Add the --dd flag to profile creation to allow the profile to be created without the default values specified for that profile.
- Use a token for authentication if a token is present in the underlying REST session object.
- Added a new ConnectionPropsForSessCfg.addPropsOrPrompt function that places credentials (including a possible token) into a session configuration object.
    - Plugins must use this function to create their sessions to gain the features of automatic token-handling and prompting for missing connection options.
    - Connection information is obtained from the command line, environment variables, a service profile, a base profile, or from an option's default value in a service profile's definition, in that order.
    - If key connection information is not supplied to any cor Zowe command, the command will prompt for:
        -  host
        -  port
        -  user
        -  and password
    - Any prompt will timeout after 30 seconds so that it will not hang an automated script.
- Add base profiles, a new type of profile which can store values shared between profiles of other types.
    - The properties that are currently recognized in a base profile are:
        - host
        - port
        - user
        - password
        - rejectUnauthorized
        - tokenType
        - tokenValue
    - To use base profiles in an Imperative-based CLI, define a `baseProfile` schema on your Imperative configuration object.
    - If the `baseProfile` schema is defined, base profile support will be added to any command that uses profiles.
- Due to new options (like tokenValue) help text will change. Plugin developers may have to update any mismatched snapshots in their automated tests.
- Updated the version of TypeScript from 3.7.4 to 3.8.0.
- Updated the version of TSLint from 5.x to 6.1.2.
- Add login and logout commands to get and delete/invalidate tokens
  - Add showToken flag to display token only, and not save it to the user profile
  - Add ability to create a user profile on login if no profile of that type existed previously

## `4.6.4`

- Fix optional secure fields not deleted when overwriting a profile

## `4.6.3`

- Update log4js to improve Webpack compatibility for extenders

## `4.6.2`

- Fix vulnerabilities by updating yargs

## `4.6.1`

- Update perf-timing version

## `4.6.0`

- Add Bearer token in rest Session

## `4.5.6`

- Fix allowable values not exactly matching input

## `4.5.5`

- Fix absence of default value text when falsy values are used.

## `4.5.4`

- Patched vulnerabilities.

## `4.5.3`

- Fixed alignment of output from `zowe plugins list` command.

## `4.5.2`

- Fix failure to load secure profile fields that are optional when no value is found. Thanks @tjohnsonBCM
- Don't load secure profile fields when deleting profile. Thanks @tjohnsonBCM
- Deprecate the interface `ICliILoadProfile`. Use `ICliLoadProfile` instead.

## `4.5.1`

- Check that password is defined when `AbstractSession` uses auth. Thanks @apsychogirl
- Expose `IRestOptions` type in the API. Thanks @apsychogirl

## `4.5.0`

- Add `request` function to `AbstractRestClient` that returns REST client object in response. Thanks @Alexandru-Dimitru
- Deprecate the method `AbstractRestClient.performRest`. Use `AbstractRestClient.request` instead.

## `4.0.0`

- Support `prompt*` as a value for any CLI option to enable interactive prompting.

## `3.0.0`

- Rename package from "@brightside/imperative" to "@zowe/imperative".
- Change name of config option "credential-manager" to "CredentialManager".<|MERGE_RESOLUTION|>--- conflicted
+++ resolved
@@ -4,11 +4,8 @@
 
 ## Recent Changes
 
-<<<<<<< HEAD
+- Enhancement: Added headers[] option to TextUtils.getTable(). [#369](https://github.com/zowe/imperative/issues/369)
 - BugFix: Print a subset of the `stdout` and `stderr` buffers when calling `mProgressApi`'s `endBar()` to prevent duplication of output.
-=======
-- Enhancement: Added headers[] option to TextUtils.getTable(). [#369](https://github.com/zowe/imperative/issues/369)
->>>>>>> 1aca9ba4
 
 ## `4.12.0`
 

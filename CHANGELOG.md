# Change Log

All notable changes to the Imperative package will be documented in this file.

<<<<<<< HEAD
## Recent Changes

- Enhancement: Added ANSI escape codes trimming for the Web Help.
=======
## `5.3.3`

- Expose the isSecured functionality from the ProfilesCredentials [#549](https://github.com/zowe/imperative/issues/549)
- Allow the ConfigAutoStore to store plain-text properties that are defined as secure in the schema (e.g. user, password) [zowe/vscode-extension-for-zowe#1804](https://github.com/zowe/vscode-extension-for-zowe/issues/1804)
>>>>>>> c44b39ff

## `5.3.2`

- BugFix: Fixed `ProfileInfo.readProfilesFromDisk` failing when team config files and old-school profile directory do not exist.
- BugFix: Fixed `ProfileInfo.updateProperty` not updating properties that are newly present after reloading team config.
- BugFix: Fixed ProfileInfo API not detecting secure credential manager after profiles have been reloaded.
- **Note:** If you are developing an SDK that uses the ProfileInfo API, use the method `ProfileInfo.getTeamConfig` instead of `ImperativeConfig.instance.config` which may contain outdated config or be undefined.

## `5.3.1`

- BugFix: Fixed `config init` saving empty string values to config file when prompt was skipped.
- BugFix: Fixed `ConfigLayers.read` skipping load of secure property values.
- BugFix: Improved performance of `ConfigLayers.activate` by skipping config reload if the active layer directory has not changed.
- BugFix: Removed `async` keyword from `ConfigLayers.read` and `ConfigLayers.write` methods since they do not contain asynchronous code.

## `5.3.0`

- Enhancement: Added environmental variable support to the ProfileInfo APIs by defaulting `homeDir` to `cliHome`. [zowe/vscode-extension-for-zowe#1777](https://github.com/zowe/vscode-extension-for-zowe/issues/1777)
- BugFix: Updated `cli-table3` dependency for performance improvements.
- BugFix: Fixed `config init` not replacing empty values with prompted for values in team config. [#821](https://github.com/zowe/imperative/issues/821)

## `5.2.2`

- BugFix: Fixed `config secure` not respecting the `rejectUnauthorized` property in team config. [#813](https://github.com/zowe/imperative/issues/813)
- BugFix: Fixed `config import` not respecting the `rejectUnauthorized` property in team config. [#816](https://github.com/zowe/imperative/issues/816)

## `5.2.1`

- BugFix: Fixed issue where `config auto-init` may fail to create project config when global config already exists. [#810](https://github.com/zowe/imperative/issues/810)

## `5.2.0`

- Enhancement: Adds the ability for CLIs and Plug-ins to override some of the prompting logic if an alternate property is set.
- BugFix: Fixed `osLoc` information returning project level paths instead of the global layer. [#805](https://github.com/zowe/imperative/pull/805)
- BugFix: Fixed `autoStore` not being checked by `updateKnownProperty`. [#806](https://github.com/zowe/imperative/pull/806)
- BugFix: Fixed `plugins uninstall` command failing when there is a space in the install path.

## `5.1.0`

- Enhancement: Introduced flag `--show-inputs-only` to show the inputs of the command
that would be used if a command were executed.
- Enhancement: Added dark theme to web help that is automatically used when system-wide dark mode is enabled.
- BugFix: Fixed ProfileInfo API `argTeamConfigLoc` not recognizing secure fields in multi-layer operations. [#800](https://github.com/zowe/imperative/pull/800)
- BugFix: Fixed ProfileInfo API `updateKnownProperty` possibly storing information in the wrong location due to optional osLoc information. [#800](https://github.com/zowe/imperative/pull/800)

## `5.0.2`

- BugFix: Fixed a bug where, upon trying to create a V1 profile containing no secure properties, if the credential manager cannot access the credential vault, an error would be thrown.

## `5.0.1`

- BugFix: Fixed ProfileInfo API targeting default base profile instead of the operating layer's base profile. [#791](https://github.com/zowe/imperative/issues/791)

## `5.0.0`

- Major: Introduced Team Profiles, Daemon mode, and more. See the prerelease items below for more details.

## `5.0.0-next.202204142147`

- BugFix: Fixed missing `osLoc` information from `ProfileInfo.getAllProfiles()`. [#771](https://github.com/zowe/imperative/issues/771)
- BugFix: Fixed updateKnownProperty saving to the active layer instead of the layer of the desired profile.
- Enhancement: Added the ability to exclude the home directory from `ProfileInfo.getAllProfiles()`. [#787](https://github.com/zowe/imperative/issues/771)

## `5.0.0-next.202204131728`

- BugFix: Fixed `autoStore` property not being merged properly between team config layers.

## `5.0.0-next.202204111131`

- BugFix: Updated `moment` dependency.

## `5.0.0-next.202204081605`

- BugFix: Fixed `config set` command not respecting the property type defined in the schema. [#772](https://github.com/zowe/imperative/issues/772)

## `5.0.0-next.202204051515`

- Enhancement: Added support for profile name aliases in team config so that `--zosmf-profile lpar1` falls back to profile "zosmf_lpar1" if "lpar1" does not exist.
- BugFix: Reworded potentially misleading output of `config convert-profiles` command mentioning obsolete plug-ins.
- BugFix: Made `--dry-run` and `--prompt` options mutually exclusive on `config init` command.
- **Next Breaking**: The team config API method `config.api.profiles.get` now returns `null` if a profile doesn't exist unless `mustExist` is false. [#518](https://github.com/zowe/imperative/issues/518)
- BugFix: Added the ability to read option values from aliases. Enhanced backward compatibility with V1 profiles. [#770](https://github.com/zowe/imperative/issues/770)

## `5.0.0-next.202203311701`

- BugFix: Allowed `ProfileCredentials.isSecured` to be insecure on teamConfig based on existing secure fields. [#762](https://github.com/zowe/imperative/issues/762)

## `5.0.0-next.202203231534`

- Enhancement: Added JSON property autocompletion to `secure` array in team config files. [zowe/zowe-cli#1187](https://github.com/zowe/zowe-cli/issues/1187)
- BugFix: Fixed incorrect description for untyped profiles in team config files. [zowe/zowe-cli#1303](https://github.com/zowe/zowe-cli/issues/1303)
- **Next Breaking**: Schema files created or updated with the above changes are not backward compatible with older versions of Imperative.

## `5.0.0-next.202203222132`

- BugFix: Reverted unintentional breaking change that prevented `DefaultCredentialManager` from finding Keytar outside of calling CLI's node_modules folder.

## `5.0.0-next.202203211501`

- Enhancement: Enhanced secure ProfileInfo APIs with user-defined secure properties. [#739](https://github.com/zowe/imperative/issues/739)
- Enhancement: Introduced `updateKnownProperty` which will update a given property in most cases and `resolve(false)` otherwise.
- Enhancement: Introduced `updateProperty` which takes care of special cases where the property is not found.
- Enhancement: Allowed adding and removing properties from the ProfileInfo class.
- Enhancement: Allowed properties to be stored securely from the ProfileInfo class. `v2 profiles only`
- BugFix: Removed user-defined secure properties if `getSecureValues: false`. [#738](https://github.com/zowe/imperative/issues/738)
- BugFix: Removed strict requirement of `IHandlerParameter` from the `ConfigAutoStore` class by implementing helper methods.
- BugFix: Allowed `private loadSchema` function to return the corresponding schema for a user config. [#758](https://github.com/zowe/imperative/issues/758)

## `5.0.0-next.202203181826`

- BugFix: Fixed a bug where the `<APP>_EDITOR` environment variable was not being respected in a graphical environment [zowe/zowe-cli#1335](https://github.com/zowe/zowe-cli/issues/1335)
- BugFix: Fixed AbstractRestClient returning compressed data in `causeErrors` property for streamed responses. [#753](https://github.com/zowe/imperative/issues/753)

## `5.0.0-next.202203091934`

- Enhancement: Added prompt for base profile host property to `zowe config init`. [zowe/zowe-cli#1219](https://github.com/zowe/zowe-cli/issues/1219)
- **Next Breaking**
  - The `getSecureValue` callback property has been renamed to `getValueBack` on the `IConfigBuilderOpts` interface.
  - If your plug-in defines profile properties with `includeInTemplate` and `secure` both true, the `config init` command no longer prompts for their values.

## `5.0.0-next.202203072228`

- BugFix: Removed extra space in help text following option name [#745](https://github.com/zowe/imperative/issues/745).
- BugFix: Fixed Ctrl+C (SIGINT) response to CLI prompts throwing an error rather than exiting silently.

## `5.0.0-next.202202232039`

- Enhancement: Added `stdin` property to `IHandlerParameters` which defaults to `process.stdin` and can be overridden with another readable stream in daemon mode.
  - This may be a breaking change for unit tests that mock the `IHandlerParameters` interface since a required property has been added.
- **Next Breaking**: Replaced `IYargsContext` interface with `IDaemonContext` and renamed `yargsContext` property of `ImperativeConfig.instance` to `daemonContext`. A context object is no longer supplied to `yargs` since it gets parsed as CLI arguments which is undesired behavior.

## `5.0.0-next.202202111730`

- **Next Breaking**: Changed the default behavior of `Config.save` and `ConfigSecure.save` APIs to save only the active config layer. [#732](https://github.com/zowe/imperative/issues/732)

## `5.0.0-next.202202111433`

- Enhancement: Convert previously used profile property names into V2-compliant property names during the `zowe config convert-profiles` command. Conversions are: hostname -> host, username -> user, pass -> password.

## `5.0.0-next.202201311918`

- BugFix: Fixed useful debugging information missing from error message when Keytar module fails to load.

## `5.0.0-next.202201102100`

- BugFix: Fixed ZOWE_CLI_HOME environment variable not respected by team config in daemon mode. [zowe/zowe-cli#1240](https://github.com/zowe/zowe-cli/issues/1240)

## `5.0.0-next.202201071721`

- Enhancement: Replaced hidden `--dcd` option used by CommandProcessor in daemon mode with IDaemonResponse object.
- **Next Breaking**
    - Changed the "args" type on the `Imperative.parse` method to allow a string array.
    - Restructured the IDaemonResponse interface to provide information to CommandProcessor.

## `5.0.0-next.202201061509`

- Enhancement: Added `overwrite` option for `zowe config init` command to overwrite config files instead of merging new changes. [#1036](https://github.com/zowe/zowe-cli/issues/1036)

## `5.0.0-next.202201051456`

- BugFix: Fixed inconsistent error message when invalid CLI command is run in daemon mode. [zowe/zowe-cli#1081](https://github.com/zowe/zowe-cli/issues/1081)

## `5.0.0-next.202112221912`

- Enhancement: Added `delete` option to `config convert-profiles` command.

## `5.0.0-next.202112201553`

- BugFix: Fixed config auto-store may store secure properties in plain text if secure array is outside of subprofile in team config. [#709](https://github.com/zowe/imperative/issues/709)

## `5.0.0-next.202112171553`

- Enhancement: Added `config convert-profiles` command that converts v1 profiles to team config. [zowe/zowe-cli#896](https://github.com/zowe/zowe-cli/issues/896)
- Enhancement: Added `config edit` command that opens config JSON file in default text editor. [zowe/zowe-cli#1072](https://github.com/zowe/zowe-cli/issues/1072)

## `5.0.0-next.202112151934`

- BugFix: Removed `@internal` methods from type declarations so they don't appear in IntelliSense. [#679](https://github.com/zowe/imperative/issues/679)
- BugFix: Made the `ProfileInfo.initSessCfg` method public for easier instantiation of classes that extend AbstractSession.
- Deprecated: All methods in the `IHandlerParameters.profiles` class. Use the `ConfigProfiles` API for team config instead.

## `5.0.0-next.202112132158`

- Enhancement: Added an environment variable to control whether or not sensitive data will be masked in the console output.<br/>
    This behavior excludes any TRACE level logs for both, Imperative.log and AppName.log.<br/>
    This behavior also excludes properties defined as secure by the plugin developers.<br/>
    If the schema definition is not found, we will exclude the following properties: user, password, tokenValue, and keyPassphrase.<br/>
    More information: [zowe/zowe-cli #1106](https://github.com/zowe/zowe-cli/issues/1106)

## `5.0.0-next.202112101814`

- BugFix: Fixed daemon mode not loading secure properties in team config. [zowe/zowe-cli#1232](https://github.com/zowe/zowe-cli/issues/1232)

## `5.0.0-next.202112021611`

- BugFix: Fixed `config import` and `config init` behaving incorrectly when config JSON exists in higher level directory. [zowe/zowe-cli#1218](https://github.com/zowe/zowe-cli/issues/1218)
- BugFix: Fixed `config import` command not failing when positional argument "location" is missing.

## `5.0.0-next.202112012301`

- Enhancement: Changed CLI prompt input to be hidden for properties designated as secure in team config. [zowe/zowe-cli#1106](https://github.com/zowe/zowe-cli/issues/1106)
- BugFix: Improved error message when Keytar module fails to load. [#27](https://github.com/zowe/imperative/issues/27)
- **Next Breaking**
    - Removed the `ConfigProfiles.load` API method. Use the methods `ConfigLayers.find` and `ConfigSecure.securePropsForProfile` instead. [#568](https://github.com/zowe/imperative/issues/568)

## `5.0.0-next.202111301806`

- Enhancement: Added a utility function to get basic system architecture and platform info

## `5.0.0-next.202111292021`

- **Next Breaking**: Use JSON-based communication protocol between imperative daemon server and client.

## `5.0.0-next.202111192150`

- BugFix: Changed credentials to be stored securely by default for v1 profiles to be consistent with the experience for v2 profiles. [zowe/zowe-cli#1128](https://github.com/zowe/zowe-cli/issues/1128)
- **Next Breaking**
    - Removed the `credentialServiceName` property from ImperativeConfig. The default credential manager uses the `name` property instead.

## `5.0.0-next.202111101806`

- Enhancement: Added `dry-run` option for `zowe config init` command to preview changes instead of saving them to disk. [#1037](https://github.com/zowe/zowe-cli/issues/1037)
- Bugfix: Fix crashing issue related to reloading the config when `--dcd` option is specified [#943](https://github.com/zowe/zowe-cli/issues/943) [#1190](https://github.com/zowe/zowe-cli/issues/1190)

## `5.0.0-next.202111032034`

- Enhancement: Added `autoStore` property to config JSON files which defaults to true. When this property is enabled and the CLI prompts you to enter connection info, the values you enter will be saved to disk (or credential vault if they are secure) for future use. [zowe/zowe-cli#923](https://github.com/zowe/zowe-cli/issues/923)
- **Next Breaking**
    - Changed the default behavior of `Config.set` so that it no longer coerces string values to other types unless the `parseString` option is true.

## `5.0.0-next.202110201735`

- **LTS Breaking**
    - Changed the return value of the public `PluginManagementFacility.requirePluginModuleCallback` function
- BugFix: Updated the profiles list as soon as the plugin is installed.

## `5.0.0-next.202110191937`

- **Next Breaking**: Added the new, required, abstract method 'displayAutoInitChanges' to the 'BaseAutoInitHandler' class.

## `5.0.0-next.202110071645`

- Enhancement: Added `config update-schemas [--depth <value>]` command. [zowe/zowe-cli#1059](https://github.com/zowe/zowe-cli/issues/1059)
- Enhancement: Added the ability to update the global schema file when installing a new plugin. [zowe/zowe-cli#1059](https://github.com/zowe/zowe-cli/issues/1059)
- **Next Breaking**
    - Renamed public static function ConfigSchemas.loadProfileSchemas to ConfigSchemas.loadSchema

## `5.0.0-next.202110011948`

- **LTS Breaking**: Changed default log level from DEBUG to WARN for Imperative logger and app logger to reduce the volume of logs written to disk. [#634](https://github.com/zowe/imperative/issues/634)

## `5.0.0-next.202109281439`

- Enhancement: Added `config import` command that imports team config files from a local path or web URL. [#1083](https://github.com/zowe/zowe-cli/issues/1083)
- Enhancement: Added Help Doc examples for the `zowe config` group of commands. [#1061](https://github.com/zowe/zowe-cli/issues/1061)

## `5.0.0-next.202109031503`

- Enhancement: Log in to authentication service to obtain token value instead of prompting for it in `config secure` command.

## `5.0.0-next.202108181618`

- **LTS Breaking**: Make `fail-on-error` option true by default on `zowe plugins validate` command.

## `5.0.0-next.202108121732`

- Enhancement: Flattened the default profiles structure created by the `config init` command.
- **Next Breaking**: Split up authToken property in team config into tokenType and tokenValue properties to be consistent with Zowe v1 profiles.

## `5.0.0-next.202108062025`

- BugFix: Export all Config related interfaces.

## `5.0.0-next.202107122104`

- BugFix: Fixed secure credentials not being stored by the `config auto-init` command.

## `5.0.0-next.202107092101`

- Enhancement: Adds the `config auto-init` base handler and command builder, allowing a CLI to build a configuration auto-initialization command and handler
- Enhancement: Adds the optional `configAutoInitCommandConfig` interface to the IImperativeConfig interface, allowing for an auto-init command to be generated if a CLI supports it
- Enhancement: Better support for comments in JSON
- Bugfix: Revert schema changes related to additionalProperties. Re-enable IntelliSense when editing zowe.config.json files
- **Next Breaking**
    - Changed the schema paths and updated schema version

## `5.0.0-next.202106221817`

- **Next Breaking**
    - Replaced --user with --user-config on all config command groups due to conflict with --user option during config auto-initialization
    - Replaced --global with --global-config on all config command groups for consistency

## `5.0.0-next.202106212048`

- Enhancement: A new interface (IApimlSvcAttrs) was added. A property (apimlConnLookup) of that interface type was added to IImperativeConfig to enable plugins to tie themselves to an APIML service. Zowe-CLI can then ask APIML for the configuration data for the plugin to connect to that service.

## `5.0.0-next.202106041929`

- **LTS Breaking**: Removed the following previously deprecated items:
    - ICliLoadProfile.ICliILoadProfile -- use ICliLoadProfile.ICliLoadProfile
    - IImperativeErrorParms.suppressReport -- has not been used since 10/17/2018
    - IImperativeConfig.pluginBaseCliVersion -- has not been used since version 1.0.1
    - AbstractRestClient.performRest -- use AbstractRestClient.request
    - AbstractSession.HTTP_PROTOCOL -- use SessConstants.HTTP_PROTOCOL
    - AbstractSession.HTTPS_PROTOCOL -- use SessConstants.HTTPS_PROTOCOL
    - AbstractSession.TYPE_NONE -- use SessConstants.AUTH_TYPE_NONE
    - AbstractSession.TYPE_BASIC -- use SessConstants.AUTH_TYPE_BASIC
    - AbstractSession.TYPE_BEARER -- use SessConstants.AUTH_TYPE_BEARER
    - AbstractSession.TYPE_TOKEN -- use SessConstants.AUTH_TYPE_TOKEN

## `5.0.0-next.202104262004`

- Enhancement: Remove message about NPM peer dep warnings that no longer applies to npm@7.
- **LTS Breaking**: Imperative no longer requires plug-ins to include CLI package as a peer dependency. It is recommended that CLI plug-ins remove their peer dependency on @zowe/cli for improved compatibility with npm@7. This is a breaking change for plug-ins, as older versions of Imperative will fail to install a plug-in that lacks the CLI peer dependency.

## `5.0.0-next.202104140156`

- BugFix: Allow SCS to load new securely stored credentials. [#984](https://github.com/zowe/zowe-cli/issues/984)

## `5.0.0-next.202104071400`

- Enhancement: Add the ProfileInfo API to provide the following functionality:
    - Read configuration from disk.
    - Transparently read either a new team configuration or old style profiles.
    - Resolve order of precedence for profile argument values.
    - Provide information to enable callers to prompt for missing profile arguments.
    - Retain the location in which a profile or argument was found.
    - Automatically initialize CredentialManager, including an option to specify a custom keytar module.
    - Provide a means to postpone the loading of secure arguments until specifically requested by the calling app to delay loading sensitive data until it is needed.
    - Provide access to the lower-level Config API to fully manipulate the team configuration file.

## `5.0.0-next.202103111923`

- Enhancement: Allow custom directory to be specified for project config in `Config.load` method. [#544](https://github.com/zowe/imperative/issues/544)
- BugFix: Fixed Config object not exported at top level. [#543](https://github.com/zowe/imperative/issues/543)

## `5.0.0-next.202101292016`

- BugFix: Fixed error when Imperative APIs are called and "config" property of ImperativeConfig is not initialized. [#533](https://github.com/zowe/imperative/issues/533)

## `5.0.0-next.202101281717`

- Enhancement: Added new config API intended to replace the profiles API, and new "config" command group to manage config JSON files. The new API makes it easier for users to create, share, and switch between profile configurations.
- Deprecated: The "profiles" command group for managing global profiles in "{cliHome}/profiles". Use the new "config" command group instead.
- **LTS Breaking**: Removed "config" command group for managing app settings in "{cliHome}/imperative/settings.json". If app settings already exist they are still loaded for backwards compatibility. For storing app settings use the new config API instead.
- Enhancement: Added support for secure credential storage without any plug-ins required. Include the "keytar" package as a dependency in your CLI to make use of it.
- Enhancement: Added `deprecatedReplacement` property to `ICommandDefinition` to deprecate a command.

## `5.0.0-next.202010301408`

- Enhancement: Allow hidden options.

## `5.0.0-next.202010161240`

- Enhancement:  Allow process exit code to be passed to daemon clients.

## `5.0.0-next.202009251501`

- Enhancement: add support for CLIs that want to run as a persistent process (daemon mode).

## `4.18.3`

- BugFix: Removed `moment` dependency.

## `4.18.2`

- BugFix: Updated `moment` dependency.

## `4.18.1`

- BugFix: Fixed AbstractRestClient returning compressed data in `causeErrors` property for streamed responses. [#753](https://github.com/zowe/imperative/issues/753)

## `4.18.0`

- Enhancement: Sorted output of `plugins list` command in alphabetical order to make it easier to read. [#489](https://github.com/zowe/imperative/issues/489)
- Enhancement: Added `--short` option to `plugins list` command to abbreviate its output. [#743](https://github.com/zowe/imperative/issues/743)
- BugFix: Fixed single character options rendered in help with double dash instead of single dash. [#638](https://github.com/zowe/imperative/issues/638)

## `4.17.6`

- BugFix: Fixed an error where, in certain situations, the web help displays data for another command with the same name. [#728](https://github.com/zowe/imperative/issues/728)
- BugFix: Fixed web help wrongly escaping characters inside code blocks. [#730](https://github.com/zowe/imperative/issues/730)

## `4.17.5`

- BugFix: Updated log4js and nanoid for improved security.

## `4.17.4`

- BugFix: Fixed --hw not adding new lines when `\n` is present in the text. [#715](https://github.com/zowe/imperative/issues/715)

## `4.17.3`

- BugFix: Fixed AbstractRestClient silently failing to decompress last chunk of gzip-compressed binary data that is truncated.

## `4.17.2`

- BugFix: Updated prettyjson and cli-table3 in order to lockdown the `colors` package. [#719](https://github.com/zowe/imperative/issues/719)
- BugFix: Updated markdown-it to address a vulnerability. [Snyk Report](https://security.snyk.io/vuln/SNYK-JS-MARKDOWNIT-2331914)

## `4.17.1`

- BugFix: Fixed an issue where plugin install and uninstall did not work with NPM version 8. [#683](https://github.com/zowe/imperative/issues/683)

## `4.17.0`

- Enhancement: Export the Imperative Command Tree on the data object of the `zowe --ac` command when `--rfj` is specified.

## `4.16.2`

- BugFix: Reverts hiding the cert-key-file path so users can see what path was specified and check if the file exists

## `4.16.1`

- BugFix: Updated dependencies to resolve problems with the ansi-regex package

## `4.16.0`

- Enhancement: Implemented the ability to authenticate using client certificates in PEM format.

## `4.15.1`

- Bugfix: Updated js-yaml to resolve a potential security issue

## `4.15.0`

- Enhancement: Improved command suggestions for mistyped commands, add aliases to command suggestions

## `4.14.0`

- Enhancement: The `plugins validate` command returns an error code when plugins have errors if the new `--fail-on-error` option is specified. Also added `--fail-on-warning` option to return with an error code when plugins have warnings. [#463](https://github.com/zowe/imperative/issues/463)
- BugFix: Fixed regression where characters are not correctly escaped in web help causing extra slashes ("\") to appear. [#644](https://github.com/zowe/imperative/issues/644)

## `4.13.4`

- BugFix: Added missing periods at the end of command group descriptions for consistency. [#55](https://github.com/zowe/imperative/issues/55)

## `4.13.3`

- Performance: Improved the way that HTTP response chunks are saved, reducing time complexity from O(n<sup>2</sup>) to O(n). This dramatically improves performance for larger requests. [#618](https://github.com/zowe/imperative/pull/618)

## `4.13.2`

- BugFix: Fixed web help examples description typo at line 440 in `packages/cmd/src/CommandPreparer.ts`. [#612](https://github.com/zowe/imperative/issues/612)
- BugFix: Fixed Markdown special characters not being escaped in web help for descriptions of positional options and examples. [#620](https://github.com/zowe/imperative/issues/620)
- BugFix: Fixed subgroups not being displayed under their own heading in web help. [#323](https://github.com/zowe/imperative/issues/323)

## `4.13.1`

- BugFix: Fixed active command tree item not updating in web help when scrolling. [#425](https://github.com/zowe/imperative/issues/425)
- BugFix: Fixed main page of web help not staying scrolled to top of page when loaded. [#525](https://github.com/zowe/imperative/issues/525)

## `4.13.0`

- Enhancement: Added headers[] option to TextUtils.getTable(). [#369](https://github.com/zowe/imperative/issues/369)
- BugFix: Print a subset of the `stdout` and `stderr` buffers when calling `mProgressApi`'s `endBar()` to prevent duplication of output.
- Bugfix: Replaced `this` with `ImperativeConfig.instance` in `ImperativeConfig.getCallerFile()`. [#5](https://github.com/zowe/imperative/issues/5)

## `4.12.0`

- Enhancement: Added decompression support for REST responses with Content-Encoding `gzip`, `deflate`, or `br`. [#318](https://github.com/zowe/imperative/issues/318)

## `4.11.2`

- BugFix: Added `Protocol` to the Error Details coming from the `AbstractRestClient`. [#539](https://github.com/zowe/imperative/issues/539)

## `4.11.1`

- BugFix: Fixed vulnerabilities by replacing marked with markdown-it and sanitize-html.
- BugFix: Fixed plugin install failing to install package from private registry.

## `4.11.0`

- Enhancement: Fixed plugin install commands which were broken in npm@7. [#457](https://github.com/zowe/imperative/issues/457)
- BugFix: Fixed incorrect formatting of code blocks in web help. [#535](https://github.com/zowe/imperative/issues/535)

## `4.10.2`

- BugFix: Fixed vulnerabilities by updating marked

## `4.10.1`

- BugFix: Fixed an issue when `TypeError` has been raised by `Logger.getCallerFileAndLineTag()` when there was not filename for a stack frame. [#449](https://github.com/zowe/imperative/issues/449)

## `4.10.0`

- Enhancement: Added an `arrayAllowDuplicate` option to the `ICommandOptionDefinition` interface. By default, the option value is set to `true` and duplicate values are allowed in an array. Specify `false` if you want Imperative to throw an error for duplicate array values. [#437](https://github.com/zowe/imperative/issues/437)

## `4.9.0`

- BugFix: Updated `opener` dependency due to command injection vulnerability on Windows - [GHSL-2020-145](https://securitylab.github.com/advisories/GHSL-2020-145-domenic-opener)
- Enhancement: Expose `trim` parameter from `wrap-ansi` within `TextUtils.wordWrap()`

## `4.8.1`

- BugFix: Fixed an issue with `ConnectionPropsForSessCfg` where the user would be prompted for user/password even if a token was present. [#436](https://github.com/zowe/imperative/pull/436)

## `4.8.0`

- Enhancement: Added the SSO Callback function, which allows applications to call their own functions while validating session properties (i.e. host, port, user, password, token, etc...). The callback option is named `getValuesBack`. [#422](https://github.com/zowe/imperative/issues/422)

## `4.7.6`

- Enhancement: Added support for dynamically generated cookie names. Updated `AbstractSession.storeCookie()` to process cookie names that are not fully known at build-time. [#431](https://github.com/zowe/imperative/pull/431)

## `4.7.5`

- BugFix: Added support for creating an array with `allowableValues`. Previously, array type options could fail in the Syntax Validator. [#428](https://github.com/zowe/imperative/issues/428)

## `4.7.4`

- Fix update profile API storing secure fields incorrectly when called without CLI args

## `4.7.3`

- Fix web help failing to load in Internet Explorer 11
- Fix `--help-web` not working on macOS when DISPLAY environment variable is undefined
- Change type of `ISession.tokenType` to "string" (for compatiblity with versions older than 4.7.0).

## `4.7.2`

- Hide sensitive session properties (user, password, and token value) in log file. Since 4.7.0, only password was hidden.

## `4.7.1`

- Don't load token value into Session object if user or password are supplied

## `4.7.0`

- Add the --dd flag to profile creation to allow the profile to be created without the default values specified for that profile.
- Use a token for authentication if a token is present in the underlying REST session object.
- Added a new ConnectionPropsForSessCfg.addPropsOrPrompt function that places credentials (including a possible token) into a session configuration object.
    - Plugins must use this function to create their sessions to gain the features of automatic token-handling and prompting for missing connection options.
    - Connection information is obtained from the command line, environment variables, a service profile, a base profile, or from an option's default value in a service profile's definition, in that order.
    - If key connection information is not supplied to any cor Zowe command, the command will prompt for:
        -  host
        -  port
        -  user
        -  and password
    - Any prompt will timeout after 30 seconds so that it will not hang an automated script.
- Add base profiles, a new type of profile which can store values shared between profiles of other types.
    - The properties that are currently recognized in a base profile are:
        - host
        - port
        - user
        - password
        - rejectUnauthorized
        - tokenType
        - tokenValue
    - To use base profiles in an Imperative-based CLI, define a `baseProfile` schema on your Imperative configuration object.
    - If the `baseProfile` schema is defined, base profile support will be added to any command that uses profiles.
- Due to new options (like tokenValue) help text will change. Plugin developers may have to update any mismatched snapshots in their automated tests.
- Updated the version of TypeScript from 3.7.4 to 3.8.0.
- Updated the version of TSLint from 5.x to 6.1.2.
- Add login and logout commands to get and delete/invalidate tokens
  - Add showToken flag to display token only, and not save it to the user profile
  - Add ability to create a user profile on login if no profile of that type existed previously

## `4.6.4`

- Fix optional secure fields not deleted when overwriting a profile

## `4.6.3`

- Update log4js to improve Webpack compatibility for extenders

## `4.6.2`

- Fix vulnerabilities by updating yargs

## `4.6.1`

- Update perf-timing version

## `4.6.0`

- Add Bearer token in rest Session

## `4.5.6`

- Fix allowable values not exactly matching input

## `4.5.5`

- Fix absence of default value text when falsy values are used.

## `4.5.4`

- Patched vulnerabilities.

## `4.5.3`

- Fixed alignment of output from `zowe plugins list` command.

## `4.5.2`

- Fix failure to load secure profile fields that are optional when no value is found. Thanks @tjohnsonBCM
- Don't load secure profile fields when deleting profile. Thanks @tjohnsonBCM
- Deprecate the interface `ICliILoadProfile`. Use `ICliLoadProfile` instead.

## `4.5.1`

- Check that password is defined when `AbstractSession` uses auth. Thanks @apsychogirl
- Expose `IRestOptions` type in the API. Thanks @apsychogirl

## `4.5.0`

- Add `request` function to `AbstractRestClient` that returns REST client object in response. Thanks @Alexandru-Dimitru
- Deprecate the method `AbstractRestClient.performRest`. Use `AbstractRestClient.request` instead.

## `4.0.0`

- Support `prompt*` as a value for any CLI option to enable interactive prompting.

## `3.0.0`

- Rename package from "@brightside/imperative" to "@zowe/imperative".
- Change name of config option "credential-manager" to "CredentialManager".<|MERGE_RESOLUTION|>--- conflicted
+++ resolved
@@ -2,16 +2,14 @@
 
 All notable changes to the Imperative package will be documented in this file.
 
-<<<<<<< HEAD
 ## Recent Changes
 
 - Enhancement: Added ANSI escape codes trimming for the Web Help.
-=======
+
 ## `5.3.3`
 
 - Expose the isSecured functionality from the ProfilesCredentials [#549](https://github.com/zowe/imperative/issues/549)
 - Allow the ConfigAutoStore to store plain-text properties that are defined as secure in the schema (e.g. user, password) [zowe/vscode-extension-for-zowe#1804](https://github.com/zowe/vscode-extension-for-zowe/issues/1804)
->>>>>>> c44b39ff
 
 ## `5.3.2`
 

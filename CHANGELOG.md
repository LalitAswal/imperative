--- conflicted
+++ resolved
@@ -4,11 +4,8 @@
 
 ## Recent Changes
 
-<<<<<<< HEAD
 - Enhancement: Added automatic decompression for REST responses with Content-Encoding `gzip`, `deflate`, or `br`. [#318](https://github.com/zowe/imperative/issues/318)
-=======
 - BugFix: Fixed vulnerabilities by replacing marked with markdown-it and sanitize-html
->>>>>>> f63fd9e5
 
 ## `4.11.0`
 

# Change Log

All notable changes to the Imperative package will be documented in this file.

<<<<<<< HEAD
## Recent Changes

- Removed periods in command example descriptions so descriptions look syntactically correct. [#795](https://github.com/zowe/imperative/issues/795)
=======
## `5.4.2`

- BugFix: Web-diff template directory included in files section of package.json file.
>>>>>>> e124165b

## `5.4.1`

- BugFix: Changed the default log level of `Console` class from "debug" to "warn". In Zowe v2 the `Logger` class was changed to have a default log level of "warn" but we missed updating the `Console` class to make it behave consistently. If you want a different log level, you can change it after initializing the console like this: `console.level = "info";` [zowe/zowe-cli#511](https://github.com/zowe/zowe-cli/issues/511)

## `5.4.0`

- Enhancement: Added Diff utility features for getting differences between two files and open diffs in browser. Also added web diff generator for creating web diff dir at the cli home.

## `5.3.8`

- BugFix: Introduced examples for setting default profiles in `zowe config set` Examples section. [#1428](https://github.com/zowe/zowe-cli/issues/1428)

## `5.3.7`

- BugFix: Fixed error when installing plug-ins that do not define profiles. [#859](https://github.com/zowe/imperative/issues/859)

## `5.3.6`

- BugFix: Removed some extraneous dependencies. [#477](https://github.com/zowe/imperative/issues/477)

## `5.3.5`

- BugFix: Fixed `DefaultHelpGenerator` unable to find module "ansi-colors" when Imperative is imported.

## `5.3.4`

- BugFix: Added ANSI escape codes trimming for the Web Help. [#704](https://github.com/zowe/imperative/issues/704)
- BugFix: Fixed `AbstractRestClient` not converting LF line endings to CRLF for every line when downloading large files on Windows. [zowe/zowe-cli#1458](https://github.com/zowe/zowe-cli/issues/1458)
- BugFix: Fixed `zowe --version --rfj` including a trailing newline in the version field. [#842](https://github.com/zowe/imperative/issues/842)
- BugFix: Fixed `--response-format-json` option not supported by some commands in daemon mode. [#843](https://github.com/zowe/imperative/issues/843)

## `5.3.3`

- Expose the isSecured functionality from the ProfilesCredentials [#549](https://github.com/zowe/imperative/issues/549)
- Allow the ConfigAutoStore to store plain-text properties that are defined as secure in the schema (e.g. user, password) [zowe/vscode-extension-for-zowe#1804](https://github.com/zowe/vscode-extension-for-zowe/issues/1804)

## `5.3.2`

- BugFix: Fixed `ProfileInfo.readProfilesFromDisk` failing when team config files and old-school profile directory do not exist.
- BugFix: Fixed `ProfileInfo.updateProperty` not updating properties that are newly present after reloading team config.
- BugFix: Fixed ProfileInfo API not detecting secure credential manager after profiles have been reloaded.
- **Note:** If you are developing an SDK that uses the ProfileInfo API, use the method `ProfileInfo.getTeamConfig` instead of `ImperativeConfig.instance.config` which may contain outdated config or be undefined.

## `5.3.1`

- BugFix: Fixed `config init` saving empty string values to config file when prompt was skipped.
- BugFix: Fixed `ConfigLayers.read` skipping load of secure property values.
- BugFix: Improved performance of `ConfigLayers.activate` by skipping config reload if the active layer directory has not changed.
- BugFix: Removed `async` keyword from `ConfigLayers.read` and `ConfigLayers.write` methods since they do not contain asynchronous code.

## `5.3.0`

- Enhancement: Added environmental variable support to the ProfileInfo APIs by defaulting `homeDir` to `cliHome`. [zowe/vscode-extension-for-zowe#1777](https://github.com/zowe/vscode-extension-for-zowe/issues/1777)
- BugFix: Updated `cli-table3` dependency for performance improvements.
- BugFix: Fixed `config init` not replacing empty values with prompted for values in team config. [#821](https://github.com/zowe/imperative/issues/821)

## `5.2.2`

- BugFix: Fixed `config secure` not respecting the `rejectUnauthorized` property in team config. [#813](https://github.com/zowe/imperative/issues/813)
- BugFix: Fixed `config import` not respecting the `rejectUnauthorized` property in team config. [#816](https://github.com/zowe/imperative/issues/816)

## `5.2.1`

- BugFix: Fixed issue where `config auto-init` may fail to create project config when global config already exists. [#810](https://github.com/zowe/imperative/issues/810)

## `5.2.0`

- Enhancement: Adds the ability for CLIs and Plug-ins to override some of the prompting logic if an alternate property is set.
- BugFix: Fixed `osLoc` information returning project level paths instead of the global layer. [#805](https://github.com/zowe/imperative/pull/805)
- BugFix: Fixed `autoStore` not being checked by `updateKnownProperty`. [#806](https://github.com/zowe/imperative/pull/806)
- BugFix: Fixed `plugins uninstall` command failing when there is a space in the install path.

## `5.1.0`

- Enhancement: Introduced flag `--show-inputs-only` to show the inputs of the command
that would be used if a command were executed.
- Enhancement: Added dark theme to web help that is automatically used when system-wide dark mode is enabled.
- BugFix: Fixed ProfileInfo API `argTeamConfigLoc` not recognizing secure fields in multi-layer operations. [#800](https://github.com/zowe/imperative/pull/800)
- BugFix: Fixed ProfileInfo API `updateKnownProperty` possibly storing information in the wrong location due to optional osLoc information. [#800](https://github.com/zowe/imperative/pull/800)

## `5.0.2`

- BugFix: Fixed a bug where, upon trying to create a V1 profile containing no secure properties, if the credential manager cannot access the credential vault, an error would be thrown.

## `5.0.1`

- BugFix: Fixed ProfileInfo API targeting default base profile instead of the operating layer's base profile. [#791](https://github.com/zowe/imperative/issues/791)

## `5.0.0`

- Major: Introduced Team Profiles, Daemon mode, and more. See the prerelease items below for more details.

## `5.0.0-next.202204142147`

- BugFix: Fixed missing `osLoc` information from `ProfileInfo.getAllProfiles()`. [#771](https://github.com/zowe/imperative/issues/771)
- BugFix: Fixed updateKnownProperty saving to the active layer instead of the layer of the desired profile.
- Enhancement: Added the ability to exclude the home directory from `ProfileInfo.getAllProfiles()`. [#787](https://github.com/zowe/imperative/issues/771)

## `5.0.0-next.202204131728`

- BugFix: Fixed `autoStore` property not being merged properly between team config layers.

## `5.0.0-next.202204111131`

- BugFix: Updated `moment` dependency.

## `5.0.0-next.202204081605`

- BugFix: Fixed `config set` command not respecting the property type defined in the schema. [#772](https://github.com/zowe/imperative/issues/772)

## `5.0.0-next.202204051515`

- Enhancement: Added support for profile name aliases in team config so that `--zosmf-profile lpar1` falls back to profile "zosmf_lpar1" if "lpar1" does not exist.
- BugFix: Reworded potentially misleading output of `config convert-profiles` command mentioning obsolete plug-ins.
- BugFix: Made `--dry-run` and `--prompt` options mutually exclusive on `config init` command.
- **Next Breaking**: The team config API method `config.api.profiles.get` now returns `null` if a profile doesn't exist unless `mustExist` is false. [#518](https://github.com/zowe/imperative/issues/518)
- BugFix: Added the ability to read option values from aliases. Enhanced backward compatibility with V1 profiles. [#770](https://github.com/zowe/imperative/issues/770)

## `5.0.0-next.202203311701`

- BugFix: Allowed `ProfileCredentials.isSecured` to be insecure on teamConfig based on existing secure fields. [#762](https://github.com/zowe/imperative/issues/762)

## `5.0.0-next.202203231534`

- Enhancement: Added JSON property autocompletion to `secure` array in team config files. [zowe/zowe-cli#1187](https://github.com/zowe/zowe-cli/issues/1187)
- BugFix: Fixed incorrect description for untyped profiles in team config files. [zowe/zowe-cli#1303](https://github.com/zowe/zowe-cli/issues/1303)
- **Next Breaking**: Schema files created or updated with the above changes are not backward compatible with older versions of Imperative.

## `5.0.0-next.202203222132`

- BugFix: Reverted unintentional breaking change that prevented `DefaultCredentialManager` from finding Keytar outside of calling CLI's node_modules folder.

## `5.0.0-next.202203211501`

- Enhancement: Enhanced secure ProfileInfo APIs with user-defined secure properties. [#739](https://github.com/zowe/imperative/issues/739)
- Enhancement: Introduced `updateKnownProperty` which will update a given property in most cases and `resolve(false)` otherwise.
- Enhancement: Introduced `updateProperty` which takes care of special cases where the property is not found.
- Enhancement: Allowed adding and removing properties from the ProfileInfo class.
- Enhancement: Allowed properties to be stored securely from the ProfileInfo class. `v2 profiles only`
- BugFix: Removed user-defined secure properties if `getSecureValues: false`. [#738](https://github.com/zowe/imperative/issues/738)
- BugFix: Removed strict requirement of `IHandlerParameter` from the `ConfigAutoStore` class by implementing helper methods.
- BugFix: Allowed `private loadSchema` function to return the corresponding schema for a user config. [#758](https://github.com/zowe/imperative/issues/758)

## `5.0.0-next.202203181826`

- BugFix: Fixed a bug where the `<APP>_EDITOR` environment variable was not being respected in a graphical environment [zowe/zowe-cli#1335](https://github.com/zowe/zowe-cli/issues/1335)
- BugFix: Fixed AbstractRestClient returning compressed data in `causeErrors` property for streamed responses. [#753](https://github.com/zowe/imperative/issues/753)

## `5.0.0-next.202203091934`

- Enhancement: Added prompt for base profile host property to `zowe config init`. [zowe/zowe-cli#1219](https://github.com/zowe/zowe-cli/issues/1219)
- **Next Breaking**
  - The `getSecureValue` callback property has been renamed to `getValueBack` on the `IConfigBuilderOpts` interface.
  - If your plug-in defines profile properties with `includeInTemplate` and `secure` both true, the `config init` command no longer prompts for their values.

## `5.0.0-next.202203072228`

- BugFix: Removed extra space in help text following option name [#745](https://github.com/zowe/imperative/issues/745).
- BugFix: Fixed Ctrl+C (SIGINT) response to CLI prompts throwing an error rather than exiting silently.

## `5.0.0-next.202202232039`

- Enhancement: Added `stdin` property to `IHandlerParameters` which defaults to `process.stdin` and can be overridden with another readable stream in daemon mode.
  - This may be a breaking change for unit tests that mock the `IHandlerParameters` interface since a required property has been added.
- **Next Breaking**: Replaced `IYargsContext` interface with `IDaemonContext` and renamed `yargsContext` property of `ImperativeConfig.instance` to `daemonContext`. A context object is no longer supplied to `yargs` since it gets parsed as CLI arguments which is undesired behavior.

## `5.0.0-next.202202111730`

- **Next Breaking**: Changed the default behavior of `Config.save` and `ConfigSecure.save` APIs to save only the active config layer. [#732](https://github.com/zowe/imperative/issues/732)

## `5.0.0-next.202202111433`

- Enhancement: Convert previously used profile property names into V2-compliant property names during the `zowe config convert-profiles` command. Conversions are: hostname -> host, username -> user, pass -> password.

## `5.0.0-next.202201311918`

- BugFix: Fixed useful debugging information missing from error message when Keytar module fails to load.

## `5.0.0-next.202201102100`

- BugFix: Fixed ZOWE_CLI_HOME environment variable not respected by team config in daemon mode. [zowe/zowe-cli#1240](https://github.com/zowe/zowe-cli/issues/1240)

## `5.0.0-next.202201071721`

- Enhancement: Replaced hidden `--dcd` option used by CommandProcessor in daemon mode with IDaemonResponse object.
- **Next Breaking**
    - Changed the "args" type on the `Imperative.parse` method to allow a string array.
    - Restructured the IDaemonResponse interface to provide information to CommandProcessor.

## `5.0.0-next.202201061509`

- Enhancement: Added `overwrite` option for `zowe config init` command to overwrite config files instead of merging new changes. [#1036](https://github.com/zowe/zowe-cli/issues/1036)

## `5.0.0-next.202201051456`

- BugFix: Fixed inconsistent error message when invalid CLI command is run in daemon mode. [zowe/zowe-cli#1081](https://github.com/zowe/zowe-cli/issues/1081)

## `5.0.0-next.202112221912`

- Enhancement: Added `delete` option to `config convert-profiles` command.

## `5.0.0-next.202112201553`

- BugFix: Fixed config auto-store may store secure properties in plain text if secure array is outside of subprofile in team config. [#709](https://github.com/zowe/imperative/issues/709)

## `5.0.0-next.202112171553`

- Enhancement: Added `config convert-profiles` command that converts v1 profiles to team config. [zowe/zowe-cli#896](https://github.com/zowe/zowe-cli/issues/896)
- Enhancement: Added `config edit` command that opens config JSON file in default text editor. [zowe/zowe-cli#1072](https://github.com/zowe/zowe-cli/issues/1072)

## `5.0.0-next.202112151934`

- BugFix: Removed `@internal` methods from type declarations so they don't appear in IntelliSense. [#679](https://github.com/zowe/imperative/issues/679)
- BugFix: Made the `ProfileInfo.initSessCfg` method public for easier instantiation of classes that extend AbstractSession.
- Deprecated: All methods in the `IHandlerParameters.profiles` class. Use the `ConfigProfiles` API for team config instead.

## `5.0.0-next.202112132158`

- Enhancement: Added an environment variable to control whether or not sensitive data will be masked in the console output.<br/>
    This behavior excludes any TRACE level logs for both, Imperative.log and AppName.log.<br/>
    This behavior also excludes properties defined as secure by the plugin developers.<br/>
    If the schema definition is not found, we will exclude the following properties: user, password, tokenValue, and keyPassphrase.<br/>
    More information: [zowe/zowe-cli #1106](https://github.com/zowe/zowe-cli/issues/1106)

## `5.0.0-next.202112101814`

- BugFix: Fixed daemon mode not loading secure properties in team config. [zowe/zowe-cli#1232](https://github.com/zowe/zowe-cli/issues/1232)

## `5.0.0-next.202112021611`

- BugFix: Fixed `config import` and `config init` behaving incorrectly when config JSON exists in higher level directory. [zowe/zowe-cli#1218](https://github.com/zowe/zowe-cli/issues/1218)
- BugFix: Fixed `config import` command not failing when positional argument "location" is missing.

## `5.0.0-next.202112012301`

- Enhancement: Changed CLI prompt input to be hidden for properties designated as secure in team config. [zowe/zowe-cli#1106](https://github.com/zowe/zowe-cli/issues/1106)
- BugFix: Improved error message when Keytar module fails to load. [#27](https://github.com/zowe/imperative/issues/27)
- **Next Breaking**
    - Removed the `ConfigProfiles.load` API method. Use the methods `ConfigLayers.find` and `ConfigSecure.securePropsForProfile` instead. [#568](https://github.com/zowe/imperative/issues/568)

## `5.0.0-next.202111301806`

- Enhancement: Added a utility function to get basic system architecture and platform info

## `5.0.0-next.202111292021`

- **Next Breaking**: Use JSON-based communication protocol between imperative daemon server and client.

## `5.0.0-next.202111192150`

- BugFix: Changed credentials to be stored securely by default for v1 profiles to be consistent with the experience for v2 profiles. [zowe/zowe-cli#1128](https://github.com/zowe/zowe-cli/issues/1128)
- **Next Breaking**
    - Removed the `credentialServiceName` property from ImperativeConfig. The default credential manager uses the `name` property instead.

## `5.0.0-next.202111101806`

- Enhancement: Added `dry-run` option for `zowe config init` command to preview changes instead of saving them to disk. [#1037](https://github.com/zowe/zowe-cli/issues/1037)
- Bugfix: Fix crashing issue related to reloading the config when `--dcd` option is specified [#943](https://github.com/zowe/zowe-cli/issues/943) [#1190](https://github.com/zowe/zowe-cli/issues/1190)

## `5.0.0-next.202111032034`

- Enhancement: Added `autoStore` property to config JSON files which defaults to true. When this property is enabled and the CLI prompts you to enter connection info, the values you enter will be saved to disk (or credential vault if they are secure) for future use. [zowe/zowe-cli#923](https://github.com/zowe/zowe-cli/issues/923)
- **Next Breaking**
    - Changed the default behavior of `Config.set` so that it no longer coerces string values to other types unless the `parseString` option is true.

## `5.0.0-next.202110201735`

- **LTS Breaking**
    - Changed the return value of the public `PluginManagementFacility.requirePluginModuleCallback` function
- BugFix: Updated the profiles list as soon as the plugin is installed.

## `5.0.0-next.202110191937`

- **Next Breaking**: Added the new, required, abstract method 'displayAutoInitChanges' to the 'BaseAutoInitHandler' class.

## `5.0.0-next.202110071645`

- Enhancement: Added `config update-schemas [--depth <value>]` command. [zowe/zowe-cli#1059](https://github.com/zowe/zowe-cli/issues/1059)
- Enhancement: Added the ability to update the global schema file when installing a new plugin. [zowe/zowe-cli#1059](https://github.com/zowe/zowe-cli/issues/1059)
- **Next Breaking**
    - Renamed public static function ConfigSchemas.loadProfileSchemas to ConfigSchemas.loadSchema

## `5.0.0-next.202110011948`

- **LTS Breaking**: Changed default log level from DEBUG to WARN for Imperative logger and app logger to reduce the volume of logs written to disk. [#634](https://github.com/zowe/imperative/issues/634)

## `5.0.0-next.202109281439`

- Enhancement: Added `config import` command that imports team config files from a local path or web URL. [#1083](https://github.com/zowe/zowe-cli/issues/1083)
- Enhancement: Added Help Doc examples for the `zowe config` group of commands. [#1061](https://github.com/zowe/zowe-cli/issues/1061)

## `5.0.0-next.202109031503`

- Enhancement: Log in to authentication service to obtain token value instead of prompting for it in `config secure` command.

## `5.0.0-next.202108181618`

- **LTS Breaking**: Make `fail-on-error` option true by default on `zowe plugins validate` command.

## `5.0.0-next.202108121732`

- Enhancement: Flattened the default profiles structure created by the `config init` command.
- **Next Breaking**: Split up authToken property in team config into tokenType and tokenValue properties to be consistent with Zowe v1 profiles.

## `5.0.0-next.202108062025`

- BugFix: Export all Config related interfaces.

## `5.0.0-next.202107122104`

- BugFix: Fixed secure credentials not being stored by the `config auto-init` command.

## `5.0.0-next.202107092101`

- Enhancement: Adds the `config auto-init` base handler and command builder, allowing a CLI to build a configuration auto-initialization command and handler
- Enhancement: Adds the optional `configAutoInitCommandConfig` interface to the IImperativeConfig interface, allowing for an auto-init command to be generated if a CLI supports it
- Enhancement: Better support for comments in JSON
- Bugfix: Revert schema changes related to additionalProperties. Re-enable IntelliSense when editing zowe.config.json files
- **Next Breaking**
    - Changed the schema paths and updated schema version

## `5.0.0-next.202106221817`

- **Next Breaking**
    - Replaced --user with --user-config on all config command groups due to conflict with --user option during config auto-initialization
    - Replaced --global with --global-config on all config command groups for consistency

## `5.0.0-next.202106212048`

- Enhancement: A new interface (IApimlSvcAttrs) was added. A property (apimlConnLookup) of that interface type was added to IImperativeConfig to enable plugins to tie themselves to an APIML service. Zowe-CLI can then ask APIML for the configuration data for the plugin to connect to that service.

## `5.0.0-next.202106041929`

- **LTS Breaking**: Removed the following previously deprecated items:
    - ICliLoadProfile.ICliILoadProfile -- use ICliLoadProfile.ICliLoadProfile
    - IImperativeErrorParms.suppressReport -- has not been used since 10/17/2018
    - IImperativeConfig.pluginBaseCliVersion -- has not been used since version 1.0.1
    - AbstractRestClient.performRest -- use AbstractRestClient.request
    - AbstractSession.HTTP_PROTOCOL -- use SessConstants.HTTP_PROTOCOL
    - AbstractSession.HTTPS_PROTOCOL -- use SessConstants.HTTPS_PROTOCOL
    - AbstractSession.TYPE_NONE -- use SessConstants.AUTH_TYPE_NONE
    - AbstractSession.TYPE_BASIC -- use SessConstants.AUTH_TYPE_BASIC
    - AbstractSession.TYPE_BEARER -- use SessConstants.AUTH_TYPE_BEARER
    - AbstractSession.TYPE_TOKEN -- use SessConstants.AUTH_TYPE_TOKEN

## `5.0.0-next.202104262004`

- Enhancement: Remove message about NPM peer dep warnings that no longer applies to npm@7.
- **LTS Breaking**: Imperative no longer requires plug-ins to include CLI package as a peer dependency. It is recommended that CLI plug-ins remove their peer dependency on @zowe/cli for improved compatibility with npm@7. This is a breaking change for plug-ins, as older versions of Imperative will fail to install a plug-in that lacks the CLI peer dependency.

## `5.0.0-next.202104140156`

- BugFix: Allow SCS to load new securely stored credentials. [#984](https://github.com/zowe/zowe-cli/issues/984)

## `5.0.0-next.202104071400`

- Enhancement: Add the ProfileInfo API to provide the following functionality:
    - Read configuration from disk.
    - Transparently read either a new team configuration or old style profiles.
    - Resolve order of precedence for profile argument values.
    - Provide information to enable callers to prompt for missing profile arguments.
    - Retain the location in which a profile or argument was found.
    - Automatically initialize CredentialManager, including an option to specify a custom keytar module.
    - Provide a means to postpone the loading of secure arguments until specifically requested by the calling app to delay loading sensitive data until it is needed.
    - Provide access to the lower-level Config API to fully manipulate the team configuration file.

## `5.0.0-next.202103111923`

- Enhancement: Allow custom directory to be specified for project config in `Config.load` method. [#544](https://github.com/zowe/imperative/issues/544)
- BugFix: Fixed Config object not exported at top level. [#543](https://github.com/zowe/imperative/issues/543)

## `5.0.0-next.202101292016`

- BugFix: Fixed error when Imperative APIs are called and "config" property of ImperativeConfig is not initialized. [#533](https://github.com/zowe/imperative/issues/533)

## `5.0.0-next.202101281717`

- Enhancement: Added new config API intended to replace the profiles API, and new "config" command group to manage config JSON files. The new API makes it easier for users to create, share, and switch between profile configurations.
- Deprecated: The "profiles" command group for managing global profiles in "{cliHome}/profiles". Use the new "config" command group instead.
- **LTS Breaking**: Removed "config" command group for managing app settings in "{cliHome}/imperative/settings.json". If app settings already exist they are still loaded for backwards compatibility. For storing app settings use the new config API instead.
- Enhancement: Added support for secure credential storage without any plug-ins required. Include the "keytar" package as a dependency in your CLI to make use of it.
- Enhancement: Added `deprecatedReplacement` property to `ICommandDefinition` to deprecate a command.

## `5.0.0-next.202010301408`

- Enhancement: Allow hidden options.

## `5.0.0-next.202010161240`

- Enhancement:  Allow process exit code to be passed to daemon clients.

## `5.0.0-next.202009251501`

- Enhancement: add support for CLIs that want to run as a persistent process (daemon mode).

## `4.18.3`

- BugFix: Removed `moment` dependency.

## `4.18.2`

- BugFix: Updated `moment` dependency.

## `4.18.1`

- BugFix: Fixed AbstractRestClient returning compressed data in `causeErrors` property for streamed responses. [#753](https://github.com/zowe/imperative/issues/753)

## `4.18.0`

- Enhancement: Sorted output of `plugins list` command in alphabetical order to make it easier to read. [#489](https://github.com/zowe/imperative/issues/489)
- Enhancement: Added `--short` option to `plugins list` command to abbreviate its output. [#743](https://github.com/zowe/imperative/issues/743)
- BugFix: Fixed single character options rendered in help with double dash instead of single dash. [#638](https://github.com/zowe/imperative/issues/638)

## `4.17.6`

- BugFix: Fixed an error where, in certain situations, the web help displays data for another command with the same name. [#728](https://github.com/zowe/imperative/issues/728)
- BugFix: Fixed web help wrongly escaping characters inside code blocks. [#730](https://github.com/zowe/imperative/issues/730)

## `4.17.5`

- BugFix: Updated log4js and nanoid for improved security.

## `4.17.4`

- BugFix: Fixed --hw not adding new lines when `\n` is present in the text. [#715](https://github.com/zowe/imperative/issues/715)

## `4.17.3`

- BugFix: Fixed AbstractRestClient silently failing to decompress last chunk of gzip-compressed binary data that is truncated.

## `4.17.2`

- BugFix: Updated prettyjson and cli-table3 in order to lockdown the `colors` package. [#719](https://github.com/zowe/imperative/issues/719)
- BugFix: Updated markdown-it to address a vulnerability. [Snyk Report](https://security.snyk.io/vuln/SNYK-JS-MARKDOWNIT-2331914)

## `4.17.1`

- BugFix: Fixed an issue where plugin install and uninstall did not work with NPM version 8. [#683](https://github.com/zowe/imperative/issues/683)

## `4.17.0`

- Enhancement: Export the Imperative Command Tree on the data object of the `zowe --ac` command when `--rfj` is specified.

## `4.16.2`

- BugFix: Reverts hiding the cert-key-file path so users can see what path was specified and check if the file exists

## `4.16.1`

- BugFix: Updated dependencies to resolve problems with the ansi-regex package

## `4.16.0`

- Enhancement: Implemented the ability to authenticate using client certificates in PEM format.

## `4.15.1`

- Bugfix: Updated js-yaml to resolve a potential security issue

## `4.15.0`

- Enhancement: Improved command suggestions for mistyped commands, add aliases to command suggestions

## `4.14.0`

- Enhancement: The `plugins validate` command returns an error code when plugins have errors if the new `--fail-on-error` option is specified. Also added `--fail-on-warning` option to return with an error code when plugins have warnings. [#463](https://github.com/zowe/imperative/issues/463)
- BugFix: Fixed regression where characters are not correctly escaped in web help causing extra slashes ("\") to appear. [#644](https://github.com/zowe/imperative/issues/644)

## `4.13.4`

- BugFix: Added missing periods at the end of command group descriptions for consistency. [#55](https://github.com/zowe/imperative/issues/55)

## `4.13.3`

- Performance: Improved the way that HTTP response chunks are saved, reducing time complexity from O(n<sup>2</sup>) to O(n). This dramatically improves performance for larger requests. [#618](https://github.com/zowe/imperative/pull/618)

## `4.13.2`

- BugFix: Fixed web help examples description typo at line 440 in `packages/cmd/src/CommandPreparer.ts`. [#612](https://github.com/zowe/imperative/issues/612)
- BugFix: Fixed Markdown special characters not being escaped in web help for descriptions of positional options and examples. [#620](https://github.com/zowe/imperative/issues/620)
- BugFix: Fixed subgroups not being displayed under their own heading in web help. [#323](https://github.com/zowe/imperative/issues/323)

## `4.13.1`

- BugFix: Fixed active command tree item not updating in web help when scrolling. [#425](https://github.com/zowe/imperative/issues/425)
- BugFix: Fixed main page of web help not staying scrolled to top of page when loaded. [#525](https://github.com/zowe/imperative/issues/525)

## `4.13.0`

- Enhancement: Added headers[] option to TextUtils.getTable(). [#369](https://github.com/zowe/imperative/issues/369)
- BugFix: Print a subset of the `stdout` and `stderr` buffers when calling `mProgressApi`'s `endBar()` to prevent duplication of output.
- Bugfix: Replaced `this` with `ImperativeConfig.instance` in `ImperativeConfig.getCallerFile()`. [#5](https://github.com/zowe/imperative/issues/5)

## `4.12.0`

- Enhancement: Added decompression support for REST responses with Content-Encoding `gzip`, `deflate`, or `br`. [#318](https://github.com/zowe/imperative/issues/318)

## `4.11.2`

- BugFix: Added `Protocol` to the Error Details coming from the `AbstractRestClient`. [#539](https://github.com/zowe/imperative/issues/539)

## `4.11.1`

- BugFix: Fixed vulnerabilities by replacing marked with markdown-it and sanitize-html.
- BugFix: Fixed plugin install failing to install package from private registry.

## `4.11.0`

- Enhancement: Fixed plugin install commands which were broken in npm@7. [#457](https://github.com/zowe/imperative/issues/457)
- BugFix: Fixed incorrect formatting of code blocks in web help. [#535](https://github.com/zowe/imperative/issues/535)

## `4.10.2`

- BugFix: Fixed vulnerabilities by updating marked

## `4.10.1`

- BugFix: Fixed an issue when `TypeError` has been raised by `Logger.getCallerFileAndLineTag()` when there was not filename for a stack frame. [#449](https://github.com/zowe/imperative/issues/449)

## `4.10.0`

- Enhancement: Added an `arrayAllowDuplicate` option to the `ICommandOptionDefinition` interface. By default, the option value is set to `true` and duplicate values are allowed in an array. Specify `false` if you want Imperative to throw an error for duplicate array values. [#437](https://github.com/zowe/imperative/issues/437)

## `4.9.0`

- BugFix: Updated `opener` dependency due to command injection vulnerability on Windows - [GHSL-2020-145](https://securitylab.github.com/advisories/GHSL-2020-145-domenic-opener)
- Enhancement: Expose `trim` parameter from `wrap-ansi` within `TextUtils.wordWrap()`

## `4.8.1`

- BugFix: Fixed an issue with `ConnectionPropsForSessCfg` where the user would be prompted for user/password even if a token was present. [#436](https://github.com/zowe/imperative/pull/436)

## `4.8.0`

- Enhancement: Added the SSO Callback function, which allows applications to call their own functions while validating session properties (i.e. host, port, user, password, token, etc...). The callback option is named `getValuesBack`. [#422](https://github.com/zowe/imperative/issues/422)

## `4.7.6`

- Enhancement: Added support for dynamically generated cookie names. Updated `AbstractSession.storeCookie()` to process cookie names that are not fully known at build-time. [#431](https://github.com/zowe/imperative/pull/431)

## `4.7.5`

- BugFix: Added support for creating an array with `allowableValues`. Previously, array type options could fail in the Syntax Validator. [#428](https://github.com/zowe/imperative/issues/428)

## `4.7.4`

- Fix update profile API storing secure fields incorrectly when called without CLI args

## `4.7.3`

- Fix web help failing to load in Internet Explorer 11
- Fix `--help-web` not working on macOS when DISPLAY environment variable is undefined
- Change type of `ISession.tokenType` to "string" (for compatiblity with versions older than 4.7.0).

## `4.7.2`

- Hide sensitive session properties (user, password, and token value) in log file. Since 4.7.0, only password was hidden.

## `4.7.1`

- Don't load token value into Session object if user or password are supplied

## `4.7.0`

- Add the --dd flag to profile creation to allow the profile to be created without the default values specified for that profile.
- Use a token for authentication if a token is present in the underlying REST session object.
- Added a new ConnectionPropsForSessCfg.addPropsOrPrompt function that places credentials (including a possible token) into a session configuration object.
    - Plugins must use this function to create their sessions to gain the features of automatic token-handling and prompting for missing connection options.
    - Connection information is obtained from the command line, environment variables, a service profile, a base profile, or from an option's default value in a service profile's definition, in that order.
    - If key connection information is not supplied to any cor Zowe command, the command will prompt for:
        -  host
        -  port
        -  user
        -  and password
    - Any prompt will timeout after 30 seconds so that it will not hang an automated script.
- Add base profiles, a new type of profile which can store values shared between profiles of other types.
    - The properties that are currently recognized in a base profile are:
        - host
        - port
        - user
        - password
        - rejectUnauthorized
        - tokenType
        - tokenValue
    - To use base profiles in an Imperative-based CLI, define a `baseProfile` schema on your Imperative configuration object.
    - If the `baseProfile` schema is defined, base profile support will be added to any command that uses profiles.
- Due to new options (like tokenValue) help text will change. Plugin developers may have to update any mismatched snapshots in their automated tests.
- Updated the version of TypeScript from 3.7.4 to 3.8.0.
- Updated the version of TSLint from 5.x to 6.1.2.
- Add login and logout commands to get and delete/invalidate tokens
  - Add showToken flag to display token only, and not save it to the user profile
  - Add ability to create a user profile on login if no profile of that type existed previously

## `4.6.4`

- Fix optional secure fields not deleted when overwriting a profile

## `4.6.3`

- Update log4js to improve Webpack compatibility for extenders

## `4.6.2`

- Fix vulnerabilities by updating yargs

## `4.6.1`

- Update perf-timing version

## `4.6.0`

- Add Bearer token in rest Session

## `4.5.6`

- Fix allowable values not exactly matching input

## `4.5.5`

- Fix absence of default value text when falsy values are used.

## `4.5.4`

- Patched vulnerabilities.

## `4.5.3`

- Fixed alignment of output from `zowe plugins list` command.

## `4.5.2`

- Fix failure to load secure profile fields that are optional when no value is found. Thanks @tjohnsonBCM
- Don't load secure profile fields when deleting profile. Thanks @tjohnsonBCM
- Deprecate the interface `ICliILoadProfile`. Use `ICliLoadProfile` instead.

## `4.5.1`

- Check that password is defined when `AbstractSession` uses auth. Thanks @apsychogirl
- Expose `IRestOptions` type in the API. Thanks @apsychogirl

## `4.5.0`

- Add `request` function to `AbstractRestClient` that returns REST client object in response. Thanks @Alexandru-Dimitru
- Deprecate the method `AbstractRestClient.performRest`. Use `AbstractRestClient.request` instead.

## `4.0.0`

- Support `prompt*` as a value for any CLI option to enable interactive prompting.

## `3.0.0`

- Rename package from "@brightside/imperative" to "@zowe/imperative".
- Change name of config option "credential-manager" to "CredentialManager".<|MERGE_RESOLUTION|>--- conflicted
+++ resolved
@@ -2,15 +2,13 @@
 
 All notable changes to the Imperative package will be documented in this file.
 
-<<<<<<< HEAD
 ## Recent Changes
 
 - Removed periods in command example descriptions so descriptions look syntactically correct. [#795](https://github.com/zowe/imperative/issues/795)
-=======
+
 ## `5.4.2`
 
 - BugFix: Web-diff template directory included in files section of package.json file.
->>>>>>> e124165b
 
 ## `5.4.1`
 

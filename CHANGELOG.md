# Change Log

All notable changes to the Imperative package will be documented in this file.

<<<<<<< HEAD
# Recent Changes

- Enhancement: Introduce hidden flag `--show-inputs-only` to show the inputs of the command
that would be used if a command were executed.
=======
## `5.0.0-next.202203222132`

- BugFix: Reverted unintentional breaking change that prevented `DefaultCredentialManager` from finding Keytar outside of calling CLI's node_modules folder.

## `5.0.0-next.202203211501`

- Enhancement: Enhanced secure ProfileInfo APIs with user-defined secure properties. [#739](https://github.com/zowe/imperative/issues/739)
- Enhancement: Introduced `updateKnownProperty` which will update a given property in most cases and `resolve(false)` otherwise.
- Enhancement: Introduced `updateProperty` which takes care of special cases where the property is not found.
- Enhancement: Allowed adding and removing properties from the ProfileInfo class.
- Enhancement: Allowed properties to be stored securely from the ProfileInfo class. `v2 profiles only`
- BugFix: Removed user-defined secure properties if `getSecureValues: false`. [#738](https://github.com/zowe/imperative/issues/738)
- BugFix: Removed strict requirement of `IHandlerParameter` from the `ConfigAutoStore` class by implementing helper methods.
- BugFix: Allowed `private loadSchema` function to return the corresponding schema for a user config. [#758](https://github.com/zowe/imperative/issues/758)

## `5.0.0-next.202203181826`

- BugFix: Fixed a bug where the `<APP>_EDITOR` environment variable was not being respected in a graphical environment [zowe/zowe-cli#1335](https://github.com/zowe/zowe-cli/issues/1335)
- BugFix: Fixed AbstractRestClient returning compressed data in `causeErrors` property for streamed responses. [#753](https://github.com/zowe/imperative/issues/753)
>>>>>>> d5cc7072

## `5.0.0-next.202203091934`

- Enhancement: Added prompt for base profile host property to `zowe config init`. [zowe/zowe-cli#1219](https://github.com/zowe/zowe-cli/issues/1219)
- **Next Breaking**
  - The `getSecureValue` callback property has been renamed to `getValueBack` on the `IConfigBuilderOpts` interface.
  - If your plug-in defines profile properties with `includeInTemplate` and `secure` both true, the `config init` command no longer prompts for their values.

## `5.0.0-next.202203072228`

- BugFix: Removed extra space in help text following option name [#745](https://github.com/zowe/imperative/issues/745).
- BugFix: Fixed Ctrl+C (SIGINT) response to CLI prompts throwing an error rather than exiting silently.

## `5.0.0-next.202202232039`

- Enhancement: Added `stdin` property to `IHandlerParameters` which defaults to `process.stdin` and can be overridden with another readable stream in daemon mode.
  - This may be a breaking change for unit tests that mock the `IHandlerParameters` interface since a required property has been added.
- **Next Breaking**: Replaced `IYargsContext` interface with `IDaemonContext` and renamed `yargsContext` property of `ImperativeConfig.instance` to `daemonContext`. A context object is no longer supplied to `yargs` since it gets parsed as CLI arguments which is undesired behavior.

## `5.0.0-next.202202111730`

- **Next Breaking**: Changed the default behavior of `Config.save` and `ConfigSecure.save` APIs to save only the active config layer. [#732](https://github.com/zowe/imperative/issues/732)

## `5.0.0-next.202202111433`

- Enhancement: Convert previously used profile property names into V2-compliant property names during the `zowe config convert-profiles` command. Conversions are: hostname -> host, username -> user, pass -> password.

## `5.0.0-next.202201311918`

- BugFix: Fixed useful debugging information missing from error message when Keytar module fails to load.

## `5.0.0-next.202201102100`

- BugFix: Fixed ZOWE_CLI_HOME environment variable not respected by team config in daemon mode. [zowe/zowe-cli#1240](https://github.com/zowe/zowe-cli/issues/1240)

## `5.0.0-next.202201071721`

- Enhancement: Replaced hidden `--dcd` option used by CommandProcessor in daemon mode with IDaemonResponse object.
- **Next Breaking**
    - Changed the "args" type on the `Imperative.parse` method to allow a string array.
    - Restructured the IDaemonResponse interface to provide information to CommandProcessor.

## `5.0.0-next.202201061509`

- Enhancement: Added `overwrite` option for `zowe config init` command to overwrite config files instead of merging new changes. [#1036](https://github.com/zowe/zowe-cli/issues/1036)

## `5.0.0-next.202201051456`

- BugFix: Fixed inconsistent error message when invalid CLI command is run in daemon mode. [zowe/zowe-cli#1081](https://github.com/zowe/zowe-cli/issues/1081)

## `5.0.0-next.202112221912`

- Enhancement: Added `delete` option to `config convert-profiles` command.

## `5.0.0-next.202112201553`

- BugFix: Fixed config auto-store may store secure properties in plain text if secure array is outside of subprofile in team config. [#709](https://github.com/zowe/imperative/issues/709)

## `5.0.0-next.202112171553`

- Enhancement: Added `config convert-profiles` command that converts v1 profiles to team config. [zowe/zowe-cli#896](https://github.com/zowe/zowe-cli/issues/896)
- Enhancement: Added `config edit` command that opens config JSON file in default text editor. [zowe/zowe-cli#1072](https://github.com/zowe/zowe-cli/issues/1072)

## `5.0.0-next.202112151934`

- BugFix: Removed `@internal` methods from type declarations so they don't appear in IntelliSense. [#679](https://github.com/zowe/imperative/issues/679)
- BugFix: Made the `ProfileInfo.initSessCfg` method public for easier instantiation of classes that extend AbstractSession.
- Deprecated: All methods in the `IHandlerParameters.profiles` class. Use the `ConfigProfiles` API for team config instead.

## `5.0.0-next.202112132158`

- Enhancement: Added an environment variable to control whether or not sensitive data will be masked in the console output.<br/>
    This behavior excludes any TRACE level logs for both, Imperative.log and AppName.log.<br/>
    This behavior also excludes properties defined as secure by the plugin developers.<br/>
    If the schema definition is not found, we will exclude the following properties: user, password, tokenValue, and keyPassphrase.<br/>
    More information: [zowe/zowe-cli #1106](https://github.com/zowe/zowe-cli/issues/1106)

## `5.0.0-next.202112101814`

- BugFix: Fixed daemon mode not loading secure properties in team config. [zowe/zowe-cli#1232](https://github.com/zowe/zowe-cli/issues/1232)

## `5.0.0-next.202112021611`

- BugFix: Fixed `config import` and `config init` behaving incorrectly when config JSON exists in higher level directory. [zowe/zowe-cli#1218](https://github.com/zowe/zowe-cli/issues/1218)
- BugFix: Fixed `config import` command not failing when positional argument "location" is missing.

## `5.0.0-next.202112012301`

- Enhancement: Changed CLI prompt input to be hidden for properties designated as secure in team config. [zowe/zowe-cli#1106](https://github.com/zowe/zowe-cli/issues/1106)
- BugFix: Improved error message when Keytar module fails to load. [#27](https://github.com/zowe/imperative/issues/27)
- **Next Breaking**
    - Removed the `ConfigProfiles.load` API method. Use the methods `ConfigLayers.find` and `ConfigSecure.securePropsForProfile` instead. [#568](https://github.com/zowe/imperative/issues/568)

## `5.0.0-next.202111301806`

- Enhancement: Added a utility function to get basic system architecture and platform info

## `5.0.0-next.202111292021`

- **Next Breaking**: Use JSON-based communication protocol between imperative daemon server and client.

## `5.0.0-next.202111192150`

- BugFix: Changed credentials to be stored securely by default for v1 profiles to be consistent with the experience for v2 profiles. [zowe/zowe-cli#1128](https://github.com/zowe/zowe-cli/issues/1128)
- **Next Breaking**
    - Removed the `credentialServiceName` property from ImperativeConfig. The default credential manager uses the `name` property instead.

## `5.0.0-next.202111101806`

- Enhancement: Added `dry-run` option for `zowe config init` command to preview changes instead of saving them to disk. [#1037](https://github.com/zowe/zowe-cli/issues/1037)
- Bugfix: Fix crashing issue related to reloading the config when `--dcd` option is specified [#943](https://github.com/zowe/zowe-cli/issues/943) [#1190](https://github.com/zowe/zowe-cli/issues/1190)

## `5.0.0-next.202111032034`

- Enhancement: Added `autoStore` property to config JSON files which defaults to true. When this property is enabled and the CLI prompts you to enter connection info, the values you enter will be saved to disk (or credential vault if they are secure) for future use. [zowe/zowe-cli#923](https://github.com/zowe/zowe-cli/issues/923)
- **Next Breaking**
    - Changed the default behavior of `Config.set` so that it no longer coerces string values to other types unless the `parseString` option is true.

## `5.0.0-next.202110201735`

- **LTS Breaking**
    - Changed the return value of the public `PluginManagementFacility.requirePluginModuleCallback` function
- BugFix: Updated the profiles list as soon as the plugin is installed.

## `5.0.0-next.202110191937`

- **Next Breaking**: Added the new, required, abstract method 'displayAutoInitChanges' to the 'BaseAutoInitHandler' class.

## `5.0.0-next.202110071645`

- Enhancement: Added `config update-schemas [--depth <value>]` command. [zowe/zowe-cli#1059](https://github.com/zowe/zowe-cli/issues/1059)
- Enhancement: Added the ability to update the global schema file when installing a new plugin. [zowe/zowe-cli#1059](https://github.com/zowe/zowe-cli/issues/1059)
- **Next Breaking**
    - Renamed public static function ConfigSchemas.loadProfileSchemas to ConfigSchemas.loadSchema

## `5.0.0-next.202110011948`

- **LTS Breaking**: Changed default log level from DEBUG to WARN for Imperative logger and app logger to reduce the volume of logs written to disk. [#634](https://github.com/zowe/imperative/issues/634)

## `5.0.0-next.202109281439`

- Enhancement: Added `config import` command that imports team config files from a local path or web URL. [#1083](https://github.com/zowe/zowe-cli/issues/1083)
- Enhancement: Added Help Doc examples for the `zowe config` group of commands. [#1061](https://github.com/zowe/zowe-cli/issues/1061)

## `5.0.0-next.202109031503`

- Enhancement: Log in to authentication service to obtain token value instead of prompting for it in `config secure` command.

## `5.0.0-next.202108181618`

- **LTS Breaking**: Make `fail-on-error` option true by default on `zowe plugins validate` command.

## `5.0.0-next.202108121732`

- Enhancement: Flattened the default profiles structure created by the `config init` command.
- **Next Breaking**: Split up authToken property in team config into tokenType and tokenValue properties to be consistent with Zowe v1 profiles.

## `5.0.0-next.202108062025`

- BugFix: Export all Config related interfaces.

## `5.0.0-next.202107122104`

- BugFix: Fixed secure credentials not being stored by the `config auto-init` command.

## `5.0.0-next.202107092101`

- Enhancement: Adds the `config auto-init` base handler and command builder, allowing a CLI to build a configuration auto-initialization command and handler
- Enhancement: Adds the optional `configAutoInitCommandConfig` interface to the IImperativeConfig interface, allowing for an auto-init command to be generated if a CLI supports it
- Enhancement: Better support for comments in JSON
- Bugfix: Revert schema changes related to additionalProperties. Re-enable IntelliSense when editing zowe.config.json files
- **Next Breaking**
    - Changed the schema paths and updated schema version

## `5.0.0-next.202106221817`

- **Next Breaking**
    - Replaced --user with --user-config on all config command groups due to conflict with --user option during config auto-initialization
    - Replaced --global with --global-config on all config command groups for consistency

## `5.0.0-next.202106212048`

- Enhancement: A new interface (IApimlSvcAttrs) was added. A property (apimlConnLookup) of that interface type was added to IImperativeConfig to enable plugins to tie themselves to an APIML service. Zowe-CLI can then ask APIML for the configuration data for the plugin to connect to that service.

## `5.0.0-next.202106041929`

- **LTS Breaking**: Removed the following previously deprecated items:
    - ICliLoadProfile.ICliILoadProfile -- use ICliLoadProfile.ICliLoadProfile
    - IImperativeErrorParms.suppressReport -- has not been used since 10/17/2018
    - IImperativeConfig.pluginBaseCliVersion -- has not been used since version 1.0.1
    - AbstractRestClient.performRest -- use AbstractRestClient.request
    - AbstractSession.HTTP_PROTOCOL -- use SessConstants.HTTP_PROTOCOL
    - AbstractSession.HTTPS_PROTOCOL -- use SessConstants.HTTPS_PROTOCOL
    - AbstractSession.TYPE_NONE -- use SessConstants.AUTH_TYPE_NONE
    - AbstractSession.TYPE_BASIC -- use SessConstants.AUTH_TYPE_BASIC
    - AbstractSession.TYPE_BEARER -- use SessConstants.AUTH_TYPE_BEARER
    - AbstractSession.TYPE_TOKEN -- use SessConstants.AUTH_TYPE_TOKEN

## `5.0.0-next.202104262004`

- Enhancement: Remove message about NPM peer dep warnings that no longer applies to npm@7.
- **LTS Breaking**: Imperative no longer requires plug-ins to include CLI package as a peer dependency. It is recommended that CLI plug-ins remove their peer dependency on @zowe/cli for improved compatibility with npm@7. This is a breaking change for plug-ins, as older versions of Imperative will fail to install a plug-in that lacks the CLI peer dependency.

## `5.0.0-next.202104140156`

- BugFix: Allow SCS to load new securely stored credentials. [#984](https://github.com/zowe/zowe-cli/issues/984)

## `5.0.0-next.202104071400`

- Enhancement: Add the ProfileInfo API to provide the following functionality:
    - Read configuration from disk.
    - Transparently read either a new team configuration or old style profiles.
    - Resolve order of precedence for profile argument values.
    - Provide information to enable callers to prompt for missing profile arguments.
    - Retain the location in which a profile or argument was found.
    - Automatically initialize CredentialManager, including an option to specify a custom keytar module.
    - Provide a means to postpone the loading of secure arguments until specifically requested by the calling app to delay loading sensitive data until it is needed.
    - Provide access to the lower-level Config API to fully manipulate the team configuration file.

## `5.0.0-next.202103111923`

- Enhancement: Allow custom directory to be specified for project config in `Config.load` method. [#544](https://github.com/zowe/imperative/issues/544)
- BugFix: Fixed Config object not exported at top level. [#543](https://github.com/zowe/imperative/issues/543)

## `5.0.0-next.202101292016`

- BugFix: Fixed error when Imperative APIs are called and "config" property of ImperativeConfig is not initialized. [#533](https://github.com/zowe/imperative/issues/533)

## `5.0.0-next.202101281717`

- Enhancement: Added new config API intended to replace the profiles API, and new "config" command group to manage config JSON files. The new API makes it easier for users to create, share, and switch between profile configurations.
- Deprecated: The "profiles" command group for managing global profiles in "{cliHome}/profiles". Use the new "config" command group instead.
- **LTS Breaking**: Removed "config" command group for managing app settings in "{cliHome}/imperative/settings.json". If app settings already exist they are still loaded for backwards compatibility. For storing app settings use the new config API instead.
- Enhancement: Added support for secure credential storage without any plug-ins required. Include the "keytar" package as a dependency in your CLI to make use of it.
- Enhancement: Added `deprecatedReplacement` property to `ICommandDefinition` to deprecate a command.

## `5.0.0-next.202010301408`

- Enhancement: Allow hidden options.

## `5.0.0-next.202010161240`

- Enhancement:  Allow process exit code to be passed to daemon clients.

## `5.0.0-next.202009251501`

- Enhancement: add support for CLIs that want to run as a persistent process (daemon mode).

## `4.18.1`

- BugFix: Fixed AbstractRestClient returning compressed data in `causeErrors` property for streamed responses. [#753](https://github.com/zowe/imperative/issues/753)

## `4.18.0`

- Enhancement: Sorted output of `plugins list` command in alphabetical order to make it easier to read. [#489](https://github.com/zowe/imperative/issues/489)
- Enhancement: Added `--short` option to `plugins list` command to abbreviate its output. [#743](https://github.com/zowe/imperative/issues/743)
- BugFix: Fixed single character options rendered in help with double dash instead of single dash. [#638](https://github.com/zowe/imperative/issues/638)

## `4.17.6`

- BugFix: Fixed an error where, in certain situations, the web help displays data for another command with the same name. [#728](https://github.com/zowe/imperative/issues/728)
- BugFix: Fixed web help wrongly escaping characters inside code blocks. [#730](https://github.com/zowe/imperative/issues/730)

## `4.17.5`

- BugFix: Updated log4js and nanoid for improved security.

## `4.17.4`

- BugFix: Fixed --hw not adding new lines when `\n` is present in the text. [#715](https://github.com/zowe/imperative/issues/715)

## `4.17.3`

- BugFix: Fixed AbstractRestClient silently failing to decompress last chunk of gzip-compressed binary data that is truncated.

## `4.17.2`

- BugFix: Updated prettyjson and cli-table3 in order to lockdown the `colors` package. [#719](https://github.com/zowe/imperative/issues/719)
- BugFix: Updated markdown-it to address a vulnerability. [Snyk Report](https://security.snyk.io/vuln/SNYK-JS-MARKDOWNIT-2331914)

## `4.17.1`

- BugFix: Fixed an issue where plugin install and uninstall did not work with NPM version 8. [#683](https://github.com/zowe/imperative/issues/683)

## `4.17.0`

- Enhancement: Export the Imperative Command Tree on the data object of the `zowe --ac` command when `--rfj` is specified.

## `4.16.2`

- BugFix: Reverts hiding the cert-key-file path so users can see what path was specified and check if the file exists

## `4.16.1`

- BugFix: Updated dependencies to resolve problems with the ansi-regex package

## `4.16.0`

- Enhancement: Implemented the ability to authenticate using client certificates in PEM format.

## `4.15.1`

- Bugfix: Updated js-yaml to resolve a potential security issue

## `4.15.0`

- Enhancement: Improved command suggestions for mistyped commands, add aliases to command suggestions

## `4.14.0`

- Enhancement: The `plugins validate` command returns an error code when plugins have errors if the new `--fail-on-error` option is specified. Also added `--fail-on-warning` option to return with an error code when plugins have warnings. [#463](https://github.com/zowe/imperative/issues/463)
- BugFix: Fixed regression where characters are not correctly escaped in web help causing extra slashes ("\") to appear. [#644](https://github.com/zowe/imperative/issues/644)

## `4.13.4`

- BugFix: Added missing periods at the end of command group descriptions for consistency. [#55](https://github.com/zowe/imperative/issues/55)

## `4.13.3`

- Performance: Improved the way that HTTP response chunks are saved, reducing time complexity from O(n<sup>2</sup>) to O(n). This dramatically improves performance for larger requests. [#618](https://github.com/zowe/imperative/pull/618)

## `4.13.2`

- BugFix: Fixed web help examples description typo at line 440 in `packages/cmd/src/CommandPreparer.ts`. [#612](https://github.com/zowe/imperative/issues/612)
- BugFix: Fixed Markdown special characters not being escaped in web help for descriptions of positional options and examples. [#620](https://github.com/zowe/imperative/issues/620)
- BugFix: Fixed subgroups not being displayed under their own heading in web help. [#323](https://github.com/zowe/imperative/issues/323)

## `4.13.1`

- BugFix: Fixed active command tree item not updating in web help when scrolling. [#425](https://github.com/zowe/imperative/issues/425)
- BugFix: Fixed main page of web help not staying scrolled to top of page when loaded. [#525](https://github.com/zowe/imperative/issues/525)

## `4.13.0`

- Enhancement: Added headers[] option to TextUtils.getTable(). [#369](https://github.com/zowe/imperative/issues/369)
- BugFix: Print a subset of the `stdout` and `stderr` buffers when calling `mProgressApi`'s `endBar()` to prevent duplication of output.
- Bugfix: Replaced `this` with `ImperativeConfig.instance` in `ImperativeConfig.getCallerFile()`. [#5](https://github.com/zowe/imperative/issues/5)

## `4.12.0`

- Enhancement: Added decompression support for REST responses with Content-Encoding `gzip`, `deflate`, or `br`. [#318](https://github.com/zowe/imperative/issues/318)

## `4.11.2`

- BugFix: Added `Protocol` to the Error Details coming from the `AbstractRestClient`. [#539](https://github.com/zowe/imperative/issues/539)

## `4.11.1`

- BugFix: Fixed vulnerabilities by replacing marked with markdown-it and sanitize-html.
- BugFix: Fixed plugin install failing to install package from private registry.

## `4.11.0`

- Enhancement: Fixed plugin install commands which were broken in npm@7. [#457](https://github.com/zowe/imperative/issues/457)
- BugFix: Fixed incorrect formatting of code blocks in web help. [#535](https://github.com/zowe/imperative/issues/535)

## `4.10.2`

- BugFix: Fixed vulnerabilities by updating marked

## `4.10.1`

- BugFix: Fixed an issue when `TypeError` has been raised by `Logger.getCallerFileAndLineTag()` when there was not filename for a stack frame. [#449](https://github.com/zowe/imperative/issues/449)

## `4.10.0`

- Enhancement: Added an `arrayAllowDuplicate` option to the `ICommandOptionDefinition` interface. By default, the option value is set to `true` and duplicate values are allowed in an array. Specify `false` if you want Imperative to throw an error for duplicate array values. [#437](https://github.com/zowe/imperative/issues/437)

## `4.9.0`

- BugFix: Updated `opener` dependency due to command injection vulnerability on Windows - [GHSL-2020-145](https://securitylab.github.com/advisories/GHSL-2020-145-domenic-opener)
- Enhancement: Expose `trim` parameter from `wrap-ansi` within `TextUtils.wordWrap()`

## `4.8.1`

- BugFix: Fixed an issue with `ConnectionPropsForSessCfg` where the user would be prompted for user/password even if a token was present. [#436](https://github.com/zowe/imperative/pull/436)

## `4.8.0`

- Enhancement: Added the SSO Callback function, which allows applications to call their own functions while validating session properties (i.e. host, port, user, password, token, etc...). The callback option is named `getValuesBack`. [#422](https://github.com/zowe/imperative/issues/422)

## `4.7.6`

- Enhancement: Added support for dynamically generated cookie names. Updated `AbstractSession.storeCookie()` to process cookie names that are not fully known at build-time. [#431](https://github.com/zowe/imperative/pull/431)

## `4.7.5`

- BugFix: Added support for creating an array with `allowableValues`. Previously, array type options could fail in the Syntax Validator. [#428](https://github.com/zowe/imperative/issues/428)

## `4.7.4`

- Fix update profile API storing secure fields incorrectly when called without CLI args

## `4.7.3`

- Fix web help failing to load in Internet Explorer 11
- Fix `--help-web` not working on macOS when DISPLAY environment variable is undefined
- Change type of `ISession.tokenType` to "string" (for compatiblity with versions older than 4.7.0).

## `4.7.2`

- Hide sensitive session properties (user, password, and token value) in log file. Since 4.7.0, only password was hidden.

## `4.7.1`

- Don't load token value into Session object if user or password are supplied

## `4.7.0`

- Add the --dd flag to profile creation to allow the profile to be created without the default values specified for that profile.
- Use a token for authentication if a token is present in the underlying REST session object.
- Added a new ConnectionPropsForSessCfg.addPropsOrPrompt function that places credentials (including a possible token) into a session configuration object.
    - Plugins must use this function to create their sessions to gain the features of automatic token-handling and prompting for missing connection options.
    - Connection information is obtained from the command line, environment variables, a service profile, a base profile, or from an option's default value in a service profile's definition, in that order.
    - If key connection information is not supplied to any cor Zowe command, the command will prompt for:
        -  host
        -  port
        -  user
        -  and password
    - Any prompt will timeout after 30 seconds so that it will not hang an automated script.
- Add base profiles, a new type of profile which can store values shared between profiles of other types.
    - The properties that are currently recognized in a base profile are:
        - host
        - port
        - user
        - password
        - rejectUnauthorized
        - tokenType
        - tokenValue
    - To use base profiles in an Imperative-based CLI, define a `baseProfile` schema on your Imperative configuration object.
    - If the `baseProfile` schema is defined, base profile support will be added to any command that uses profiles.
- Due to new options (like tokenValue) help text will change. Plugin developers may have to update any mismatched snapshots in their automated tests.
- Updated the version of TypeScript from 3.7.4 to 3.8.0.
- Updated the version of TSLint from 5.x to 6.1.2.
- Add login and logout commands to get and delete/invalidate tokens
  - Add showToken flag to display token only, and not save it to the user profile
  - Add ability to create a user profile on login if no profile of that type existed previously

## `4.6.4`

- Fix optional secure fields not deleted when overwriting a profile

## `4.6.3`

- Update log4js to improve Webpack compatibility for extenders

## `4.6.2`

- Fix vulnerabilities by updating yargs

## `4.6.1`

- Update perf-timing version

## `4.6.0`

- Add Bearer token in rest Session

## `4.5.6`

- Fix allowable values not exactly matching input

## `4.5.5`

- Fix absence of default value text when falsy values are used.

## `4.5.4`

- Patched vulnerabilities.

## `4.5.3`

- Fixed alignment of output from `zowe plugins list` command.

## `4.5.2`

- Fix failure to load secure profile fields that are optional when no value is found. Thanks @tjohnsonBCM
- Don't load secure profile fields when deleting profile. Thanks @tjohnsonBCM
- Deprecate the interface `ICliILoadProfile`. Use `ICliLoadProfile` instead.

## `4.5.1`

- Check that password is defined when `AbstractSession` uses auth. Thanks @apsychogirl
- Expose `IRestOptions` type in the API. Thanks @apsychogirl

## `4.5.0`

- Add `request` function to `AbstractRestClient` that returns REST client object in response. Thanks @Alexandru-Dimitru
- Deprecate the method `AbstractRestClient.performRest`. Use `AbstractRestClient.request` instead.

## `4.0.0`

- Support `prompt*` as a value for any CLI option to enable interactive prompting.

## `3.0.0`

- Rename package from "@brightside/imperative" to "@zowe/imperative".
- Change name of config option "credential-manager" to "CredentialManager".<|MERGE_RESOLUTION|>--- conflicted
+++ resolved
@@ -2,12 +2,11 @@
 
 All notable changes to the Imperative package will be documented in this file.
 
-<<<<<<< HEAD
 # Recent Changes
 
-- Enhancement: Introduce hidden flag `--show-inputs-only` to show the inputs of the command
+- Enhancement: Introduce flag `--show-inputs-only` to show the inputs of the command
 that would be used if a command were executed.
-=======
+
 ## `5.0.0-next.202203222132`
 
 - BugFix: Reverted unintentional breaking change that prevented `DefaultCredentialManager` from finding Keytar outside of calling CLI's node_modules folder.
@@ -27,7 +26,6 @@
 
 - BugFix: Fixed a bug where the `<APP>_EDITOR` environment variable was not being respected in a graphical environment [zowe/zowe-cli#1335](https://github.com/zowe/zowe-cli/issues/1335)
 - BugFix: Fixed AbstractRestClient returning compressed data in `causeErrors` property for streamed responses. [#753](https://github.com/zowe/imperative/issues/753)
->>>>>>> d5cc7072
 
 ## `5.0.0-next.202203091934`
 

--- conflicted
+++ resolved
@@ -2,7 +2,6 @@
 
 All notable changes to the Imperative package will be documented in this file.
 
-<<<<<<< HEAD
 ## Recent Changes
 
 - Enhancement: A new interface (IApimlSvcAttrs) was added. A property (apimlConnLookup) of that interface type was added to IImerpativeConfig to enable plugins to tie themselves to an APIML service. Zowe-CLI can then ask APIML for the configuration data for the plugin to connect to that service.
@@ -70,13 +69,12 @@
 ## `5.0.0-next.202009251501`
 
 - Enhancement: add support for CLIs that want to run as a persistent process (daemon mode).
-=======
+
 ## `4.13.2`
 
 - BugFix: Fixed web help examples description typo at line 440 in `packages/cmd/src/CommandPreparer.ts`. [#612](https://github.com/zowe/imperative/issues/612)
 - BugFix: Fixed Markdown special characters not being escaped in web help for descriptions of positional options and examples. [#620](https://github.com/zowe/imperative/issues/620)
 - BugFix: Fixed subgroups not being displayed under their own heading in web help. [#323](https://github.com/zowe/imperative/issues/323)
->>>>>>> eac253c2
 
 ## `4.13.1`
 

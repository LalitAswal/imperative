# Change Log

All notable changes to the Imperative package will be documented in this file.

<<<<<<< HEAD
## Recent Changes

- Enhancement: Introduced flag `--show-inputs-only` to show the inputs of the command
that would be used if a command were executed.
=======
## `5.0.2`

- BugFix: Fixed a bug where, upon trying to create a V1 profile containing no secure properties, if the credential manager cannot access the credential vault, an error would be thrown.

## `5.0.1`

- BugFix: Fixed ProfileInfo API targeting default base profile instead of the operating layer's base profile. [#791](https://github.com/zowe/imperative/issues/791)

## `5.0.0`

- Major: Introduced Team Profiles, Daemon mode, and more. See the prerelease items below for more details.
>>>>>>> 97cd815e

## `5.0.0-next.202204142147`

- BugFix: Fixed missing `osLoc` information from `ProfileInfo.getAllProfiles()`. [#771](https://github.com/zowe/imperative/issues/771)
- BugFix: Fixed updateKnownProperty saving to the active layer instead of the layer of the desired profile.
- Enhancement: Added the ability to exclude the home directory from `ProfileInfo.getAllProfiles()`. [#787](https://github.com/zowe/imperative/issues/771)

## `5.0.0-next.202204131728`

- BugFix: Fixed `autoStore` property not being merged properly between team config layers.

## `5.0.0-next.202204111131`

- BugFix: Updated `moment` dependency.

## `5.0.0-next.202204081605`

- BugFix: Fixed `config set` command not respecting the property type defined in the schema. [#772](https://github.com/zowe/imperative/issues/772)

## `5.0.0-next.202204051515`

- Enhancement: Added support for profile name aliases in team config so that `--zosmf-profile lpar1` falls back to profile "zosmf_lpar1" if "lpar1" does not exist.
- BugFix: Reworded potentially misleading output of `config convert-profiles` command mentioning obsolete plug-ins.
- BugFix: Made `--dry-run` and `--prompt` options mutually exclusive on `config init` command.
- **Next Breaking**: The team config API method `config.api.profiles.get` now returns `null` if a profile doesn't exist unless `mustExist` is false. [#518](https://github.com/zowe/imperative/issues/518)
- BugFix: Added the ability to read option values from aliases. Enhanced backward compatibility with V1 profiles. [#770](https://github.com/zowe/imperative/issues/770)

## `5.0.0-next.202203311701`

- BugFix: Allowed `ProfileCredentials.isSecured` to be insecure on teamConfig based on existing secure fields. [#762](https://github.com/zowe/imperative/issues/762)

## `5.0.0-next.202203231534`

- Enhancement: Added JSON property autocompletion to `secure` array in team config files. [zowe/zowe-cli#1187](https://github.com/zowe/zowe-cli/issues/1187)
- BugFix: Fixed incorrect description for untyped profiles in team config files. [zowe/zowe-cli#1303](https://github.com/zowe/zowe-cli/issues/1303)
- **Next Breaking**: Schema files created or updated with the above changes are not backward compatible with older versions of Imperative.

## `5.0.0-next.202203222132`

- BugFix: Reverted unintentional breaking change that prevented `DefaultCredentialManager` from finding Keytar outside of calling CLI's node_modules folder.

## `5.0.0-next.202203211501`

- Enhancement: Enhanced secure ProfileInfo APIs with user-defined secure properties. [#739](https://github.com/zowe/imperative/issues/739)
- Enhancement: Introduced `updateKnownProperty` which will update a given property in most cases and `resolve(false)` otherwise.
- Enhancement: Introduced `updateProperty` which takes care of special cases where the property is not found.
- Enhancement: Allowed adding and removing properties from the ProfileInfo class.
- Enhancement: Allowed properties to be stored securely from the ProfileInfo class. `v2 profiles only`
- BugFix: Removed user-defined secure properties if `getSecureValues: false`. [#738](https://github.com/zowe/imperative/issues/738)
- BugFix: Removed strict requirement of `IHandlerParameter` from the `ConfigAutoStore` class by implementing helper methods.
- BugFix: Allowed `private loadSchema` function to return the corresponding schema for a user config. [#758](https://github.com/zowe/imperative/issues/758)

## `5.0.0-next.202203181826`

- BugFix: Fixed a bug where the `<APP>_EDITOR` environment variable was not being respected in a graphical environment [zowe/zowe-cli#1335](https://github.com/zowe/zowe-cli/issues/1335)
- BugFix: Fixed AbstractRestClient returning compressed data in `causeErrors` property for streamed responses. [#753](https://github.com/zowe/imperative/issues/753)

## `5.0.0-next.202203091934`

- Enhancement: Added prompt for base profile host property to `zowe config init`. [zowe/zowe-cli#1219](https://github.com/zowe/zowe-cli/issues/1219)
- **Next Breaking**
  - The `getSecureValue` callback property has been renamed to `getValueBack` on the `IConfigBuilderOpts` interface.
  - If your plug-in defines profile properties with `includeInTemplate` and `secure` both true, the `config init` command no longer prompts for their values.

## `5.0.0-next.202203072228`

- BugFix: Removed extra space in help text following option name [#745](https://github.com/zowe/imperative/issues/745).
- BugFix: Fixed Ctrl+C (SIGINT) response to CLI prompts throwing an error rather than exiting silently.

## `5.0.0-next.202202232039`

- Enhancement: Added `stdin` property to `IHandlerParameters` which defaults to `process.stdin` and can be overridden with another readable stream in daemon mode.
  - This may be a breaking change for unit tests that mock the `IHandlerParameters` interface since a required property has been added.
- **Next Breaking**: Replaced `IYargsContext` interface with `IDaemonContext` and renamed `yargsContext` property of `ImperativeConfig.instance` to `daemonContext`. A context object is no longer supplied to `yargs` since it gets parsed as CLI arguments which is undesired behavior.

## `5.0.0-next.202202111730`

- **Next Breaking**: Changed the default behavior of `Config.save` and `ConfigSecure.save` APIs to save only the active config layer. [#732](https://github.com/zowe/imperative/issues/732)

## `5.0.0-next.202202111433`

- Enhancement: Convert previously used profile property names into V2-compliant property names during the `zowe config convert-profiles` command. Conversions are: hostname -> host, username -> user, pass -> password.

## `5.0.0-next.202201311918`

- BugFix: Fixed useful debugging information missing from error message when Keytar module fails to load.

## `5.0.0-next.202201102100`

- BugFix: Fixed ZOWE_CLI_HOME environment variable not respected by team config in daemon mode. [zowe/zowe-cli#1240](https://github.com/zowe/zowe-cli/issues/1240)

## `5.0.0-next.202201071721`

- Enhancement: Replaced hidden `--dcd` option used by CommandProcessor in daemon mode with IDaemonResponse object.
- **Next Breaking**
    - Changed the "args" type on the `Imperative.parse` method to allow a string array.
    - Restructured the IDaemonResponse interface to provide information to CommandProcessor.

## `5.0.0-next.202201061509`

- Enhancement: Added `overwrite` option for `zowe config init` command to overwrite config files instead of merging new changes. [#1036](https://github.com/zowe/zowe-cli/issues/1036)

## `5.0.0-next.202201051456`

- BugFix: Fixed inconsistent error message when invalid CLI command is run in daemon mode. [zowe/zowe-cli#1081](https://github.com/zowe/zowe-cli/issues/1081)

## `5.0.0-next.202112221912`

- Enhancement: Added `delete` option to `config convert-profiles` command.

## `5.0.0-next.202112201553`

- BugFix: Fixed config auto-store may store secure properties in plain text if secure array is outside of subprofile in team config. [#709](https://github.com/zowe/imperative/issues/709)

## `5.0.0-next.202112171553`

- Enhancement: Added `config convert-profiles` command that converts v1 profiles to team config. [zowe/zowe-cli#896](https://github.com/zowe/zowe-cli/issues/896)
- Enhancement: Added `config edit` command that opens config JSON file in default text editor. [zowe/zowe-cli#1072](https://github.com/zowe/zowe-cli/issues/1072)

## `5.0.0-next.202112151934`

- BugFix: Removed `@internal` methods from type declarations so they don't appear in IntelliSense. [#679](https://github.com/zowe/imperative/issues/679)
- BugFix: Made the `ProfileInfo.initSessCfg` method public for easier instantiation of classes that extend AbstractSession.
- Deprecated: All methods in the `IHandlerParameters.profiles` class. Use the `ConfigProfiles` API for team config instead.

## `5.0.0-next.202112132158`

- Enhancement: Added an environment variable to control whether or not sensitive data will be masked in the console output.<br/>
    This behavior excludes any TRACE level logs for both, Imperative.log and AppName.log.<br/>
    This behavior also excludes properties defined as secure by the plugin developers.<br/>
    If the schema definition is not found, we will exclude the following properties: user, password, tokenValue, and keyPassphrase.<br/>
    More information: [zowe/zowe-cli #1106](https://github.com/zowe/zowe-cli/issues/1106)

## `5.0.0-next.202112101814`

- BugFix: Fixed daemon mode not loading secure properties in team config. [zowe/zowe-cli#1232](https://github.com/zowe/zowe-cli/issues/1232)

## `5.0.0-next.202112021611`

- BugFix: Fixed `config import` and `config init` behaving incorrectly when config JSON exists in higher level directory. [zowe/zowe-cli#1218](https://github.com/zowe/zowe-cli/issues/1218)
- BugFix: Fixed `config import` command not failing when positional argument "location" is missing.

## `5.0.0-next.202112012301`

- Enhancement: Changed CLI prompt input to be hidden for properties designated as secure in team config. [zowe/zowe-cli#1106](https://github.com/zowe/zowe-cli/issues/1106)
- BugFix: Improved error message when Keytar module fails to load. [#27](https://github.com/zowe/imperative/issues/27)
- **Next Breaking**
    - Removed the `ConfigProfiles.load` API method. Use the methods `ConfigLayers.find` and `ConfigSecure.securePropsForProfile` instead. [#568](https://github.com/zowe/imperative/issues/568)

## `5.0.0-next.202111301806`

- Enhancement: Added a utility function to get basic system architecture and platform info

## `5.0.0-next.202111292021`

- **Next Breaking**: Use JSON-based communication protocol between imperative daemon server and client.

## `5.0.0-next.202111192150`

- BugFix: Changed credentials to be stored securely by default for v1 profiles to be consistent with the experience for v2 profiles. [zowe/zowe-cli#1128](https://github.com/zowe/zowe-cli/issues/1128)
- **Next Breaking**
    - Removed the `credentialServiceName` property from ImperativeConfig. The default credential manager uses the `name` property instead.

## `5.0.0-next.202111101806`

- Enhancement: Added `dry-run` option for `zowe config init` command to preview changes instead of saving them to disk. [#1037](https://github.com/zowe/zowe-cli/issues/1037)
- Bugfix: Fix crashing issue related to reloading the config when `--dcd` option is specified [#943](https://github.com/zowe/zowe-cli/issues/943) [#1190](https://github.com/zowe/zowe-cli/issues/1190)

## `5.0.0-next.202111032034`

- Enhancement: Added `autoStore` property to config JSON files which defaults to true. When this property is enabled and the CLI prompts you to enter connection info, the values you enter will be saved to disk (or credential vault if they are secure) for future use. [zowe/zowe-cli#923](https://github.com/zowe/zowe-cli/issues/923)
- **Next Breaking**
    - Changed the default behavior of `Config.set` so that it no longer coerces string values to other types unless the `parseString` option is true.

## `5.0.0-next.202110201735`

- **LTS Breaking**
    - Changed the return value of the public `PluginManagementFacility.requirePluginModuleCallback` function
- BugFix: Updated the profiles list as soon as the plugin is installed.

## `5.0.0-next.202110191937`

- **Next Breaking**: Added the new, required, abstract method 'displayAutoInitChanges' to the 'BaseAutoInitHandler' class.

## `5.0.0-next.202110071645`

- Enhancement: Added `config update-schemas [--depth <value>]` command. [zowe/zowe-cli#1059](https://github.com/zowe/zowe-cli/issues/1059)
- Enhancement: Added the ability to update the global schema file when installing a new plugin. [zowe/zowe-cli#1059](https://github.com/zowe/zowe-cli/issues/1059)
- **Next Breaking**
    - Renamed public static function ConfigSchemas.loadProfileSchemas to ConfigSchemas.loadSchema

## `5.0.0-next.202110011948`

- **LTS Breaking**: Changed default log level from DEBUG to WARN for Imperative logger and app logger to reduce the volume of logs written to disk. [#634](https://github.com/zowe/imperative/issues/634)

## `5.0.0-next.202109281439`

- Enhancement: Added `config import` command that imports team config files from a local path or web URL. [#1083](https://github.com/zowe/zowe-cli/issues/1083)
- Enhancement: Added Help Doc examples for the `zowe config` group of commands. [#1061](https://github.com/zowe/zowe-cli/issues/1061)

## `5.0.0-next.202109031503`

- Enhancement: Log in to authentication service to obtain token value instead of prompting for it in `config secure` command.

## `5.0.0-next.202108181618`

- **LTS Breaking**: Make `fail-on-error` option true by default on `zowe plugins validate` command.

## `5.0.0-next.202108121732`

- Enhancement: Flattened the default profiles structure created by the `config init` command.
- **Next Breaking**: Split up authToken property in team config into tokenType and tokenValue properties to be consistent with Zowe v1 profiles.

## `5.0.0-next.202108062025`

- BugFix: Export all Config related interfaces.

## `5.0.0-next.202107122104`

- BugFix: Fixed secure credentials not being stored by the `config auto-init` command.

## `5.0.0-next.202107092101`

- Enhancement: Adds the `config auto-init` base handler and command builder, allowing a CLI to build a configuration auto-initialization command and handler
- Enhancement: Adds the optional `configAutoInitCommandConfig` interface to the IImperativeConfig interface, allowing for an auto-init command to be generated if a CLI supports it
- Enhancement: Better support for comments in JSON
- Bugfix: Revert schema changes related to additionalProperties. Re-enable IntelliSense when editing zowe.config.json files
- **Next Breaking**
    - Changed the schema paths and updated schema version

## `5.0.0-next.202106221817`

- **Next Breaking**
    - Replaced --user with --user-config on all config command groups due to conflict with --user option during config auto-initialization
    - Replaced --global with --global-config on all config command groups for consistency

## `5.0.0-next.202106212048`

- Enhancement: A new interface (IApimlSvcAttrs) was added. A property (apimlConnLookup) of that interface type was added to IImperativeConfig to enable plugins to tie themselves to an APIML service. Zowe-CLI can then ask APIML for the configuration data for the plugin to connect to that service.

## `5.0.0-next.202106041929`

- **LTS Breaking**: Removed the following previously deprecated items:
    - ICliLoadProfile.ICliILoadProfile -- use ICliLoadProfile.ICliLoadProfile
    - IImperativeErrorParms.suppressReport -- has not been used since 10/17/2018
    - IImperativeConfig.pluginBaseCliVersion -- has not been used since version 1.0.1
    - AbstractRestClient.performRest -- use AbstractRestClient.request
    - AbstractSession.HTTP_PROTOCOL -- use SessConstants.HTTP_PROTOCOL
    - AbstractSession.HTTPS_PROTOCOL -- use SessConstants.HTTPS_PROTOCOL
    - AbstractSession.TYPE_NONE -- use SessConstants.AUTH_TYPE_NONE
    - AbstractSession.TYPE_BASIC -- use SessConstants.AUTH_TYPE_BASIC
    - AbstractSession.TYPE_BEARER -- use SessConstants.AUTH_TYPE_BEARER
    - AbstractSession.TYPE_TOKEN -- use SessConstants.AUTH_TYPE_TOKEN

## `5.0.0-next.202104262004`

- Enhancement: Remove message about NPM peer dep warnings that no longer applies to npm@7.
- **LTS Breaking**: Imperative no longer requires plug-ins to include CLI package as a peer dependency. It is recommended that CLI plug-ins remove their peer dependency on @zowe/cli for improved compatibility with npm@7. This is a breaking change for plug-ins, as older versions of Imperative will fail to install a plug-in that lacks the CLI peer dependency.

## `5.0.0-next.202104140156`

- BugFix: Allow SCS to load new securely stored credentials. [#984](https://github.com/zowe/zowe-cli/issues/984)

## `5.0.0-next.202104071400`

- Enhancement: Add the ProfileInfo API to provide the following functionality:
    - Read configuration from disk.
    - Transparently read either a new team configuration or old style profiles.
    - Resolve order of precedence for profile argument values.
    - Provide information to enable callers to prompt for missing profile arguments.
    - Retain the location in which a profile or argument was found.
    - Automatically initialize CredentialManager, including an option to specify a custom keytar module.
    - Provide a means to postpone the loading of secure arguments until specifically requested by the calling app to delay loading sensitive data until it is needed.
    - Provide access to the lower-level Config API to fully manipulate the team configuration file.

## `5.0.0-next.202103111923`

- Enhancement: Allow custom directory to be specified for project config in `Config.load` method. [#544](https://github.com/zowe/imperative/issues/544)
- BugFix: Fixed Config object not exported at top level. [#543](https://github.com/zowe/imperative/issues/543)

## `5.0.0-next.202101292016`

- BugFix: Fixed error when Imperative APIs are called and "config" property of ImperativeConfig is not initialized. [#533](https://github.com/zowe/imperative/issues/533)

## `5.0.0-next.202101281717`

- Enhancement: Added new config API intended to replace the profiles API, and new "config" command group to manage config JSON files. The new API makes it easier for users to create, share, and switch between profile configurations.
- Deprecated: The "profiles" command group for managing global profiles in "{cliHome}/profiles". Use the new "config" command group instead.
- **LTS Breaking**: Removed "config" command group for managing app settings in "{cliHome}/imperative/settings.json". If app settings already exist they are still loaded for backwards compatibility. For storing app settings use the new config API instead.
- Enhancement: Added support for secure credential storage without any plug-ins required. Include the "keytar" package as a dependency in your CLI to make use of it.
- Enhancement: Added `deprecatedReplacement` property to `ICommandDefinition` to deprecate a command.

## `5.0.0-next.202010301408`

- Enhancement: Allow hidden options.

## `5.0.0-next.202010161240`

- Enhancement:  Allow process exit code to be passed to daemon clients.

## `5.0.0-next.202009251501`

- Enhancement: add support for CLIs that want to run as a persistent process (daemon mode).

## `4.18.3`

- BugFix: Removed `moment` dependency.

## `4.18.2`

- BugFix: Updated `moment` dependency.

## `4.18.1`

- BugFix: Fixed AbstractRestClient returning compressed data in `causeErrors` property for streamed responses. [#753](https://github.com/zowe/imperative/issues/753)

## `4.18.0`

- Enhancement: Sorted output of `plugins list` command in alphabetical order to make it easier to read. [#489](https://github.com/zowe/imperative/issues/489)
- Enhancement: Added `--short` option to `plugins list` command to abbreviate its output. [#743](https://github.com/zowe/imperative/issues/743)
- BugFix: Fixed single character options rendered in help with double dash instead of single dash. [#638](https://github.com/zowe/imperative/issues/638)

## `4.17.6`

- BugFix: Fixed an error where, in certain situations, the web help displays data for another command with the same name. [#728](https://github.com/zowe/imperative/issues/728)
- BugFix: Fixed web help wrongly escaping characters inside code blocks. [#730](https://github.com/zowe/imperative/issues/730)

## `4.17.5`

- BugFix: Updated log4js and nanoid for improved security.

## `4.17.4`

- BugFix: Fixed --hw not adding new lines when `\n` is present in the text. [#715](https://github.com/zowe/imperative/issues/715)

## `4.17.3`

- BugFix: Fixed AbstractRestClient silently failing to decompress last chunk of gzip-compressed binary data that is truncated.

## `4.17.2`

- BugFix: Updated prettyjson and cli-table3 in order to lockdown the `colors` package. [#719](https://github.com/zowe/imperative/issues/719)
- BugFix: Updated markdown-it to address a vulnerability. [Snyk Report](https://security.snyk.io/vuln/SNYK-JS-MARKDOWNIT-2331914)

## `4.17.1`

- BugFix: Fixed an issue where plugin install and uninstall did not work with NPM version 8. [#683](https://github.com/zowe/imperative/issues/683)

## `4.17.0`

- Enhancement: Export the Imperative Command Tree on the data object of the `zowe --ac` command when `--rfj` is specified.

## `4.16.2`

- BugFix: Reverts hiding the cert-key-file path so users can see what path was specified and check if the file exists

## `4.16.1`

- BugFix: Updated dependencies to resolve problems with the ansi-regex package

## `4.16.0`

- Enhancement: Implemented the ability to authenticate using client certificates in PEM format.

## `4.15.1`

- Bugfix: Updated js-yaml to resolve a potential security issue

## `4.15.0`

- Enhancement: Improved command suggestions for mistyped commands, add aliases to command suggestions

## `4.14.0`

- Enhancement: The `plugins validate` command returns an error code when plugins have errors if the new `--fail-on-error` option is specified. Also added `--fail-on-warning` option to return with an error code when plugins have warnings. [#463](https://github.com/zowe/imperative/issues/463)
- BugFix: Fixed regression where characters are not correctly escaped in web help causing extra slashes ("\") to appear. [#644](https://github.com/zowe/imperative/issues/644)

## `4.13.4`

- BugFix: Added missing periods at the end of command group descriptions for consistency. [#55](https://github.com/zowe/imperative/issues/55)

## `4.13.3`

- Performance: Improved the way that HTTP response chunks are saved, reducing time complexity from O(n<sup>2</sup>) to O(n). This dramatically improves performance for larger requests. [#618](https://github.com/zowe/imperative/pull/618)

## `4.13.2`

- BugFix: Fixed web help examples description typo at line 440 in `packages/cmd/src/CommandPreparer.ts`. [#612](https://github.com/zowe/imperative/issues/612)
- BugFix: Fixed Markdown special characters not being escaped in web help for descriptions of positional options and examples. [#620](https://github.com/zowe/imperative/issues/620)
- BugFix: Fixed subgroups not being displayed under their own heading in web help. [#323](https://github.com/zowe/imperative/issues/323)

## `4.13.1`

- BugFix: Fixed active command tree item not updating in web help when scrolling. [#425](https://github.com/zowe/imperative/issues/425)
- BugFix: Fixed main page of web help not staying scrolled to top of page when loaded. [#525](https://github.com/zowe/imperative/issues/525)

## `4.13.0`

- Enhancement: Added headers[] option to TextUtils.getTable(). [#369](https://github.com/zowe/imperative/issues/369)
- BugFix: Print a subset of the `stdout` and `stderr` buffers when calling `mProgressApi`'s `endBar()` to prevent duplication of output.
- Bugfix: Replaced `this` with `ImperativeConfig.instance` in `ImperativeConfig.getCallerFile()`. [#5](https://github.com/zowe/imperative/issues/5)

## `4.12.0`

- Enhancement: Added decompression support for REST responses with Content-Encoding `gzip`, `deflate`, or `br`. [#318](https://github.com/zowe/imperative/issues/318)

## `4.11.2`

- BugFix: Added `Protocol` to the Error Details coming from the `AbstractRestClient`. [#539](https://github.com/zowe/imperative/issues/539)

## `4.11.1`

- BugFix: Fixed vulnerabilities by replacing marked with markdown-it and sanitize-html.
- BugFix: Fixed plugin install failing to install package from private registry.

## `4.11.0`

- Enhancement: Fixed plugin install commands which were broken in npm@7. [#457](https://github.com/zowe/imperative/issues/457)
- BugFix: Fixed incorrect formatting of code blocks in web help. [#535](https://github.com/zowe/imperative/issues/535)

## `4.10.2`

- BugFix: Fixed vulnerabilities by updating marked

## `4.10.1`

- BugFix: Fixed an issue when `TypeError` has been raised by `Logger.getCallerFileAndLineTag()` when there was not filename for a stack frame. [#449](https://github.com/zowe/imperative/issues/449)

## `4.10.0`

- Enhancement: Added an `arrayAllowDuplicate` option to the `ICommandOptionDefinition` interface. By default, the option value is set to `true` and duplicate values are allowed in an array. Specify `false` if you want Imperative to throw an error for duplicate array values. [#437](https://github.com/zowe/imperative/issues/437)

## `4.9.0`

- BugFix: Updated `opener` dependency due to command injection vulnerability on Windows - [GHSL-2020-145](https://securitylab.github.com/advisories/GHSL-2020-145-domenic-opener)
- Enhancement: Expose `trim` parameter from `wrap-ansi` within `TextUtils.wordWrap()`

## `4.8.1`

- BugFix: Fixed an issue with `ConnectionPropsForSessCfg` where the user would be prompted for user/password even if a token was present. [#436](https://github.com/zowe/imperative/pull/436)

## `4.8.0`

- Enhancement: Added the SSO Callback function, which allows applications to call their own functions while validating session properties (i.e. host, port, user, password, token, etc...). The callback option is named `getValuesBack`. [#422](https://github.com/zowe/imperative/issues/422)

## `4.7.6`

- Enhancement: Added support for dynamically generated cookie names. Updated `AbstractSession.storeCookie()` to process cookie names that are not fully known at build-time. [#431](https://github.com/zowe/imperative/pull/431)

## `4.7.5`

- BugFix: Added support for creating an array with `allowableValues`. Previously, array type options could fail in the Syntax Validator. [#428](https://github.com/zowe/imperative/issues/428)

## `4.7.4`

- Fix update profile API storing secure fields incorrectly when called without CLI args

## `4.7.3`

- Fix web help failing to load in Internet Explorer 11
- Fix `--help-web` not working on macOS when DISPLAY environment variable is undefined
- Change type of `ISession.tokenType` to "string" (for compatiblity with versions older than 4.7.0).

## `4.7.2`

- Hide sensitive session properties (user, password, and token value) in log file. Since 4.7.0, only password was hidden.

## `4.7.1`

- Don't load token value into Session object if user or password are supplied

## `4.7.0`

- Add the --dd flag to profile creation to allow the profile to be created without the default values specified for that profile.
- Use a token for authentication if a token is present in the underlying REST session object.
- Added a new ConnectionPropsForSessCfg.addPropsOrPrompt function that places credentials (including a possible token) into a session configuration object.
    - Plugins must use this function to create their sessions to gain the features of automatic token-handling and prompting for missing connection options.
    - Connection information is obtained from the command line, environment variables, a service profile, a base profile, or from an option's default value in a service profile's definition, in that order.
    - If key connection information is not supplied to any cor Zowe command, the command will prompt for:
        -  host
        -  port
        -  user
        -  and password
    - Any prompt will timeout after 30 seconds so that it will not hang an automated script.
- Add base profiles, a new type of profile which can store values shared between profiles of other types.
    - The properties that are currently recognized in a base profile are:
        - host
        - port
        - user
        - password
        - rejectUnauthorized
        - tokenType
        - tokenValue
    - To use base profiles in an Imperative-based CLI, define a `baseProfile` schema on your Imperative configuration object.
    - If the `baseProfile` schema is defined, base profile support will be added to any command that uses profiles.
- Due to new options (like tokenValue) help text will change. Plugin developers may have to update any mismatched snapshots in their automated tests.
- Updated the version of TypeScript from 3.7.4 to 3.8.0.
- Updated the version of TSLint from 5.x to 6.1.2.
- Add login and logout commands to get and delete/invalidate tokens
  - Add showToken flag to display token only, and not save it to the user profile
  - Add ability to create a user profile on login if no profile of that type existed previously

## `4.6.4`

- Fix optional secure fields not deleted when overwriting a profile

## `4.6.3`

- Update log4js to improve Webpack compatibility for extenders

## `4.6.2`

- Fix vulnerabilities by updating yargs

## `4.6.1`

- Update perf-timing version

## `4.6.0`

- Add Bearer token in rest Session

## `4.5.6`

- Fix allowable values not exactly matching input

## `4.5.5`

- Fix absence of default value text when falsy values are used.

## `4.5.4`

- Patched vulnerabilities.

## `4.5.3`

- Fixed alignment of output from `zowe plugins list` command.

## `4.5.2`

- Fix failure to load secure profile fields that are optional when no value is found. Thanks @tjohnsonBCM
- Don't load secure profile fields when deleting profile. Thanks @tjohnsonBCM
- Deprecate the interface `ICliILoadProfile`. Use `ICliLoadProfile` instead.

## `4.5.1`

- Check that password is defined when `AbstractSession` uses auth. Thanks @apsychogirl
- Expose `IRestOptions` type in the API. Thanks @apsychogirl

## `4.5.0`

- Add `request` function to `AbstractRestClient` that returns REST client object in response. Thanks @Alexandru-Dimitru
- Deprecate the method `AbstractRestClient.performRest`. Use `AbstractRestClient.request` instead.

## `4.0.0`

- Support `prompt*` as a value for any CLI option to enable interactive prompting.

## `3.0.0`

- Rename package from "@brightside/imperative" to "@zowe/imperative".
- Change name of config option "credential-manager" to "CredentialManager".<|MERGE_RESOLUTION|>--- conflicted
+++ resolved
@@ -2,12 +2,11 @@
 
 All notable changes to the Imperative package will be documented in this file.
 
-<<<<<<< HEAD
 ## Recent Changes
 
 - Enhancement: Introduced flag `--show-inputs-only` to show the inputs of the command
 that would be used if a command were executed.
-=======
+
 ## `5.0.2`
 
 - BugFix: Fixed a bug where, upon trying to create a V1 profile containing no secure properties, if the credential manager cannot access the credential vault, an error would be thrown.
@@ -19,7 +18,6 @@
 ## `5.0.0`
 
 - Major: Introduced Team Profiles, Daemon mode, and more. See the prerelease items below for more details.
->>>>>>> 97cd815e
 
 ## `5.0.0-next.202204142147`
 

# Change Log

All notable changes to the Imperative package will be documented in this file.

## `4.7.3`

- Fix web help failing to load in Internet Explorer 11
- Fix `--help-web` not working on macOS when DISPLAY environment variable is undefined
<<<<<<< HEAD
- Fix update profile API storing secure fields incorrectly when called without CLI args
=======
- Change type of `ISession.tokenType` to "string" (for compatiblity with versions older than 4.7.0).
>>>>>>> c9de1811

## `4.7.2`

- Hide sensitive session properties (user, password, and token value) in log file. Since 4.7.0, only password was hidden.

## `4.7.1`

- Don't load token value into Session object if user or password are supplied

## `4.7.0`

- Add the --dd flag to profile creation to allow the profile to be created without the default values specified for that profile.
- Use a token for authentication if a token is present in the underlying REST session object.
- Added a new ConnectionPropsForSessCfg.addPropsOrPrompt function that places credentials (including a possible token) into a session configuration object.
    - Plugins must use this function to create their sessions to gain the features of automatic token-handling and prompting for missing connection options.
    - Connection information is obtained from the command line, environment variables, a service profile, a base profile, or from an option's default value in a service profile's definition, in that order.
    - If key connection information is not supplied to any cor Zowe command, the command will prompt for:
        -  host
        -  port
        -  user
        -  and password
    - Any prompt will timeout after 30 seconds so that it will not hang an automated script.
- Add base profiles, a new type of profile which can store values shared between profiles of other types.
    - The properties that are currently recognized in a base profile are:
        - host
        - port
        - user
        - password
        - rejectUnauthorized
        - tokenType
        - tokenValue
    - To use base profiles in an Imperative-based CLI, define a `baseProfile` schema on your Imperative configuration object.
    - If the `baseProfile` schema is defined, base profile support will be added to any command that uses profiles.
- Due to new options (like tokenValue) help text will change. Plugin developers may have to update any mismatched snapshots in their automated tests.
- Updated the version of TypeScript from 3.7.4 to 3.8.0.
- Updated the version of TSLint from 5.x to 6.1.2.
- Add login and logout commands to get and delete/invalidate tokens
  - Add showToken flag to display token only, and not save it to the user profile
  - Add ability to create a user profile on login if no profile of that type existed previously

## `4.6.4`

- Fix optional secure fields not deleted when overwriting a profile

## `4.6.3`

- Update log4js to improve Webpack compatibility for extenders

## `4.6.2`

- Fix vulnerabilities by updating yargs

## `4.6.1`

- Update perf-timing version

## `4.6.0`

- Add Bearer token in rest Session

## `4.5.6`

- Fix allowable values not exactly matching input

## `4.5.5`

- Fix absence of default value text when falsy values are used.

## `4.5.4`

- Patched vulnerabilities.

## `4.5.3`

- Fixed alignment of output from `zowe plugins list` command.

## `4.5.2`

- Fix failure to load secure profile fields that are optional when no value is found. Thanks @tjohnsonBCM
- Don't load secure profile fields when deleting profile. Thanks @tjohnsonBCM
- Deprecate the interface `ICliILoadProfile`. Use `ICliLoadProfile` instead.

## `4.5.1`

- Check that password is defined when `AbstractSession` uses auth. Thanks @apsychogirl
- Expose `IRestOptions` type in the API. Thanks @apsychogirl

## `4.5.0`

- Add `request` function to `AbstractRestClient` that returns REST client object in response. Thanks @Alexandru-Dimitru
- Deprecate the method `AbstractRestClient.performRest`. Use `AbstractRestClient.request` instead.

## `4.0.0`

- Support `prompt*` as a value for any CLI option to enable interactive prompting.

## `3.0.0`

- Rename package from "@brightside/imperative" to "@zowe/imperative".
- Change name of config option "credential-manager" to "CredentialManager".<|MERGE_RESOLUTION|>--- conflicted
+++ resolved
@@ -1,16 +1,16 @@
 # Change Log
 
 All notable changes to the Imperative package will be documented in this file.
+
+## Recent Changes
+
+- Fix update profile API storing secure fields incorrectly when called without CLI args
 
 ## `4.7.3`
 
 - Fix web help failing to load in Internet Explorer 11
 - Fix `--help-web` not working on macOS when DISPLAY environment variable is undefined
-<<<<<<< HEAD
-- Fix update profile API storing secure fields incorrectly when called without CLI args
-=======
 - Change type of `ISession.tokenType` to "string" (for compatiblity with versions older than 4.7.0).
->>>>>>> c9de1811
 
 ## `4.7.2`
 

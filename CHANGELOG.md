# Change Log

All notable changes to the Imperative package will be documented in this file.

<<<<<<< HEAD
## Recent Changes

- BugFix: Fixed missing `osLoc` information from `ProfileInfo.getAllProfiles()`. [#771](https://github.com/zowe/imperative/issues/771)
- BugFix: Fixed updateKnownProperty svaing to the active layer instead of the layer of the desired profile.
- Enhancement: Added the ability to exclude the home directory from `ProfileInfo.getAllProfiles()`. [#787](https://github.com/zowe/imperative/issues/771)

## `5.0.0-next.202204131728`

- BugFix: Fixed `autoStore` property not being merged properly between team config layers.

## `5.0.0-next.202204111131`

- BugFix: Updated `moment` dependency.

## `5.0.0-next.202204081605`

- BugFix: Fixed `config set` command not respecting the property type defined in the schema. [#772](https://github.com/zowe/imperative/issues/772)

## `5.0.0-next.202204051515`

- Enhancement: Added support for profile name aliases in team config so that `--zosmf-profile lpar1` falls back to profile "zosmf_lpar1" if "lpar1" does not exist.
- BugFix: Reworded potentially misleading output of `config convert-profiles` command mentioning obsolete plug-ins.
- BugFix: Made `--dry-run` and `--prompt` options mutually exclusive on `config init` command.
- **Next Breaking**: The team config API method `config.api.profiles.get` now returns `null` if a profile doesn't exist unless `mustExist` is false. [#518](https://github.com/zowe/imperative/issues/518)
- BugFix: Added the ability to read option values from aliases. Enhanced backward compatibility with V1 profiles. [#770](https://github.com/zowe/imperative/issues/770)

## `5.0.0-next.202203311701`

- BugFix: Allowed `ProfileCredentials.isSecured` to be insecure on teamConfig based on existing secure fields. [#762](https://github.com/zowe/imperative/issues/762)

## `5.0.0-next.202203231534`

- Enhancement: Added JSON property autocompletion to `secure` array in team config files. [zowe/zowe-cli#1187](https://github.com/zowe/zowe-cli/issues/1187)
- BugFix: Fixed incorrect description for untyped profiles in team config files. [zowe/zowe-cli#1303](https://github.com/zowe/zowe-cli/issues/1303)
- **Next Breaking**: Schema files created or updated with the above changes are not backward compatible with older versions of Imperative.

## `5.0.0-next.202203222132`

- BugFix: Reverted unintentional breaking change that prevented `DefaultCredentialManager` from finding Keytar outside of calling CLI's node_modules folder.

## `5.0.0-next.202203211501`

- Enhancement: Enhanced secure ProfileInfo APIs with user-defined secure properties. [#739](https://github.com/zowe/imperative/issues/739)
- Enhancement: Introduced `updateKnownProperty` which will update a given property in most cases and `resolve(false)` otherwise.
- Enhancement: Introduced `updateProperty` which takes care of special cases where the property is not found.
- Enhancement: Allowed adding and removing properties from the ProfileInfo class.
- Enhancement: Allowed properties to be stored securely from the ProfileInfo class. `v2 profiles only`
- BugFix: Removed user-defined secure properties if `getSecureValues: false`. [#738](https://github.com/zowe/imperative/issues/738)
- BugFix: Removed strict requirement of `IHandlerParameter` from the `ConfigAutoStore` class by implementing helper methods.
- BugFix: Allowed `private loadSchema` function to return the corresponding schema for a user config. [#758](https://github.com/zowe/imperative/issues/758)

## `5.0.0-next.202203181826`

- BugFix: Fixed a bug where the `<APP>_EDITOR` environment variable was not being respected in a graphical environment [zowe/zowe-cli#1335](https://github.com/zowe/zowe-cli/issues/1335)
- BugFix: Fixed AbstractRestClient returning compressed data in `causeErrors` property for streamed responses. [#753](https://github.com/zowe/imperative/issues/753)

## `5.0.0-next.202203091934`

- Enhancement: Added prompt for base profile host property to `zowe config init`. [zowe/zowe-cli#1219](https://github.com/zowe/zowe-cli/issues/1219)
- **Next Breaking**
  - The `getSecureValue` callback property has been renamed to `getValueBack` on the `IConfigBuilderOpts` interface.
  - If your plug-in defines profile properties with `includeInTemplate` and `secure` both true, the `config init` command no longer prompts for their values.

## `5.0.0-next.202203072228`

- BugFix: Removed extra space in help text following option name [#745](https://github.com/zowe/imperative/issues/745).
- BugFix: Fixed Ctrl+C (SIGINT) response to CLI prompts throwing an error rather than exiting silently.

## `5.0.0-next.202202232039`

- Enhancement: Added `stdin` property to `IHandlerParameters` which defaults to `process.stdin` and can be overridden with another readable stream in daemon mode.
  - This may be a breaking change for unit tests that mock the `IHandlerParameters` interface since a required property has been added.
- **Next Breaking**: Replaced `IYargsContext` interface with `IDaemonContext` and renamed `yargsContext` property of `ImperativeConfig.instance` to `daemonContext`. A context object is no longer supplied to `yargs` since it gets parsed as CLI arguments which is undesired behavior.

## `5.0.0-next.202202111730`

- **Next Breaking**: Changed the default behavior of `Config.save` and `ConfigSecure.save` APIs to save only the active config layer. [#732](https://github.com/zowe/imperative/issues/732)

## `5.0.0-next.202202111433`

- Enhancement: Convert previously used profile property names into V2-compliant property names during the `zowe config convert-profiles` command. Conversions are: hostname -> host, username -> user, pass -> password.

## `5.0.0-next.202201311918`

- BugFix: Fixed useful debugging information missing from error message when Keytar module fails to load.

## `5.0.0-next.202201102100`

- BugFix: Fixed ZOWE_CLI_HOME environment variable not respected by team config in daemon mode. [zowe/zowe-cli#1240](https://github.com/zowe/zowe-cli/issues/1240)

## `5.0.0-next.202201071721`

- Enhancement: Replaced hidden `--dcd` option used by CommandProcessor in daemon mode with IDaemonResponse object.
- **Next Breaking**
    - Changed the "args" type on the `Imperative.parse` method to allow a string array.
    - Restructured the IDaemonResponse interface to provide information to CommandProcessor.

## `5.0.0-next.202201061509`

- Enhancement: Added `overwrite` option for `zowe config init` command to overwrite config files instead of merging new changes. [#1036](https://github.com/zowe/zowe-cli/issues/1036)

## `5.0.0-next.202201051456`

- BugFix: Fixed inconsistent error message when invalid CLI command is run in daemon mode. [zowe/zowe-cli#1081](https://github.com/zowe/zowe-cli/issues/1081)

## `5.0.0-next.202112221912`

- Enhancement: Added `delete` option to `config convert-profiles` command.

## `5.0.0-next.202112201553`

- BugFix: Fixed config auto-store may store secure properties in plain text if secure array is outside of subprofile in team config. [#709](https://github.com/zowe/imperative/issues/709)

## `5.0.0-next.202112171553`

- Enhancement: Added `config convert-profiles` command that converts v1 profiles to team config. [zowe/zowe-cli#896](https://github.com/zowe/zowe-cli/issues/896)
- Enhancement: Added `config edit` command that opens config JSON file in default text editor. [zowe/zowe-cli#1072](https://github.com/zowe/zowe-cli/issues/1072)

## `5.0.0-next.202112151934`

- BugFix: Removed `@internal` methods from type declarations so they don't appear in IntelliSense. [#679](https://github.com/zowe/imperative/issues/679)
- BugFix: Made the `ProfileInfo.initSessCfg` method public for easier instantiation of classes that extend AbstractSession.
- Deprecated: All methods in the `IHandlerParameters.profiles` class. Use the `ConfigProfiles` API for team config instead.

## `5.0.0-next.202112132158`

- Enhancement: Added an environment variable to control whether or not sensitive data will be masked in the console output.<br/>
    This behavior excludes any TRACE level logs for both, Imperative.log and AppName.log.<br/>
    This behavior also excludes properties defined as secure by the plugin developers.<br/>
    If the schema definition is not found, we will exclude the following properties: user, password, tokenValue, and keyPassphrase.<br/>
    More information: [zowe/zowe-cli #1106](https://github.com/zowe/zowe-cli/issues/1106)

## `5.0.0-next.202112101814`

- BugFix: Fixed daemon mode not loading secure properties in team config. [zowe/zowe-cli#1232](https://github.com/zowe/zowe-cli/issues/1232)

## `5.0.0-next.202112021611`

- BugFix: Fixed `config import` and `config init` behaving incorrectly when config JSON exists in higher level directory. [zowe/zowe-cli#1218](https://github.com/zowe/zowe-cli/issues/1218)
- BugFix: Fixed `config import` command not failing when positional argument "location" is missing.

## `5.0.0-next.202112012301`

- Enhancement: Changed CLI prompt input to be hidden for properties designated as secure in team config. [zowe/zowe-cli#1106](https://github.com/zowe/zowe-cli/issues/1106)
- BugFix: Improved error message when Keytar module fails to load. [#27](https://github.com/zowe/imperative/issues/27)
- **Next Breaking**
    - Removed the `ConfigProfiles.load` API method. Use the methods `ConfigLayers.find` and `ConfigSecure.securePropsForProfile` instead. [#568](https://github.com/zowe/imperative/issues/568)

## `5.0.0-next.202111301806`

- Enhancement: Added a utility function to get basic system architecture and platform info

## `5.0.0-next.202111292021`

- **Next Breaking**: Use JSON-based communication protocol between imperative daemon server and client.

## `5.0.0-next.202111192150`

- BugFix: Changed credentials to be stored securely by default for v1 profiles to be consistent with the experience for v2 profiles. [zowe/zowe-cli#1128](https://github.com/zowe/zowe-cli/issues/1128)
- **Next Breaking**
    - Removed the `credentialServiceName` property from ImperativeConfig. The default credential manager uses the `name` property instead.

## `5.0.0-next.202111101806`

- Enhancement: Added `dry-run` option for `zowe config init` command to preview changes instead of saving them to disk. [#1037](https://github.com/zowe/zowe-cli/issues/1037)
- Bugfix: Fix crashing issue related to reloading the config when `--dcd` option is specified [#943](https://github.com/zowe/zowe-cli/issues/943) [#1190](https://github.com/zowe/zowe-cli/issues/1190)

## `5.0.0-next.202111032034`

- Enhancement: Added `autoStore` property to config JSON files which defaults to true. When this property is enabled and the CLI prompts you to enter connection info, the values you enter will be saved to disk (or credential vault if they are secure) for future use. [zowe/zowe-cli#923](https://github.com/zowe/zowe-cli/issues/923)
- **Next Breaking**
    - Changed the default behavior of `Config.set` so that it no longer coerces string values to other types unless the `parseString` option is true.

## `5.0.0-next.202110201735`

- **LTS Breaking**
    - Changed the return value of the public `PluginManagementFacility.requirePluginModuleCallback` function
- BugFix: Updated the profiles list as soon as the plugin is installed.

## `5.0.0-next.202110191937`

- **Next Breaking**: Added the new, required, abstract method 'displayAutoInitChanges' to the 'BaseAutoInitHandler' class.

## `5.0.0-next.202110071645`

- Enhancement: Added `config update-schemas [--depth <value>]` command. [zowe/zowe-cli#1059](https://github.com/zowe/zowe-cli/issues/1059)
- Enhancement: Added the ability to update the global schema file when installing a new plugin. [zowe/zowe-cli#1059](https://github.com/zowe/zowe-cli/issues/1059)
- **Next Breaking**
    - Renamed public static function ConfigSchemas.loadProfileSchemas to ConfigSchemas.loadSchema

## `5.0.0-next.202110011948`

- **LTS Breaking**: Changed default log level from DEBUG to WARN for Imperative logger and app logger to reduce the volume of logs written to disk. [#634](https://github.com/zowe/imperative/issues/634)

## `5.0.0-next.202109281439`

- Enhancement: Added `config import` command that imports team config files from a local path or web URL. [#1083](https://github.com/zowe/zowe-cli/issues/1083)
- Enhancement: Added Help Doc examples for the `zowe config` group of commands. [#1061](https://github.com/zowe/zowe-cli/issues/1061)

## `5.0.0-next.202109031503`

- Enhancement: Log in to authentication service to obtain token value instead of prompting for it in `config secure` command.

## `5.0.0-next.202108181618`

- **LTS Breaking**: Make `fail-on-error` option true by default on `zowe plugins validate` command.

## `5.0.0-next.202108121732`

- Enhancement: Flattened the default profiles structure created by the `config init` command.
- **Next Breaking**: Split up authToken property in team config into tokenType and tokenValue properties to be consistent with Zowe v1 profiles.

## `5.0.0-next.202108062025`

- BugFix: Export all Config related interfaces.

## `5.0.0-next.202107122104`

- BugFix: Fixed secure credentials not being stored by the `config auto-init` command.

## `5.0.0-next.202107092101`

- Enhancement: Adds the `config auto-init` base handler and command builder, allowing a CLI to build a configuration auto-initialization command and handler
- Enhancement: Adds the optional `configAutoInitCommandConfig` interface to the IImperativeConfig interface, allowing for an auto-init command to be generated if a CLI supports it
- Enhancement: Better support for comments in JSON
- Bugfix: Revert schema changes related to additionalProperties. Re-enable IntelliSense when editing zowe.config.json files
- **Next Breaking**
    - Changed the schema paths and updated schema version

## `5.0.0-next.202106221817`

- **Next Breaking**
    - Replaced --user with --user-config on all config command groups due to conflict with --user option during config auto-initialization
    - Replaced --global with --global-config on all config command groups for consistency

## `5.0.0-next.202106212048`

- Enhancement: A new interface (IApimlSvcAttrs) was added. A property (apimlConnLookup) of that interface type was added to IImperativeConfig to enable plugins to tie themselves to an APIML service. Zowe-CLI can then ask APIML for the configuration data for the plugin to connect to that service.

## `5.0.0-next.202106041929`

- **LTS Breaking**: Removed the following previously deprecated items:
    - ICliLoadProfile.ICliILoadProfile -- use ICliLoadProfile.ICliLoadProfile
    - IImperativeErrorParms.suppressReport -- has not been used since 10/17/2018
    - IImperativeConfig.pluginBaseCliVersion -- has not been used since version 1.0.1
    - AbstractRestClient.performRest -- use AbstractRestClient.request
    - AbstractSession.HTTP_PROTOCOL -- use SessConstants.HTTP_PROTOCOL
    - AbstractSession.HTTPS_PROTOCOL -- use SessConstants.HTTPS_PROTOCOL
    - AbstractSession.TYPE_NONE -- use SessConstants.AUTH_TYPE_NONE
    - AbstractSession.TYPE_BASIC -- use SessConstants.AUTH_TYPE_BASIC
    - AbstractSession.TYPE_BEARER -- use SessConstants.AUTH_TYPE_BEARER
    - AbstractSession.TYPE_TOKEN -- use SessConstants.AUTH_TYPE_TOKEN

## `5.0.0-next.202104262004`

- Enhancement: Remove message about NPM peer dep warnings that no longer applies to npm@7.
- **LTS Breaking**: Imperative no longer requires plug-ins to include CLI package as a peer dependency. It is recommended that CLI plug-ins remove their peer dependency on @zowe/cli for improved compatibility with npm@7. This is a breaking change for plug-ins, as older versions of Imperative will fail to install a plug-in that lacks the CLI peer dependency.

## `5.0.0-next.202104140156`

- BugFix: Allow SCS to load new securely stored credentials. [#984](https://github.com/zowe/zowe-cli/issues/984)

## `5.0.0-next.202104071400`

- Enhancement: Add the ProfileInfo API to provide the following functionality:
    - Read configuration from disk.
    - Transparently read either a new team configuration or old style profiles.
    - Resolve order of precedence for profile argument values.
    - Provide information to enable callers to prompt for missing profile arguments.
    - Retain the location in which a profile or argument was found.
    - Automatically initialize CredentialManager, including an option to specify a custom keytar module.
    - Provide a means to postpone the loading of secure arguments until specifically requested by the calling app to delay loading sensitive data until it is needed.
    - Provide access to the lower-level Config API to fully manipulate the team configuration file.

## `5.0.0-next.202103111923`

- Enhancement: Allow custom directory to be specified for project config in `Config.load` method. [#544](https://github.com/zowe/imperative/issues/544)
- BugFix: Fixed Config object not exported at top level. [#543](https://github.com/zowe/imperative/issues/543)

## `5.0.0-next.202101292016`

- BugFix: Fixed error when Imperative APIs are called and "config" property of ImperativeConfig is not initialized. [#533](https://github.com/zowe/imperative/issues/533)

## `5.0.0-next.202101281717`

- Enhancement: Added new config API intended to replace the profiles API, and new "config" command group to manage config JSON files. The new API makes it easier for users to create, share, and switch between profile configurations.
- Deprecated: The "profiles" command group for managing global profiles in "{cliHome}/profiles". Use the new "config" command group instead.
- **LTS Breaking**: Removed "config" command group for managing app settings in "{cliHome}/imperative/settings.json". If app settings already exist they are still loaded for backwards compatibility. For storing app settings use the new config API instead.
- Enhancement: Added support for secure credential storage without any plug-ins required. Include the "keytar" package as a dependency in your CLI to make use of it.
- Enhancement: Added `deprecatedReplacement` property to `ICommandDefinition` to deprecate a command.

## `5.0.0-next.202010301408`

- Enhancement: Allow hidden options.

## `5.0.0-next.202010161240`

- Enhancement:  Allow process exit code to be passed to daemon clients.

## `5.0.0-next.202009251501`

- Enhancement: add support for CLIs that want to run as a persistent process (daemon mode).
=======
## `4.18.3`

- BugFix: Removed `moment` dependency.
>>>>>>> 73d12cc2

## `4.18.2`

- BugFix: Updated `moment` dependency.

## `4.18.1`

- BugFix: Fixed AbstractRestClient returning compressed data in `causeErrors` property for streamed responses. [#753](https://github.com/zowe/imperative/issues/753)

## `4.18.0`

- Enhancement: Sorted output of `plugins list` command in alphabetical order to make it easier to read. [#489](https://github.com/zowe/imperative/issues/489)
- Enhancement: Added `--short` option to `plugins list` command to abbreviate its output. [#743](https://github.com/zowe/imperative/issues/743)
- BugFix: Fixed single character options rendered in help with double dash instead of single dash. [#638](https://github.com/zowe/imperative/issues/638)

## `4.17.6`

- BugFix: Fixed an error where, in certain situations, the web help displays data for another command with the same name. [#728](https://github.com/zowe/imperative/issues/728)
- BugFix: Fixed web help wrongly escaping characters inside code blocks. [#730](https://github.com/zowe/imperative/issues/730)

## `4.17.5`

- BugFix: Updated log4js and nanoid for improved security.

## `4.17.4`

- BugFix: Fixed --hw not adding new lines when `\n` is present in the text. [#715](https://github.com/zowe/imperative/issues/715)

## `4.17.3`

- BugFix: Fixed AbstractRestClient silently failing to decompress last chunk of gzip-compressed binary data that is truncated.

## `4.17.2`

- BugFix: Updated prettyjson and cli-table3 in order to lockdown the `colors` package. [#719](https://github.com/zowe/imperative/issues/719)
- BugFix: Updated markdown-it to address a vulnerability. [Snyk Report](https://security.snyk.io/vuln/SNYK-JS-MARKDOWNIT-2331914)

## `4.17.1`

- BugFix: Fixed an issue where plugin install and uninstall did not work with NPM version 8. [#683](https://github.com/zowe/imperative/issues/683)

## `4.17.0`

- Enhancement: Export the Imperative Command Tree on the data object of the `zowe --ac` command when `--rfj` is specified.

## `4.16.2`

- BugFix: Reverts hiding the cert-key-file path so users can see what path was specified and check if the file exists

## `4.16.1`

- BugFix: Updated dependencies to resolve problems with the ansi-regex package

## `4.16.0`

- Enhancement: Implemented the ability to authenticate using client certificates in PEM format.

## `4.15.1`

- Bugfix: Updated js-yaml to resolve a potential security issue

## `4.15.0`

- Enhancement: Improved command suggestions for mistyped commands, add aliases to command suggestions

## `4.14.0`

- Enhancement: The `plugins validate` command returns an error code when plugins have errors if the new `--fail-on-error` option is specified. Also added `--fail-on-warning` option to return with an error code when plugins have warnings. [#463](https://github.com/zowe/imperative/issues/463)
- BugFix: Fixed regression where characters are not correctly escaped in web help causing extra slashes ("\") to appear. [#644](https://github.com/zowe/imperative/issues/644)

## `4.13.4`

- BugFix: Added missing periods at the end of command group descriptions for consistency. [#55](https://github.com/zowe/imperative/issues/55)

## `4.13.3`

- Performance: Improved the way that HTTP response chunks are saved, reducing time complexity from O(n<sup>2</sup>) to O(n). This dramatically improves performance for larger requests. [#618](https://github.com/zowe/imperative/pull/618)

## `4.13.2`

- BugFix: Fixed web help examples description typo at line 440 in `packages/cmd/src/CommandPreparer.ts`. [#612](https://github.com/zowe/imperative/issues/612)
- BugFix: Fixed Markdown special characters not being escaped in web help for descriptions of positional options and examples. [#620](https://github.com/zowe/imperative/issues/620)
- BugFix: Fixed subgroups not being displayed under their own heading in web help. [#323](https://github.com/zowe/imperative/issues/323)

## `4.13.1`

- BugFix: Fixed active command tree item not updating in web help when scrolling. [#425](https://github.com/zowe/imperative/issues/425)
- BugFix: Fixed main page of web help not staying scrolled to top of page when loaded. [#525](https://github.com/zowe/imperative/issues/525)

## `4.13.0`

- Enhancement: Added headers[] option to TextUtils.getTable(). [#369](https://github.com/zowe/imperative/issues/369)
- BugFix: Print a subset of the `stdout` and `stderr` buffers when calling `mProgressApi`'s `endBar()` to prevent duplication of output.
- Bugfix: Replaced `this` with `ImperativeConfig.instance` in `ImperativeConfig.getCallerFile()`. [#5](https://github.com/zowe/imperative/issues/5)

## `4.12.0`

- Enhancement: Added decompression support for REST responses with Content-Encoding `gzip`, `deflate`, or `br`. [#318](https://github.com/zowe/imperative/issues/318)

## `4.11.2`

- BugFix: Added `Protocol` to the Error Details coming from the `AbstractRestClient`. [#539](https://github.com/zowe/imperative/issues/539)

## `4.11.1`

- BugFix: Fixed vulnerabilities by replacing marked with markdown-it and sanitize-html.
- BugFix: Fixed plugin install failing to install package from private registry.

## `4.11.0`

- Enhancement: Fixed plugin install commands which were broken in npm@7. [#457](https://github.com/zowe/imperative/issues/457)
- BugFix: Fixed incorrect formatting of code blocks in web help. [#535](https://github.com/zowe/imperative/issues/535)

## `4.10.2`

- BugFix: Fixed vulnerabilities by updating marked

## `4.10.1`

- BugFix: Fixed an issue when `TypeError` has been raised by `Logger.getCallerFileAndLineTag()` when there was not filename for a stack frame. [#449](https://github.com/zowe/imperative/issues/449)

## `4.10.0`

- Enhancement: Added an `arrayAllowDuplicate` option to the `ICommandOptionDefinition` interface. By default, the option value is set to `true` and duplicate values are allowed in an array. Specify `false` if you want Imperative to throw an error for duplicate array values. [#437](https://github.com/zowe/imperative/issues/437)

## `4.9.0`

- BugFix: Updated `opener` dependency due to command injection vulnerability on Windows - [GHSL-2020-145](https://securitylab.github.com/advisories/GHSL-2020-145-domenic-opener)
- Enhancement: Expose `trim` parameter from `wrap-ansi` within `TextUtils.wordWrap()`

## `4.8.1`

- BugFix: Fixed an issue with `ConnectionPropsForSessCfg` where the user would be prompted for user/password even if a token was present. [#436](https://github.com/zowe/imperative/pull/436)

## `4.8.0`

- Enhancement: Added the SSO Callback function, which allows applications to call their own functions while validating session properties (i.e. host, port, user, password, token, etc...). The callback option is named `getValuesBack`. [#422](https://github.com/zowe/imperative/issues/422)

## `4.7.6`

- Enhancement: Added support for dynamically generated cookie names. Updated `AbstractSession.storeCookie()` to process cookie names that are not fully known at build-time. [#431](https://github.com/zowe/imperative/pull/431)

## `4.7.5`

- BugFix: Added support for creating an array with `allowableValues`. Previously, array type options could fail in the Syntax Validator. [#428](https://github.com/zowe/imperative/issues/428)

## `4.7.4`

- Fix update profile API storing secure fields incorrectly when called without CLI args

## `4.7.3`

- Fix web help failing to load in Internet Explorer 11
- Fix `--help-web` not working on macOS when DISPLAY environment variable is undefined
- Change type of `ISession.tokenType` to "string" (for compatiblity with versions older than 4.7.0).

## `4.7.2`

- Hide sensitive session properties (user, password, and token value) in log file. Since 4.7.0, only password was hidden.

## `4.7.1`

- Don't load token value into Session object if user or password are supplied

## `4.7.0`

- Add the --dd flag to profile creation to allow the profile to be created without the default values specified for that profile.
- Use a token for authentication if a token is present in the underlying REST session object.
- Added a new ConnectionPropsForSessCfg.addPropsOrPrompt function that places credentials (including a possible token) into a session configuration object.
    - Plugins must use this function to create their sessions to gain the features of automatic token-handling and prompting for missing connection options.
    - Connection information is obtained from the command line, environment variables, a service profile, a base profile, or from an option's default value in a service profile's definition, in that order.
    - If key connection information is not supplied to any cor Zowe command, the command will prompt for:
        -  host
        -  port
        -  user
        -  and password
    - Any prompt will timeout after 30 seconds so that it will not hang an automated script.
- Add base profiles, a new type of profile which can store values shared between profiles of other types.
    - The properties that are currently recognized in a base profile are:
        - host
        - port
        - user
        - password
        - rejectUnauthorized
        - tokenType
        - tokenValue
    - To use base profiles in an Imperative-based CLI, define a `baseProfile` schema on your Imperative configuration object.
    - If the `baseProfile` schema is defined, base profile support will be added to any command that uses profiles.
- Due to new options (like tokenValue) help text will change. Plugin developers may have to update any mismatched snapshots in their automated tests.
- Updated the version of TypeScript from 3.7.4 to 3.8.0.
- Updated the version of TSLint from 5.x to 6.1.2.
- Add login and logout commands to get and delete/invalidate tokens
  - Add showToken flag to display token only, and not save it to the user profile
  - Add ability to create a user profile on login if no profile of that type existed previously

## `4.6.4`

- Fix optional secure fields not deleted when overwriting a profile

## `4.6.3`

- Update log4js to improve Webpack compatibility for extenders

## `4.6.2`

- Fix vulnerabilities by updating yargs

## `4.6.1`

- Update perf-timing version

## `4.6.0`

- Add Bearer token in rest Session

## `4.5.6`

- Fix allowable values not exactly matching input

## `4.5.5`

- Fix absence of default value text when falsy values are used.

## `4.5.4`

- Patched vulnerabilities.

## `4.5.3`

- Fixed alignment of output from `zowe plugins list` command.

## `4.5.2`

- Fix failure to load secure profile fields that are optional when no value is found. Thanks @tjohnsonBCM
- Don't load secure profile fields when deleting profile. Thanks @tjohnsonBCM
- Deprecate the interface `ICliILoadProfile`. Use `ICliLoadProfile` instead.

## `4.5.1`

- Check that password is defined when `AbstractSession` uses auth. Thanks @apsychogirl
- Expose `IRestOptions` type in the API. Thanks @apsychogirl

## `4.5.0`

- Add `request` function to `AbstractRestClient` that returns REST client object in response. Thanks @Alexandru-Dimitru
- Deprecate the method `AbstractRestClient.performRest`. Use `AbstractRestClient.request` instead.

## `4.0.0`

- Support `prompt*` as a value for any CLI option to enable interactive prompting.

## `3.0.0`

- Rename package from "@brightside/imperative" to "@zowe/imperative".
- Change name of config option "credential-manager" to "CredentialManager".<|MERGE_RESOLUTION|>--- conflicted
+++ resolved
@@ -2,7 +2,6 @@
 
 All notable changes to the Imperative package will be documented in this file.
 
-<<<<<<< HEAD
 ## Recent Changes
 
 - BugFix: Fixed missing `osLoc` information from `ProfileInfo.getAllProfiles()`. [#771](https://github.com/zowe/imperative/issues/771)
@@ -305,11 +304,10 @@
 ## `5.0.0-next.202009251501`
 
 - Enhancement: add support for CLIs that want to run as a persistent process (daemon mode).
-=======
+
 ## `4.18.3`
 
 - BugFix: Removed `moment` dependency.
->>>>>>> 73d12cc2
 
 ## `4.18.2`
 

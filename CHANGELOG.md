# Change Log

All notable changes to the Imperative package will be documented in this file.

## Recent Changes

<<<<<<< HEAD
- Enhancement: Sorted output of `plugins list` command in alphabetical order to make it easier to read. [#489](https://github.com/zowe/imperative/issues/489)
- Enhancement: Added `--short` option to `plugins list` command to abbreviate its output. [#743](https://github.com/zowe/imperative/issues/743)
=======
- BugFix: Fixed single character options rendered in help with double dash instead of single dash. [#638](https://github.com/zowe/imperative/issues/638)
>>>>>>> 7795f984

## `4.17.6`

- BugFix: Fixed an error where, in certain situations, the web help displays data for another command with the same name. [#728](https://github.com/zowe/imperative/issues/728)
- BugFix: Fixed web help wrongly escaping characters inside code blocks. [#730](https://github.com/zowe/imperative/issues/730)

## `4.17.5`

- BugFix: Updated log4js and nanoid for improved security.

## `4.17.4`

- BugFix: Fixed --hw not adding new lines when `\n` is present in the text. [#715](https://github.com/zowe/imperative/issues/715)

## `4.17.3`

- BugFix: Fixed AbstractRestClient silently failing to decompress last chunk of gzip-compressed binary data that is truncated.

## `4.17.2`

- BugFix: Updated prettyjson and cli-table3 in order to lockdown the `colors` package. [#719](https://github.com/zowe/imperative/issues/719)
- BugFix: Updated markdown-it to address a vulnerability. [Snyk Report](https://security.snyk.io/vuln/SNYK-JS-MARKDOWNIT-2331914)

## `4.17.1`

- BugFix: Fixed an issue where plugin install and uninstall did not work with NPM version 8. [#683](https://github.com/zowe/imperative/issues/683)

## `4.17.0`

- Enhancement: Export the Imperative Command Tree on the data object of the `zowe --ac` command when `--rfj` is specified.

## `4.16.2`

- BugFix: Reverts hiding the cert-key-file path so users can see what path was specified and check if the file exists

## `4.16.1`

- BugFix: Updated dependencies to resolve problems with the ansi-regex package

## `4.16.0`

- Enhancement: Implemented the ability to authenticate using client certificates in PEM format.

## `4.15.1`

- Bugfix: Updated js-yaml to resolve a potential security issue

## `4.15.0`

- Enhancement: Improved command suggestions for mistyped commands, add aliases to command suggestions

## `4.14.0`

- Enhancement: The `plugins validate` command returns an error code when plugins have errors if the new `--fail-on-error` option is specified. Also added `--fail-on-warning` option to return with an error code when plugins have warnings. [#463](https://github.com/zowe/imperative/issues/463)
- BugFix: Fixed regression where characters are not correctly escaped in web help causing extra slashes ("\") to appear. [#644](https://github.com/zowe/imperative/issues/644)

## `4.13.4`

- BugFix: Added missing periods at the end of command group descriptions for consistency. [#55](https://github.com/zowe/imperative/issues/55)

## `4.13.3`

- Performance: Improved the way that HTTP response chunks are saved, reducing time complexity from O(n<sup>2</sup>) to O(n). This dramatically improves performance for larger requests. [#618](https://github.com/zowe/imperative/pull/618)

## `4.13.2`

- BugFix: Fixed web help examples description typo at line 440 in `packages/cmd/src/CommandPreparer.ts`. [#612](https://github.com/zowe/imperative/issues/612)
- BugFix: Fixed Markdown special characters not being escaped in web help for descriptions of positional options and examples. [#620](https://github.com/zowe/imperative/issues/620)
- BugFix: Fixed subgroups not being displayed under their own heading in web help. [#323](https://github.com/zowe/imperative/issues/323)

## `4.13.1`

- BugFix: Fixed active command tree item not updating in web help when scrolling. [#425](https://github.com/zowe/imperative/issues/425)
- BugFix: Fixed main page of web help not staying scrolled to top of page when loaded. [#525](https://github.com/zowe/imperative/issues/525)

## `4.13.0`

- Enhancement: Added headers[] option to TextUtils.getTable(). [#369](https://github.com/zowe/imperative/issues/369)
- BugFix: Print a subset of the `stdout` and `stderr` buffers when calling `mProgressApi`'s `endBar()` to prevent duplication of output.
- Bugfix: Replaced `this` with `ImperativeConfig.instance` in `ImperativeConfig.getCallerFile()`. [#5](https://github.com/zowe/imperative/issues/5)

## `4.12.0`

- Enhancement: Added decompression support for REST responses with Content-Encoding `gzip`, `deflate`, or `br`. [#318](https://github.com/zowe/imperative/issues/318)

## `4.11.2`

- BugFix: Added `Protocol` to the Error Details coming from the `AbstractRestClient`. [#539](https://github.com/zowe/imperative/issues/539)

## `4.11.1`

- BugFix: Fixed vulnerabilities by replacing marked with markdown-it and sanitize-html.
- BugFix: Fixed plugin install failing to install package from private registry.

## `4.11.0`

- Enhancement: Fixed plugin install commands which were broken in npm@7. [#457](https://github.com/zowe/imperative/issues/457)
- BugFix: Fixed incorrect formatting of code blocks in web help. [#535](https://github.com/zowe/imperative/issues/535)

## `4.10.2`

- BugFix: Fixed vulnerabilities by updating marked

## `4.10.1`

- BugFix: Fixed an issue when `TypeError` has been raised by `Logger.getCallerFileAndLineTag()` when there was not filename for a stack frame. [#449](https://github.com/zowe/imperative/issues/449)

## `4.10.0`

- Enhancement: Added an `arrayAllowDuplicate` option to the `ICommandOptionDefinition` interface. By default, the option value is set to `true` and duplicate values are allowed in an array. Specify `false` if you want Imperative to throw an error for duplicate array values. [#437](https://github.com/zowe/imperative/issues/437)


## `4.9.0`

- BugFix: Updated `opener` dependency due to command injection vulnerability on Windows - [GHSL-2020-145](https://securitylab.github.com/advisories/GHSL-2020-145-domenic-opener)
- Enhancement: Expose `trim` parameter from `wrap-ansi` within `TextUtils.wordWrap()`

## `4.8.1`

- BugFix: Fixed an issue with `ConnectionPropsForSessCfg` where the user would be prompted for user/password even if a token was present. [#436](https://github.com/zowe/imperative/pull/436)

## `4.8.0`

- Enhancement: Added the SSO Callback function, which allows applications to call their own functions while validating session properties (i.e. host, port, user, password, token, etc...). The callback option is named `getValuesBack`. [#422](https://github.com/zowe/imperative/issues/422)

## `4.7.6`

- Enhancement: Added support for dynamically generated cookie names. Updated `AbstractSession.storeCookie()` to process cookie names that are not fully known at build-time. [#431](https://github.com/zowe/imperative/pull/431)

## `4.7.5`

- BugFix: Added support for creating an array with `allowableValues`. Previously, array type options could fail in the Syntax Validator. [#428](https://github.com/zowe/imperative/issues/428)

## `4.7.4`

- Fix update profile API storing secure fields incorrectly when called without CLI args

## `4.7.3`

- Fix web help failing to load in Internet Explorer 11
- Fix `--help-web` not working on macOS when DISPLAY environment variable is undefined
- Change type of `ISession.tokenType` to "string" (for compatiblity with versions older than 4.7.0).

## `4.7.2`

- Hide sensitive session properties (user, password, and token value) in log file. Since 4.7.0, only password was hidden.

## `4.7.1`

- Don't load token value into Session object if user or password are supplied

## `4.7.0`

- Add the --dd flag to profile creation to allow the profile to be created without the default values specified for that profile.
- Use a token for authentication if a token is present in the underlying REST session object.
- Added a new ConnectionPropsForSessCfg.addPropsOrPrompt function that places credentials (including a possible token) into a session configuration object.
    - Plugins must use this function to create their sessions to gain the features of automatic token-handling and prompting for missing connection options.
    - Connection information is obtained from the command line, environment variables, a service profile, a base profile, or from an option's default value in a service profile's definition, in that order.
    - If key connection information is not supplied to any cor Zowe command, the command will prompt for:
        -  host
        -  port
        -  user
        -  and password
    - Any prompt will timeout after 30 seconds so that it will not hang an automated script.
- Add base profiles, a new type of profile which can store values shared between profiles of other types.
    - The properties that are currently recognized in a base profile are:
        - host
        - port
        - user
        - password
        - rejectUnauthorized
        - tokenType
        - tokenValue
    - To use base profiles in an Imperative-based CLI, define a `baseProfile` schema on your Imperative configuration object.
    - If the `baseProfile` schema is defined, base profile support will be added to any command that uses profiles.
- Due to new options (like tokenValue) help text will change. Plugin developers may have to update any mismatched snapshots in their automated tests.
- Updated the version of TypeScript from 3.7.4 to 3.8.0.
- Updated the version of TSLint from 5.x to 6.1.2.
- Add login and logout commands to get and delete/invalidate tokens
  - Add showToken flag to display token only, and not save it to the user profile
  - Add ability to create a user profile on login if no profile of that type existed previously

## `4.6.4`

- Fix optional secure fields not deleted when overwriting a profile

## `4.6.3`

- Update log4js to improve Webpack compatibility for extenders

## `4.6.2`

- Fix vulnerabilities by updating yargs

## `4.6.1`

- Update perf-timing version

## `4.6.0`

- Add Bearer token in rest Session

## `4.5.6`

- Fix allowable values not exactly matching input

## `4.5.5`

- Fix absence of default value text when falsy values are used.

## `4.5.4`

- Patched vulnerabilities.

## `4.5.3`

- Fixed alignment of output from `zowe plugins list` command.

## `4.5.2`

- Fix failure to load secure profile fields that are optional when no value is found. Thanks @tjohnsonBCM
- Don't load secure profile fields when deleting profile. Thanks @tjohnsonBCM
- Deprecate the interface `ICliILoadProfile`. Use `ICliLoadProfile` instead.

## `4.5.1`

- Check that password is defined when `AbstractSession` uses auth. Thanks @apsychogirl
- Expose `IRestOptions` type in the API. Thanks @apsychogirl

## `4.5.0`

- Add `request` function to `AbstractRestClient` that returns REST client object in response. Thanks @Alexandru-Dimitru
- Deprecate the method `AbstractRestClient.performRest`. Use `AbstractRestClient.request` instead.

## `4.0.0`

- Support `prompt*` as a value for any CLI option to enable interactive prompting.

## `3.0.0`

- Rename package from "@brightside/imperative" to "@zowe/imperative".
- Change name of config option "credential-manager" to "CredentialManager".<|MERGE_RESOLUTION|>--- conflicted
+++ resolved
@@ -4,12 +4,9 @@
 
 ## Recent Changes
 
-<<<<<<< HEAD
 - Enhancement: Sorted output of `plugins list` command in alphabetical order to make it easier to read. [#489](https://github.com/zowe/imperative/issues/489)
 - Enhancement: Added `--short` option to `plugins list` command to abbreviate its output. [#743](https://github.com/zowe/imperative/issues/743)
-=======
 - BugFix: Fixed single character options rendered in help with double dash instead of single dash. [#638](https://github.com/zowe/imperative/issues/638)
->>>>>>> 7795f984
 
 ## `4.17.6`
 

--- conflicted
+++ resolved
@@ -2,13 +2,12 @@
 
 All notable changes to the Imperative package will be documented in this file.
 
-<<<<<<< HEAD
 ## Recent Changes
 
 - Enhancement: Changed CLI prompt input to be hidden for properties designated as secure in team config. [zowe/zowe-cli#1106](https://github.com/zowe/zowe-cli/issues/1106)
 - **Next Breaking**
     - Removed the `ConfigProfiles.load` API method. Use the methods `ConfigLayers.find` and `ConfigSecure.securePropsForProfile` instead. [#568](https://github.com/zowe/imperative/issues/568)
-=======
+
 ## `5.0.0-next.202111301806`
 
 - Enhancement: Added a utility function to get basic system architecture and platform info
@@ -16,7 +15,6 @@
 ## `5.0.0-next.202111292021`
 
 - **Next Breaking**: Use JSON-based communication protocol between imperative daemon server and client.
->>>>>>> e7ef1e6f
 
 ## `5.0.0-next.202111192150`
 

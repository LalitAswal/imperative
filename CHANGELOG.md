--- conflicted
+++ resolved
@@ -2,12 +2,11 @@
 
 All notable changes to the Imperative package will be documented in this file.
 
-<<<<<<< HEAD
 ## Recent Changes
 
 - BugFix: Removed `@internal` methods from type declarations so they don't appear in IntelliSense. [#679](https://github.com/zowe/imperative/issues/679)
 - BugFix: Made the `ProfileInfo.initSessCfg` method public for easier instantiation of classes that extend AbstractSession.
-=======
+
 ## `5.0.0-next.202112132158`
 
 - Enhancement: Added an environment variable to control whether or not sensitive data will be masked in the console output.<br/>
@@ -19,7 +18,6 @@
 ## `5.0.0-next.202112101814`
 
 - BugFix: Fixed daemon mode not loading secure properties in team config. [zowe/zowe-cli#1232](https://github.com/zowe/zowe-cli/issues/1232)
->>>>>>> 68e6e8d9
 
 ## `5.0.0-next.202112021611`
 

# Change Log

All notable changes to the Imperative package will be documented in this file.

<<<<<<< HEAD
## Recent Changes

- Enable the use of a token for authentication
=======
## `4.6.2`

- Fix vulnerabilities by updating yargs
>>>>>>> c0379399

## `4.6.1`

- Update perf-timing version

## `4.6.0`

- Add Bearer token in rest Session

## `4.5.6`

- Fix allowable values not exactly matching input

## `4.5.5`

- Fix absence of default value text when falsy values are used.

## `4.5.4`

- Patched vulnerabilities.

## `4.5.3`

- Fixed alignment of output from `zowe plugins list` command.

## `4.5.2`

- Fix failure to load secure profile fields that are optional when no value is found. Thanks @tjohnsonBCM
- Don't load secure profile fields when deleting profile. Thanks @tjohnsonBCM
- Deprecate the interface `ICliILoadProfile`. Use `ICliLoadProfile` instead.

## `4.5.1`

- Check that password is defined when `AbstractSession` uses auth. Thanks @apsychogirl
- Expose `IRestOptions` type in the API. Thanks @apsychogirl

## `4.5.0`

- Add `request` function to `AbstractRestClient` that returns REST client object in response. Thanks @Alexandru-Dimitru
- Deprecate the method `AbstractRestClient.performRest`. Use `AbstractRestClient.request` instead.

## `4.0.0`

- Support `prompt*` as a value for any CLI option to enable interactive prompting.

## `3.0.0`

- Rename package from "@brightside/imperative" to "@zowe/imperative".
- Change name of config option "credential-manager" to "CredentialManager".<|MERGE_RESOLUTION|>--- conflicted
+++ resolved
@@ -2,15 +2,13 @@
 
 All notable changes to the Imperative package will be documented in this file.
 
-<<<<<<< HEAD
 ## Recent Changes
 
 - Enable the use of a token for authentication
-=======
+
 ## `4.6.2`
 
 - Fix vulnerabilities by updating yargs
->>>>>>> c0379399
 
 ## `4.6.1`
 

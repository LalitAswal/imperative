# Change Log

All notable changes to the Imperative package will be documented in this file.

<<<<<<< HEAD
## Recent Changes

- Enhancement: Replaced hidden `--dcd` option used by CommandProcessor in daemon mode with IDaemonResponse object.
- **Next Breaking**
    - Changed the "args" type on the `Imperative.parse` method to allow a string array.
    - Restructured the IDaemonResponse interface to provide information to CommandProcessor.
=======
## `5.0.0-next.202201061509`

- Enhancement: Added `overwrite` option for `zowe config init` command to overwrite config files instead of merging new changes. [#1036](https://github.com/zowe/zowe-cli/issues/1036)
>>>>>>> e8d5c44a

## `5.0.0-next.202201051456`

- BugFix: Fixed inconsistent error message when invalid CLI command is run in daemon mode. [zowe/zowe-cli#1081](https://github.com/zowe/zowe-cli/issues/1081)

## `5.0.0-next.202112221912`

- Enhancement: Added `delete` option to `config convert-profiles` command.

## `5.0.0-next.202112201553`

- BugFix: Fixed config auto-store may store secure properties in plain text if secure array is outside of subprofile in team config. [#709](https://github.com/zowe/imperative/issues/709)

## `5.0.0-next.202112171553`

- Enhancement: Added `config convert-profiles` command that converts v1 profiles to team config. [zowe/zowe-cli#896](https://github.com/zowe/zowe-cli/issues/896)
- Enhancement: Added `config edit` command that opens config JSON file in default text editor. [zowe/zowe-cli#1072](https://github.com/zowe/zowe-cli/issues/1072)

## `5.0.0-next.202112151934`

- BugFix: Removed `@internal` methods from type declarations so they don't appear in IntelliSense. [#679](https://github.com/zowe/imperative/issues/679)
- BugFix: Made the `ProfileInfo.initSessCfg` method public for easier instantiation of classes that extend AbstractSession.
- Deprecated: All methods in the `IHandlerParameters.profiles` class. Use the `ConfigProfiles` API for team config instead.

## `5.0.0-next.202112132158`

- Enhancement: Added an environment variable to control whether or not sensitive data will be masked in the console output.<br/>
    This behavior excludes any TRACE level logs for both, Imperative.log and AppName.log.<br/>
    This behavior also excludes properties defined as secure by the plugin developers.<br/>
    If the schema definition is not found, we will exclude the following properties: user, password, tokenValue, and keyPassphrase.<br/>
    More information: [zowe/zowe-cli #1106](https://github.com/zowe/zowe-cli/issues/1106)

## `5.0.0-next.202112101814`

- BugFix: Fixed daemon mode not loading secure properties in team config. [zowe/zowe-cli#1232](https://github.com/zowe/zowe-cli/issues/1232)

## `5.0.0-next.202112021611`

- BugFix: Fixed `config import` and `config init` behaving incorrectly when config JSON exists in higher level directory. [zowe/zowe-cli#1218](https://github.com/zowe/zowe-cli/issues/1218)
- BugFix: Fixed `config import` command not failing when positional argument "location" is missing.

## `5.0.0-next.202112012301`

- Enhancement: Changed CLI prompt input to be hidden for properties designated as secure in team config. [zowe/zowe-cli#1106](https://github.com/zowe/zowe-cli/issues/1106)
- BugFix: Improved error message when Keytar module fails to load. [#27](https://github.com/zowe/imperative/issues/27)
- **Next Breaking**
    - Removed the `ConfigProfiles.load` API method. Use the methods `ConfigLayers.find` and `ConfigSecure.securePropsForProfile` instead. [#568](https://github.com/zowe/imperative/issues/568)

## `5.0.0-next.202111301806`

- Enhancement: Added a utility function to get basic system architecture and platform info

## `5.0.0-next.202111292021`

- **Next Breaking**: Use JSON-based communication protocol between imperative daemon server and client.

## `5.0.0-next.202111192150`

- BugFix: Changed credentials to be stored securely by default for v1 profiles to be consistent with the experience for v2 profiles. [zowe/zowe-cli#1128](https://github.com/zowe/zowe-cli/issues/1128)
- **Next Breaking**
    - Removed the `credentialServiceName` property from ImperativeConfig. The default credential manager uses the `name` property instead.

## `5.0.0-next.202111101806`

- Enhancement: Added `dry-run` option for `zowe config init` command to preview changes instead of saving them to disk. [#1037](https://github.com/zowe/zowe-cli/issues/1037)
- Bugfix: Fix crashing issue related to reloading the config when `--dcd` option is specified [#943](https://github.com/zowe/zowe-cli/issues/943) [#1190](https://github.com/zowe/zowe-cli/issues/1190)

## `5.0.0-next.202111032034`

- Enhancement: Added `autoStore` property to config JSON files which defaults to true. When this property is enabled and the CLI prompts you to enter connection info, the values you enter will be saved to disk (or credential vault if they are secure) for future use. [zowe/zowe-cli#923](https://github.com/zowe/zowe-cli/issues/923)
- **Next Breaking**
    - Changed the default behavior of `Config.set` so that it no longer coerces string values to other types unless the `parseString` option is true.

## `5.0.0-next.202110201735`

- **LTS Breaking**
    - Changed the return value of the public `PluginManagementFacility.requirePluginModuleCallback` function
- BugFix: Updated the profiles list as soon as the plugin is installed.

## `5.0.0-next.202110191937`

- **Breaking**: Added the new, required, abstract method 'displayAutoInitChanges' to the 'BaseAutoInitHandler' class.

## `5.0.0-next.202110071645`

- Enhancement: Added `config update-schemas [--depth <value>]` command. [zowe/zowe-cli#1059](https://github.com/zowe/zowe-cli/issues/1059)
- Enhancement: Added the ability to update the global schema file when installing a new plugin. [zowe/zowe-cli#1059](https://github.com/zowe/zowe-cli/issues/1059)
- **Next Breaking**
    - Renamed public static function ConfigSchemas.loadProfileSchemas to ConfigSchemas.loadSchema

## `5.0.0-next.202110011948`

- Breaking: Changed default log level from DEBUG to WARN for Imperative logger and app logger to reduce the volume of logs written to disk. [#634](https://github.com/zowe/imperative/issues/634)

## `5.0.0-next.202109281439`

- Enhancement: Added `config import` command that imports team config files from a local path or web URL. [#1083](https://github.com/zowe/zowe-cli/issues/1083)
- Enhancement: Added Help Doc examples for the `zowe config` group of commands. [#1061](https://github.com/zowe/zowe-cli/issues/1061)

## `5.0.0-next.202109031503`

- Enhancement: Log in to authentication service to obtain token value instead of prompting for it in `config secure` command.

## `5.0.0-next.202108181618`

- Breaking: Make `fail-on-error` option true by default on `zowe plugins validate` command.

## `5.0.0-next.202108121732`

- Enhancement: Flattened the default profiles structure created by the `config init` command.
- Breaking: Split up authToken property in team config into tokenType and tokenValue properties to be consistent with Zowe v1 profiles.

## `5.0.0-next.202108062025`

- BugFix: Export all Config related interfaces.

## `5.0.0-next.202107122104`

- BugFix: Fixed secure credentials not being stored by the `config auto-init` command.

## `5.0.0-next.202107092101`

- Enhancement: Adds the `config auto-init` base handler and command builder, allowing a CLI to build a configuration auto-initialization command and handler
- Enhancement: Adds the optional `configAutoInitCommandConfig` interface to the IImperativeConfig interface, allowing for an auto-init command to be generated if a CLI supports it
- Enhancement: Better support for comments in JSON
- Bugfix: Revert schema changes related to additionalProperties. Re-enable IntelliSense when editing zowe.config.json files
- **Next Breaking**
    - Changed the schema paths and updated schema version

## `5.0.0-next.202106221817`

- **Next Breaking**
    - Replaced --user with --user-config on all config command groups due to conflict with --user option during config auto-initialization
    - Replaced --global with --global-config on all config command groups for consistency

## `5.0.0-next.202106212048`

- Enhancement: A new interface (IApimlSvcAttrs) was added. A property (apimlConnLookup) of that interface type was added to IImperativeConfig to enable plugins to tie themselves to an APIML service. Zowe-CLI can then ask APIML for the configuration data for the plugin to connect to that service.

## `5.0.0-next.202106041929`

- **Breaking**: Removed the following previously deprecated items:
    - ICliLoadProfile.ICliILoadProfile -- use ICliLoadProfile.ICliLoadProfile
    - IImperativeErrorParms.suppressReport -- has not been used since 10/17/2018
    - IImperativeConfig.pluginBaseCliVersion -- has not been used since version 1.0.1
    - AbstractRestClient.performRest -- use AbstractRestClient.request
    - AbstractSession.HTTP_PROTOCOL -- use SessConstants.HTTP_PROTOCOL
    - AbstractSession.HTTPS_PROTOCOL -- use SessConstants.HTTPS_PROTOCOL
    - AbstractSession.TYPE_NONE -- use SessConstants.AUTH_TYPE_NONE
    - AbstractSession.TYPE_BASIC -- use SessConstants.AUTH_TYPE_BASIC
    - AbstractSession.TYPE_BEARER -- use SessConstants.AUTH_TYPE_BEARER
    - AbstractSession.TYPE_TOKEN -- use SessConstants.AUTH_TYPE_TOKEN

## `5.0.0-next.202104262004`

- Enhancement: Remove message about NPM peer dep warnings that no longer applies to npm@7.
- **Breaking:** Imperative no longer requires plug-ins to include CLI package as a peer dependency. It is recommended that CLI plug-ins remove their peer dependency on @zowe/cli for improved compatibility with npm@7. This is a breaking change for plug-ins, as older versions of Imperative will fail to install a plug-in that lacks the CLI peer dependency.

## `5.0.0-next.202104140156`

- BugFix: Allow SCS to load new securely stored credentials. [#984](https://github.com/zowe/zowe-cli/issues/984)

## `5.0.0-next.202104071400`

- Enhancement: Add the ProfileInfo API to provide the following functionality:
    - Read configuration from disk.
    - Transparently read either a new team configuration or old style profiles.
    - Resolve order of precedence for profile argument values.
    - Provide information to enable callers to prompt for missing profile arguments.
    - Retain the location in which a profile or argument was found.
    - Automatically initialize CredentialManager, including an option to specify a custom keytar module.
    - Provide a means to postpone the loading of secure arguments until specifically requested by the calling app to delay loading sensitive data until it is needed.
    - Provide access to the lower-level Config API to fully manipulate the team configuration file.

## `5.0.0-next.202103111923`

- Enhancement: Allow custom directory to be specified for project config in `Config.load` method. [#544](https://github.com/zowe/imperative/issues/544)
- BugFix: Fixed Config object not exported at top level. [#543](https://github.com/zowe/imperative/issues/543)

## `5.0.0-next.202101292016`

- BugFix: Fixed error when Imperative APIs are called and "config" property of ImperativeConfig is not initialized. [#533](https://github.com/zowe/imperative/issues/533)

## `5.0.0-next.202101281717`

- Enhancement: Added new config API intended to replace the profiles API, and new "config" command group to manage config JSON files. The new API makes it easier for users to create, share, and switch between profile configurations.
- Deprecated: The "profiles" command group for managing global profiles in "{cliHome}/profiles". Use the new "config" command group instead.
- **Breaking**: Removed "config" command group for managing app settings in "{cliHome}/imperative/settings.json". If app settings already exist they are still loaded for backwards compatibility. For storing app settings use the new config API instead.
- Enhancement: Added support for secure credential storage without any plug-ins required. Include the "keytar" package as a dependency in your CLI to make use of it.
- Enhancement: Added `deprecatedReplacement` property to `ICommandDefinition` to deprecate a command.

## `5.0.0-next.202010301408`

- Enhancement: Allow hidden options.

## `5.0.0-next.202010161240`

- Enhancement:  Allow process exit code to be passed to daemon clients.

## `5.0.0-next.202009251501`

- Enhancement: add support for CLIs that want to run as a persistent process (daemon mode).

## `4.17.1`

- BugFix: Fixed an issue where plugin install and uninstall did not work with NPM version 8. [#683](https://github.com/zowe/imperative/issues/683)

## `4.17.0`

- Enhancement: Export the Imperative Command Tree on the data object of the `zowe --ac` command when `--rfj` is specified.

## `4.16.2`

- BugFix: Reverts hiding the cert-key-file path so users can see what path was specified and check if the file exists

## `4.16.1`

- BugFix: Updated dependencies to resolve problems with the ansi-regex package

## `4.16.0`

- Enhancement: Implemented the ability to authenticate using client certificates in PEM format.

## `4.15.1`

- Bugfix: Updated js-yaml to resolve a potential security issue

## `4.15.0`

- Enhancement: Improved command suggestions for mistyped commands, add aliases to command suggestions

## `4.14.0`

- Enhancement: The `plugins validate` command returns an error code when plugins have errors if the new `--fail-on-error` option is specified. Also added `--fail-on-warning` option to return with an error code when plugins have warnings. [#463](https://github.com/zowe/imperative/issues/463)
- BugFix: Fixed regression where characters are not correctly escaped in web help causing extra slashes ("\") to appear. [#644](https://github.com/zowe/imperative/issues/644)

## `4.13.4`

- BugFix: Added missing periods at the end of command group descriptions for consistency. [#55](https://github.com/zowe/imperative/issues/55)

## `4.13.3`

- Performance: Improved the way that HTTP response chunks are saved, reducing time complexity from O(n<sup>2</sup>) to O(n). This dramatically improves performance for larger requests. [#618](https://github.com/zowe/imperative/pull/618)

## `4.13.2`

- BugFix: Fixed web help examples description typo at line 440 in `packages/cmd/src/CommandPreparer.ts`. [#612](https://github.com/zowe/imperative/issues/612)
- BugFix: Fixed Markdown special characters not being escaped in web help for descriptions of positional options and examples. [#620](https://github.com/zowe/imperative/issues/620)
- BugFix: Fixed subgroups not being displayed under their own heading in web help. [#323](https://github.com/zowe/imperative/issues/323)

## `4.13.1`

- BugFix: Fixed active command tree item not updating in web help when scrolling. [#425](https://github.com/zowe/imperative/issues/425)
- BugFix: Fixed main page of web help not staying scrolled to top of page when loaded. [#525](https://github.com/zowe/imperative/issues/525)

## `4.13.0`

- Enhancement: Added headers[] option to TextUtils.getTable(). [#369](https://github.com/zowe/imperative/issues/369)
- BugFix: Print a subset of the `stdout` and `stderr` buffers when calling `mProgressApi`'s `endBar()` to prevent duplication of output.
- Bugfix: Replaced `this` with `ImperativeConfig.instance` in `ImperativeConfig.getCallerFile()`. [#5](https://github.com/zowe/imperative/issues/5)

## `4.12.0`

- Enhancement: Added decompression support for REST responses with Content-Encoding `gzip`, `deflate`, or `br`. [#318](https://github.com/zowe/imperative/issues/318)

## `4.11.2`

- BugFix: Added `Protocol` to the Error Details coming from the `AbstractRestClient`. [#539](https://github.com/zowe/imperative/issues/539)

## `4.11.1`

- BugFix: Fixed vulnerabilities by replacing marked with markdown-it and sanitize-html.
- BugFix: Fixed plugin install failing to install package from private registry.

## `4.11.0`

- Enhancement: Fixed plugin install commands which were broken in npm@7. [#457](https://github.com/zowe/imperative/issues/457)
- BugFix: Fixed incorrect formatting of code blocks in web help. [#535](https://github.com/zowe/imperative/issues/535)

## `4.10.2`

- BugFix: Fixed vulnerabilities by updating marked

## `4.10.1`

- BugFix: Fixed an issue when `TypeError` has been raised by `Logger.getCallerFileAndLineTag()` when there was not filename for a stack frame. [#449](https://github.com/zowe/imperative/issues/449)

## `4.10.0`

- Enhancement: Added an `arrayAllowDuplicate` option to the `ICommandOptionDefinition` interface. By default, the option value is set to `true` and duplicate values are allowed in an array. Specify `false` if you want Imperative to throw an error for duplicate array values. [#437](https://github.com/zowe/imperative/issues/437)

## `4.9.0`

- BugFix: Updated `opener` dependency due to command injection vulnerability on Windows - [GHSL-2020-145](https://securitylab.github.com/advisories/GHSL-2020-145-domenic-opener)
- Enhancement: Expose `trim` parameter from `wrap-ansi` within `TextUtils.wordWrap()`

## `4.8.1`

- BugFix: Fixed an issue with `ConnectionPropsForSessCfg` where the user would be prompted for user/password even if a token was present. [#436](https://github.com/zowe/imperative/pull/436)

## `4.8.0`

- Enhancement: Added the SSO Callback function, which allows applications to call their own functions while validating session properties (i.e. host, port, user, password, token, etc...). The callback option is named `getValuesBack`. [#422](https://github.com/zowe/imperative/issues/422)

## `4.7.6`

- Enhancement: Added support for dynamically generated cookie names. Updated `AbstractSession.storeCookie()` to process cookie names that are not fully known at build-time. [#431](https://github.com/zowe/imperative/pull/431)

## `4.7.5`

- BugFix: Added support for creating an array with `allowableValues`. Previously, array type options could fail in the Syntax Validator. [#428](https://github.com/zowe/imperative/issues/428)

## `4.7.4`

- Fix update profile API storing secure fields incorrectly when called without CLI args

## `4.7.3`

- Fix web help failing to load in Internet Explorer 11
- Fix `--help-web` not working on macOS when DISPLAY environment variable is undefined
- Change type of `ISession.tokenType` to "string" (for compatiblity with versions older than 4.7.0).

## `4.7.2`

- Hide sensitive session properties (user, password, and token value) in log file. Since 4.7.0, only password was hidden.

## `4.7.1`

- Don't load token value into Session object if user or password are supplied

## `4.7.0`

- Add the --dd flag to profile creation to allow the profile to be created without the default values specified for that profile.
- Use a token for authentication if a token is present in the underlying REST session object.
- Added a new ConnectionPropsForSessCfg.addPropsOrPrompt function that places credentials (including a possible token) into a session configuration object.
    - Plugins must use this function to create their sessions to gain the features of automatic token-handling and prompting for missing connection options.
    - Connection information is obtained from the command line, environment variables, a service profile, a base profile, or from an option's default value in a service profile's definition, in that order.
    - If key connection information is not supplied to any cor Zowe command, the command will prompt for:
        -  host
        -  port
        -  user
        -  and password
    - Any prompt will timeout after 30 seconds so that it will not hang an automated script.
- Add base profiles, a new type of profile which can store values shared between profiles of other types.
    - The properties that are currently recognized in a base profile are:
        - host
        - port
        - user
        - password
        - rejectUnauthorized
        - tokenType
        - tokenValue
    - To use base profiles in an Imperative-based CLI, define a `baseProfile` schema on your Imperative configuration object.
    - If the `baseProfile` schema is defined, base profile support will be added to any command that uses profiles.
- Due to new options (like tokenValue) help text will change. Plugin developers may have to update any mismatched snapshots in their automated tests.
- Updated the version of TypeScript from 3.7.4 to 3.8.0.
- Updated the version of TSLint from 5.x to 6.1.2.
- Add login and logout commands to get and delete/invalidate tokens
  - Add showToken flag to display token only, and not save it to the user profile
  - Add ability to create a user profile on login if no profile of that type existed previously

## `4.6.4`

- Fix optional secure fields not deleted when overwriting a profile

## `4.6.3`

- Update log4js to improve Webpack compatibility for extenders

## `4.6.2`

- Fix vulnerabilities by updating yargs

## `4.6.1`

- Update perf-timing version

## `4.6.0`

- Add Bearer token in rest Session

## `4.5.6`

- Fix allowable values not exactly matching input

## `4.5.5`

- Fix absence of default value text when falsy values are used.

## `4.5.4`

- Patched vulnerabilities.

## `4.5.3`

- Fixed alignment of output from `zowe plugins list` command.

## `4.5.2`

- Fix failure to load secure profile fields that are optional when no value is found. Thanks @tjohnsonBCM
- Don't load secure profile fields when deleting profile. Thanks @tjohnsonBCM
- Deprecate the interface `ICliILoadProfile`. Use `ICliLoadProfile` instead.

## `4.5.1`

- Check that password is defined when `AbstractSession` uses auth. Thanks @apsychogirl
- Expose `IRestOptions` type in the API. Thanks @apsychogirl

## `4.5.0`

- Add `request` function to `AbstractRestClient` that returns REST client object in response. Thanks @Alexandru-Dimitru
- Deprecate the method `AbstractRestClient.performRest`. Use `AbstractRestClient.request` instead.

## `4.0.0`

- Support `prompt*` as a value for any CLI option to enable interactive prompting.

## `3.0.0`

- Rename package from "@brightside/imperative" to "@zowe/imperative".
- Change name of config option "credential-manager" to "CredentialManager".<|MERGE_RESOLUTION|>--- conflicted
+++ resolved
@@ -2,18 +2,16 @@
 
 All notable changes to the Imperative package will be documented in this file.
 
-<<<<<<< HEAD
 ## Recent Changes
 
 - Enhancement: Replaced hidden `--dcd` option used by CommandProcessor in daemon mode with IDaemonResponse object.
 - **Next Breaking**
     - Changed the "args" type on the `Imperative.parse` method to allow a string array.
     - Restructured the IDaemonResponse interface to provide information to CommandProcessor.
-=======
+
 ## `5.0.0-next.202201061509`
 
 - Enhancement: Added `overwrite` option for `zowe config init` command to overwrite config files instead of merging new changes. [#1036](https://github.com/zowe/zowe-cli/issues/1036)
->>>>>>> e8d5c44a
 
 ## `5.0.0-next.202201051456`
 

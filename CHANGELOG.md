# Change Log

All notable changes to the Imperative package will be documented in this file.

<<<<<<< HEAD
## Recent Changes
- Modify the changelog for the test.
=======
## `4.7.4`

- Fix update profile API storing secure fields incorrectly when called without CLI args
>>>>>>> 44b875ad

## `4.7.3`

- Fix web help failing to load in Internet Explorer 11
- Fix `--help-web` not working on macOS when DISPLAY environment variable is undefined
- Change type of `ISession.tokenType` to "string" (for compatiblity with versions older than 4.7.0).

## `4.7.2`

- Hide sensitive session properties (user, password, and token value) in log file. Since 4.7.0, only password was hidden.

## `4.7.1`

- Don't load token value into Session object if user or password are supplied

## `4.7.0`

- Add the --dd flag to profile creation to allow the profile to be created without the default values specified for that profile.
- Use a token for authentication if a token is present in the underlying REST session object.
- Added a new ConnectionPropsForSessCfg.addPropsOrPrompt function that places credentials (including a possible token) into a session configuration object.
    - Plugins must use this function to create their sessions to gain the features of automatic token-handling and prompting for missing connection options.
    - Connection information is obtained from the command line, environment variables, a service profile, a base profile, or from an option's default value in a service profile's definition, in that order.
    - If key connection information is not supplied to any cor Zowe command, the command will prompt for:
        -  host
        -  port
        -  user
        -  and password
    - Any prompt will timeout after 30 seconds so that it will not hang an automated script.
- Add base profiles, a new type of profile which can store values shared between profiles of other types.
    - The properties that are currently recognized in a base profile are:
        - host
        - port
        - user
        - password
        - rejectUnauthorized
        - tokenType
        - tokenValue
    - To use base profiles in an Imperative-based CLI, define a `baseProfile` schema on your Imperative configuration object.
    - If the `baseProfile` schema is defined, base profile support will be added to any command that uses profiles.
- Due to new options (like tokenValue) help text will change. Plugin developers may have to update any mismatched snapshots in their automated tests.
- Updated the version of TypeScript from 3.7.4 to 3.8.0.
- Updated the version of TSLint from 5.x to 6.1.2.
- Add login and logout commands to get and delete/invalidate tokens
  - Add showToken flag to display token only, and not save it to the user profile
  - Add ability to create a user profile on login if no profile of that type existed previously

## `4.6.4`

- Fix optional secure fields not deleted when overwriting a profile

## `4.6.3`

- Update log4js to improve Webpack compatibility for extenders

## `4.6.2`

- Fix vulnerabilities by updating yargs

## `4.6.1`

- Update perf-timing version

## `4.6.0`

- Add Bearer token in rest Session

## `4.5.6`

- Fix allowable values not exactly matching input

## `4.5.5`

- Fix absence of default value text when falsy values are used.

## `4.5.4`

- Patched vulnerabilities.

## `4.5.3`

- Fixed alignment of output from `zowe plugins list` command.

## `4.5.2`

- Fix failure to load secure profile fields that are optional when no value is found. Thanks @tjohnsonBCM
- Don't load secure profile fields when deleting profile. Thanks @tjohnsonBCM
- Deprecate the interface `ICliILoadProfile`. Use `ICliLoadProfile` instead.

## `4.5.1`

- Check that password is defined when `AbstractSession` uses auth. Thanks @apsychogirl
- Expose `IRestOptions` type in the API. Thanks @apsychogirl

## `4.5.0`

- Add `request` function to `AbstractRestClient` that returns REST client object in response. Thanks @Alexandru-Dimitru
- Deprecate the method `AbstractRestClient.performRest`. Use `AbstractRestClient.request` instead.

## `4.0.0`

- Support `prompt*` as a value for any CLI option to enable interactive prompting.

## `3.0.0`

- Rename package from "@brightside/imperative" to "@zowe/imperative".
- Change name of config option "credential-manager" to "CredentialManager".<|MERGE_RESOLUTION|>--- conflicted
+++ resolved
@@ -2,14 +2,9 @@
 
 All notable changes to the Imperative package will be documented in this file.
 
-<<<<<<< HEAD
-## Recent Changes
-- Modify the changelog for the test.
-=======
 ## `4.7.4`
 
 - Fix update profile API storing secure fields incorrectly when called without CLI args
->>>>>>> 44b875ad
 
 ## `4.7.3`
 

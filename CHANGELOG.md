--- conflicted
+++ resolved
@@ -2,7 +2,6 @@
 
 All notable changes to the Imperative package will be documented in this file.
 
-<<<<<<< HEAD
 ## `5.0.0-next.202101292016`
 
 - BugFix: Fixed error when Imperative APIs are called and "config" property of ImperativeConfig is not initialized. [#533](https://github.com/zowe/imperative/issues/533)
@@ -26,12 +25,11 @@
 ## `5.0.0-next.202009251501`
 
 - Enhancement: add support for CLIs that want to run as a persistent process (daemon mode).
-=======
+
 ## `4.11.0`
 
 - Enhancement: Fixed plugin install commands which were broken in npm@7. [#457](https://github.com/zowe/imperative/issues/457)
 - BugFix: Fixed incorrect formatting of code blocks in web help. [#535](https://github.com/zowe/imperative/issues/535)
->>>>>>> 3afd7be4
 
 ## `4.10.2`
 

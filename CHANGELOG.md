--- conflicted
+++ resolved
@@ -2,15 +2,13 @@
 
 All notable changes to the Imperative package will be documented in this file.
 
-<<<<<<< HEAD
 ## Recent Changes
 
 - BugFix: Changed the default log level of `Console` class from "debug" to "warn". In Zowe v2 the `Logger` class was changed to have a default log level of "warn" but we missed updating the `Console` class to make it behave consistently. If you want a different log level, you can change it after initializing the console like this: `console.level = "info";` [zowe/zowe-cli#511](https://github.com/zowe/zowe-cli/issues/511)
-=======
+
 ## `5.4.0`
 
 - Enhancement: Added Diff utility features for getting differences between two files and open diffs in browser. Also added web diff generator for creating web diff dir at the cli home.
->>>>>>> 8a202b82
 
 ## `5.3.8`
 

--- conflicted
+++ resolved
@@ -4,9 +4,7 @@
 
 ## Recent Changes
 
-<<<<<<< HEAD
 - Enhancement: Added `config convert-profiles` command that converts v1 profiles to team config. [zowe/zowe-cli#896](https://github.com/zowe/zowe-cli/issues/896)
-=======
 - BugFix: Removed `@internal` methods from type declarations so they don't appear in IntelliSense. [#679](https://github.com/zowe/imperative/issues/679)
 - BugFix: Made the `ProfileInfo.initSessCfg` method public for easier instantiation of classes that extend AbstractSession.
 
@@ -21,7 +19,6 @@
 ## `5.0.0-next.202112101814`
 
 - BugFix: Fixed daemon mode not loading secure properties in team config. [zowe/zowe-cli#1232](https://github.com/zowe/zowe-cli/issues/1232)
->>>>>>> cbf3ecd6
 
 ## `5.0.0-next.202112021611`
 

--- conflicted
+++ resolved
@@ -4,11 +4,8 @@
 
 ## Recent Changes
 
-<<<<<<< HEAD
+- Fix web help failing to load in Internet Explorer 11
 - Fix `--help-web` not working on macOS when DISPLAY environment variable is undefined
-=======
-- Fix web help failing to load in Internet Explorer 11
->>>>>>> 43d475b5
 
 ## `4.7.2`
 

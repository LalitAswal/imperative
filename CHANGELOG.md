# Change Log

All notable changes to the Imperative package will be documented in this file.

## `5.0.0-next.202111101806`

- Enhancement: Added `dry-run` option for `zowe config init` command to preview changes instead of saving them to disk. [#1037](https://github.com/zowe/zowe-cli/issues/1037)
<<<<<<< HEAD
- Enhancement: Changed CLI prompt input to be hidden for properties designated as secure in team config. [zowe/zowe-cli#1106](https://github.com/zowe/zowe-cli/issues/1106)
=======
- Bugfix: Fix crashing issue related to reloading the config when `--dcd` option is specified [#943](https://github.com/zowe/zowe-cli/issues/943) [#1190](https://github.com/zowe/zowe-cli/issues/1190)
>>>>>>> 783aad66

## `5.0.0-next.202111032034`

- Enhancement: Added `autoStore` property to config JSON files which defaults to true. When this property is enabled and the CLI prompts you to enter connection info, the values you enter will be saved to disk (or credential vault if they are secure) for future use. [zowe/zowe-cli#923](https://github.com/zowe/zowe-cli/issues/923)
- **Next Breaking**
    - Changed the default behavior of `Config.set` so that it no longer coerces string values to other types unless the `parseString` option is true.

## `5.0.0-next.202110201735`

- **LTS Breaking**
    - Changed the return value of the public `PluginManagementFacility.requirePluginModuleCallback` function
- BugFix: Updated the profiles list as soon as the plugin is installed.

## `5.0.0-next.202110191937`

- **Breaking**: Added the new, required, abstract method 'displayAutoInitChanges' to the 'BaseAutoInitHandler' class.

## `5.0.0-next.202110071645`

- Enhancement: Added `config update-schemas [--depth <value>]` command. [zowe/zowe-cli#1059](https://github.com/zowe/zowe-cli/issues/1059)
- Enhancement: Added the ability to update the global schema file when installing a new plugin. [zowe/zowe-cli#1059](https://github.com/zowe/zowe-cli/issues/1059)
- **Next Breaking**
    - Renamed public static function ConfigSchemas.loadProfileSchemas to ConfigSchemas.loadSchema

## `5.0.0-next.202110011948`

- Breaking: Changed default log level from DEBUG to WARN for Imperative logger and app logger to reduce the volume of logs written to disk. [#634](https://github.com/zowe/imperative/issues/634)

## `5.0.0-next.202109281439`

- Enhancement: Added `config import` command that imports team config files from a local path or web URL. [#1083](https://github.com/zowe/zowe-cli/issues/1083)
- Enhancement: Added Help Doc examples for the `zowe config` group of commands. [#1061](https://github.com/zowe/zowe-cli/issues/1061)

## `5.0.0-next.202109031503`

- Enhancement: Log in to authentication service to obtain token value instead of prompting for it in `config secure` command.

## `5.0.0-next.202108181618`

- Breaking: Make `fail-on-error` option true by default on `zowe plugins validate` command.

## `5.0.0-next.202108121732`

- Enhancement: Flattened the default profiles structure created by the `config init` command.
- Breaking: Split up authToken property in team config into tokenType and tokenValue properties to be consistent with Zowe v1 profiles.

## `5.0.0-next.202108062025`

- BugFix: Export all Config related interfaces.

## `5.0.0-next.202107122104`

- BugFix: Fixed secure credentials not being stored by the `config auto-init` command.

## `5.0.0-next.202107092101`

- Enhancement: Adds the `config auto-init` base handler and command builder, allowing a CLI to build a configuration auto-initialization command and handler
- Enhancement: Adds the optional `configAutoInitCommandConfig` interface to the IImperativeConfig interface, allowing for an auto-init command to be generated if a CLI supports it
- Enhancement: Better support for comments in JSON
- Bugfix: Revert schema changes related to additionalProperties. Re-enable IntelliSense when editing zowe.config.json files
- **Next Breaking**
    - Changed the schema paths and updated schema version

## `5.0.0-next.202106221817`

- **Next Breaking**
    - Replaced --user with --user-config on all config command groups due to conflict with --user option during config auto-initialization
    - Replaced --global with --global-config on all config command groups for consistency

## `5.0.0-next.202106212048`

- Enhancement: A new interface (IApimlSvcAttrs) was added. A property (apimlConnLookup) of that interface type was added to IImperativeConfig to enable plugins to tie themselves to an APIML service. Zowe-CLI can then ask APIML for the configuration data for the plugin to connect to that service.

## `5.0.0-next.202106041929`

- **Breaking**: Removed the following previously deprecated items:
    - ICliLoadProfile.ICliILoadProfile -- use ICliLoadProfile.ICliLoadProfile
    - IImperativeErrorParms.suppressReport -- has not been used since 10/17/2018
    - IImperativeConfig.pluginBaseCliVersion -- has not been used since version 1.0.1
    - AbstractRestClient.performRest -- use AbstractRestClient.request
    - AbstractSession.HTTP_PROTOCOL -- use SessConstants.HTTP_PROTOCOL
    - AbstractSession.HTTPS_PROTOCOL -- use SessConstants.HTTPS_PROTOCOL
    - AbstractSession.TYPE_NONE -- use SessConstants.AUTH_TYPE_NONE
    - AbstractSession.TYPE_BASIC -- use SessConstants.AUTH_TYPE_BASIC
    - AbstractSession.TYPE_BEARER -- use SessConstants.AUTH_TYPE_BEARER
    - AbstractSession.TYPE_TOKEN -- use SessConstants.AUTH_TYPE_TOKEN

## `5.0.0-next.202104262004`

- Enhancement: Remove message about NPM peer dep warnings that no longer applies to npm@7.
- **Breaking:** Imperative no longer requires plug-ins to include CLI package as a peer dependency. It is recommended that CLI plug-ins remove their peer dependency on @zowe/cli for improved compatibility with npm@7. This is a breaking change for plug-ins, as older versions of Imperative will fail to install a plug-in that lacks the CLI peer dependency.

## `5.0.0-next.202104140156`

- BugFix: Allow SCS to load new securely stored credentials. [#984](https://github.com/zowe/zowe-cli/issues/984)

## `5.0.0-next.202104071400`

- Enhancement: Add the ProfileInfo API to provide the following functionality:
    - Read configuration from disk.
    - Transparently read either a new team configuration or old style profiles.
    - Resolve order of precedence for profile argument values.
    - Provide information to enable callers to prompt for missing profile arguments.
    - Retain the location in which a profile or argument was found.
    - Automatically initialize CredentialManager, including an option to specify a custom keytar module.
    - Provide a means to postpone the loading of secure arguments until specifically requested by the calling app to delay loading sensitive data until it is needed.
    - Provide access to the lower-level Config API to fully manipulate the team configuration file.

## `5.0.0-next.202103111923`

- Enhancement: Allow custom directory to be specified for project config in `Config.load` method. [#544](https://github.com/zowe/imperative/issues/544)
- BugFix: Fixed Config object not exported at top level. [#543](https://github.com/zowe/imperative/issues/543)

## `5.0.0-next.202101292016`

- BugFix: Fixed error when Imperative APIs are called and "config" property of ImperativeConfig is not initialized. [#533](https://github.com/zowe/imperative/issues/533)

## `5.0.0-next.202101281717`

- Enhancement: Added new config API intended to replace the profiles API, and new "config" command group to manage config JSON files. The new API makes it easier for users to create, share, and switch between profile configurations.
- Deprecated: The "profiles" command group for managing global profiles in "{cliHome}/profiles". Use the new "config" command group instead.
- **Breaking**: Removed "config" command group for managing app settings in "{cliHome}/imperative/settings.json". If app settings already exist they are still loaded for backwards compatibility. For storing app settings use the new config API instead.
- Enhancement: Added support for secure credential storage without any plug-ins required. Include the "keytar" package as a dependency in your CLI to make use of it.
- Enhancement: Added `deprecatedReplacement` property to `ICommandDefinition` to deprecate a command.

## `5.0.0-next.202010301408`

- Enhancement: Allow hidden options.

## `5.0.0-next.202010161240`

- Enhancement:  Allow process exit code to be passed to daemon clients.

## `5.0.0-next.202009251501`

- Enhancement: add support for CLIs that want to run as a persistent process (daemon mode).

## `4.17.1`

- BugFix: Fixed an issue where plugin install and uninstall did not work with NPM version 8. [#683](https://github.com/zowe/imperative/issues/683)

## `4.17.0`

- Enhancement: Export the Imperative Command Tree on the data object of the `zowe --ac` command when `--rfj` is specified.

## `4.16.2`

- BugFix: Reverts hiding the cert-key-file path so users can see what path was specified and check if the file exists

## `4.16.1`

- BugFix: Updated dependencies to resolve problems with the ansi-regex package

## `4.16.0`

- Enhancement: Implemented the ability to authenticate using client certificates in PEM format.

## `4.15.1`

- Bugfix: Updated js-yaml to resolve a potential security issue

## `4.15.0`

- Enhancement: Improved command suggestions for mistyped commands, add aliases to command suggestions

## `4.14.0`

- Enhancement: The `plugins validate` command returns an error code when plugins have errors if the new `--fail-on-error` option is specified. Also added `--fail-on-warning` option to return with an error code when plugins have warnings. [#463](https://github.com/zowe/imperative/issues/463)
- BugFix: Fixed regression where characters are not correctly escaped in web help causing extra slashes ("\") to appear. [#644](https://github.com/zowe/imperative/issues/644)

## `4.13.4`

- BugFix: Added missing periods at the end of command group descriptions for consistency. [#55](https://github.com/zowe/imperative/issues/55)

## `4.13.3`

- Performance: Improved the way that HTTP response chunks are saved, reducing time complexity from O(n<sup>2</sup>) to O(n). This dramatically improves performance for larger requests. [#618](https://github.com/zowe/imperative/pull/618)

## `4.13.2`

- BugFix: Fixed web help examples description typo at line 440 in `packages/cmd/src/CommandPreparer.ts`. [#612](https://github.com/zowe/imperative/issues/612)
- BugFix: Fixed Markdown special characters not being escaped in web help for descriptions of positional options and examples. [#620](https://github.com/zowe/imperative/issues/620)
- BugFix: Fixed subgroups not being displayed under their own heading in web help. [#323](https://github.com/zowe/imperative/issues/323)

## `4.13.1`

- BugFix: Fixed active command tree item not updating in web help when scrolling. [#425](https://github.com/zowe/imperative/issues/425)
- BugFix: Fixed main page of web help not staying scrolled to top of page when loaded. [#525](https://github.com/zowe/imperative/issues/525)

## `4.13.0`

- Enhancement: Added headers[] option to TextUtils.getTable(). [#369](https://github.com/zowe/imperative/issues/369)
- BugFix: Print a subset of the `stdout` and `stderr` buffers when calling `mProgressApi`'s `endBar()` to prevent duplication of output.
- Bugfix: Replaced `this` with `ImperativeConfig.instance` in `ImperativeConfig.getCallerFile()`. [#5](https://github.com/zowe/imperative/issues/5)

## `4.12.0`

- Enhancement: Added decompression support for REST responses with Content-Encoding `gzip`, `deflate`, or `br`. [#318](https://github.com/zowe/imperative/issues/318)

## `4.11.2`

- BugFix: Added `Protocol` to the Error Details coming from the `AbstractRestClient`. [#539](https://github.com/zowe/imperative/issues/539)

## `4.11.1`

- BugFix: Fixed vulnerabilities by replacing marked with markdown-it and sanitize-html.
- BugFix: Fixed plugin install failing to install package from private registry.

## `4.11.0`

- Enhancement: Fixed plugin install commands which were broken in npm@7. [#457](https://github.com/zowe/imperative/issues/457)
- BugFix: Fixed incorrect formatting of code blocks in web help. [#535](https://github.com/zowe/imperative/issues/535)

## `4.10.2`

- BugFix: Fixed vulnerabilities by updating marked

## `4.10.1`

- BugFix: Fixed an issue when `TypeError` has been raised by `Logger.getCallerFileAndLineTag()` when there was not filename for a stack frame. [#449](https://github.com/zowe/imperative/issues/449)

## `4.10.0`

- Enhancement: Added an `arrayAllowDuplicate` option to the `ICommandOptionDefinition` interface. By default, the option value is set to `true` and duplicate values are allowed in an array. Specify `false` if you want Imperative to throw an error for duplicate array values. [#437](https://github.com/zowe/imperative/issues/437)

## `4.9.0`

- BugFix: Updated `opener` dependency due to command injection vulnerability on Windows - [GHSL-2020-145](https://securitylab.github.com/advisories/GHSL-2020-145-domenic-opener)
- Enhancement: Expose `trim` parameter from `wrap-ansi` within `TextUtils.wordWrap()`

## `4.8.1`

- BugFix: Fixed an issue with `ConnectionPropsForSessCfg` where the user would be prompted for user/password even if a token was present. [#436](https://github.com/zowe/imperative/pull/436)

## `4.8.0`

- Enhancement: Added the SSO Callback function, which allows applications to call their own functions while validating session properties (i.e. host, port, user, password, token, etc...). The callback option is named `getValuesBack`. [#422](https://github.com/zowe/imperative/issues/422)

## `4.7.6`

- Enhancement: Added support for dynamically generated cookie names. Updated `AbstractSession.storeCookie()` to process cookie names that are not fully known at build-time. [#431](https://github.com/zowe/imperative/pull/431)

## `4.7.5`

- BugFix: Added support for creating an array with `allowableValues`. Previously, array type options could fail in the Syntax Validator. [#428](https://github.com/zowe/imperative/issues/428)

## `4.7.4`

- Fix update profile API storing secure fields incorrectly when called without CLI args

## `4.7.3`

- Fix web help failing to load in Internet Explorer 11
- Fix `--help-web` not working on macOS when DISPLAY environment variable is undefined
- Change type of `ISession.tokenType` to "string" (for compatiblity with versions older than 4.7.0).

## `4.7.2`

- Hide sensitive session properties (user, password, and token value) in log file. Since 4.7.0, only password was hidden.

## `4.7.1`

- Don't load token value into Session object if user or password are supplied

## `4.7.0`

- Add the --dd flag to profile creation to allow the profile to be created without the default values specified for that profile.
- Use a token for authentication if a token is present in the underlying REST session object.
- Added a new ConnectionPropsForSessCfg.addPropsOrPrompt function that places credentials (including a possible token) into a session configuration object.
    - Plugins must use this function to create their sessions to gain the features of automatic token-handling and prompting for missing connection options.
    - Connection information is obtained from the command line, environment variables, a service profile, a base profile, or from an option's default value in a service profile's definition, in that order.
    - If key connection information is not supplied to any cor Zowe command, the command will prompt for:
        -  host
        -  port
        -  user
        -  and password
    - Any prompt will timeout after 30 seconds so that it will not hang an automated script.
- Add base profiles, a new type of profile which can store values shared between profiles of other types.
    - The properties that are currently recognized in a base profile are:
        - host
        - port
        - user
        - password
        - rejectUnauthorized
        - tokenType
        - tokenValue
    - To use base profiles in an Imperative-based CLI, define a `baseProfile` schema on your Imperative configuration object.
    - If the `baseProfile` schema is defined, base profile support will be added to any command that uses profiles.
- Due to new options (like tokenValue) help text will change. Plugin developers may have to update any mismatched snapshots in their automated tests.
- Updated the version of TypeScript from 3.7.4 to 3.8.0.
- Updated the version of TSLint from 5.x to 6.1.2.
- Add login and logout commands to get and delete/invalidate tokens
  - Add showToken flag to display token only, and not save it to the user profile
  - Add ability to create a user profile on login if no profile of that type existed previously

## `4.6.4`

- Fix optional secure fields not deleted when overwriting a profile

## `4.6.3`

- Update log4js to improve Webpack compatibility for extenders

## `4.6.2`

- Fix vulnerabilities by updating yargs

## `4.6.1`

- Update perf-timing version

## `4.6.0`

- Add Bearer token in rest Session

## `4.5.6`

- Fix allowable values not exactly matching input

## `4.5.5`

- Fix absence of default value text when falsy values are used.

## `4.5.4`

- Patched vulnerabilities.

## `4.5.3`

- Fixed alignment of output from `zowe plugins list` command.

## `4.5.2`

- Fix failure to load secure profile fields that are optional when no value is found. Thanks @tjohnsonBCM
- Don't load secure profile fields when deleting profile. Thanks @tjohnsonBCM
- Deprecate the interface `ICliILoadProfile`. Use `ICliLoadProfile` instead.

## `4.5.1`

- Check that password is defined when `AbstractSession` uses auth. Thanks @apsychogirl
- Expose `IRestOptions` type in the API. Thanks @apsychogirl

## `4.5.0`

- Add `request` function to `AbstractRestClient` that returns REST client object in response. Thanks @Alexandru-Dimitru
- Deprecate the method `AbstractRestClient.performRest`. Use `AbstractRestClient.request` instead.

## `4.0.0`

- Support `prompt*` as a value for any CLI option to enable interactive prompting.

## `3.0.0`

- Rename package from "@brightside/imperative" to "@zowe/imperative".
- Change name of config option "credential-manager" to "CredentialManager".<|MERGE_RESOLUTION|>--- conflicted
+++ resolved
@@ -2,14 +2,14 @@
 
 All notable changes to the Imperative package will be documented in this file.
 
+## Recent Changes
+
+- Enhancement: Changed CLI prompt input to be hidden for properties designated as secure in team config. [zowe/zowe-cli#1106](https://github.com/zowe/zowe-cli/issues/1106)
+
 ## `5.0.0-next.202111101806`
 
 - Enhancement: Added `dry-run` option for `zowe config init` command to preview changes instead of saving them to disk. [#1037](https://github.com/zowe/zowe-cli/issues/1037)
-<<<<<<< HEAD
-- Enhancement: Changed CLI prompt input to be hidden for properties designated as secure in team config. [zowe/zowe-cli#1106](https://github.com/zowe/zowe-cli/issues/1106)
-=======
 - Bugfix: Fix crashing issue related to reloading the config when `--dcd` option is specified [#943](https://github.com/zowe/zowe-cli/issues/943) [#1190](https://github.com/zowe/zowe-cli/issues/1190)
->>>>>>> 783aad66
 
 ## `5.0.0-next.202111032034`
 

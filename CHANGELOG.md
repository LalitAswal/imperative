--- conflicted
+++ resolved
@@ -2,7 +2,6 @@
 
 All notable changes to the Imperative package will be documented in this file.
 
-<<<<<<< HEAD
 ## `5.0.0-next.202109031503`
 
 - Enhancement: Log in to authentication service to obtain token value instead of prompting for it in `config secure` command.
@@ -106,11 +105,10 @@
 ## `5.0.0-next.202009251501`
 
 - Enhancement: add support for CLIs that want to run as a persistent process (daemon mode).
-=======
+
 ## `4.15.1`
 
 - Bugfix: Update js-yaml to resolve a potential security issue
->>>>>>> eb6ea728
 
 ## `4.15.0`
 

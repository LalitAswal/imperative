# Change Log

All notable changes to the Imperative package will be documented in this file.

## Recent Changes

<<<<<<< HEAD
- BugFix: Fixed `config import` not respecting the `rejectUnauthorized` property in team config. [#816](https://github.com/zowe/imperative/issues/816)
=======
- BugFix: Fixed `config secure` not respecting the `rejectUnauthorized` property in team config. [#813](https://github.com/zowe/imperative/issues/813)
>>>>>>> 380386f7

## `5.2.1`

- BugFix: Fixed issue where `config auto-init` may fail to create project config when global config already exists. [#810](https://github.com/zowe/imperative/issues/810)

## `5.2.0`

- Enhancement: Adds the ability for CLIs and Plug-ins to override some of the prompting logic if an alternate property is set.
- BugFix: Fixed `osLoc` information returning project level paths instead of the global layer. [#805](https://github.com/zowe/imperative/pull/805)
- BugFix: Fixed `autoStore` not being checked by `updateKnownProperty`. [#806](https://github.com/zowe/imperative/pull/806)
- BugFix: Fixed `plugins uninstall` command failing when there is a space in the install path.

## `5.1.0`

- Enhancement: Introduced flag `--show-inputs-only` to show the inputs of the command
that would be used if a command were executed.
- Enhancement: Added dark theme to web help that is automatically used when system-wide dark mode is enabled.
- BugFix: Fixed ProfileInfo API `argTeamConfigLoc` not recognizing secure fields in multi-layer operations. [#800](https://github.com/zowe/imperative/pull/800)
- BugFix: Fixed ProfileInfo API `updateKnownProperty` possibly storing information in the wrong location due to optional osLoc information. [#800](https://github.com/zowe/imperative/pull/800)

## `5.0.2`

- BugFix: Fixed a bug where, upon trying to create a V1 profile containing no secure properties, if the credential manager cannot access the credential vault, an error would be thrown.

## `5.0.1`

- BugFix: Fixed ProfileInfo API targeting default base profile instead of the operating layer's base profile. [#791](https://github.com/zowe/imperative/issues/791)

## `5.0.0`

- Major: Introduced Team Profiles, Daemon mode, and more. See the prerelease items below for more details.

## `5.0.0-next.202204142147`

- BugFix: Fixed missing `osLoc` information from `ProfileInfo.getAllProfiles()`. [#771](https://github.com/zowe/imperative/issues/771)
- BugFix: Fixed updateKnownProperty saving to the active layer instead of the layer of the desired profile.
- Enhancement: Added the ability to exclude the home directory from `ProfileInfo.getAllProfiles()`. [#787](https://github.com/zowe/imperative/issues/771)

## `5.0.0-next.202204131728`

- BugFix: Fixed `autoStore` property not being merged properly between team config layers.

## `5.0.0-next.202204111131`

- BugFix: Updated `moment` dependency.

## `5.0.0-next.202204081605`

- BugFix: Fixed `config set` command not respecting the property type defined in the schema. [#772](https://github.com/zowe/imperative/issues/772)

## `5.0.0-next.202204051515`

- Enhancement: Added support for profile name aliases in team config so that `--zosmf-profile lpar1` falls back to profile "zosmf_lpar1" if "lpar1" does not exist.
- BugFix: Reworded potentially misleading output of `config convert-profiles` command mentioning obsolete plug-ins.
- BugFix: Made `--dry-run` and `--prompt` options mutually exclusive on `config init` command.
- **Next Breaking**: The team config API method `config.api.profiles.get` now returns `null` if a profile doesn't exist unless `mustExist` is false. [#518](https://github.com/zowe/imperative/issues/518)
- BugFix: Added the ability to read option values from aliases. Enhanced backward compatibility with V1 profiles. [#770](https://github.com/zowe/imperative/issues/770)

## `5.0.0-next.202203311701`

- BugFix: Allowed `ProfileCredentials.isSecured` to be insecure on teamConfig based on existing secure fields. [#762](https://github.com/zowe/imperative/issues/762)

## `5.0.0-next.202203231534`

- Enhancement: Added JSON property autocompletion to `secure` array in team config files. [zowe/zowe-cli#1187](https://github.com/zowe/zowe-cli/issues/1187)
- BugFix: Fixed incorrect description for untyped profiles in team config files. [zowe/zowe-cli#1303](https://github.com/zowe/zowe-cli/issues/1303)
- **Next Breaking**: Schema files created or updated with the above changes are not backward compatible with older versions of Imperative.

## `5.0.0-next.202203222132`

- BugFix: Reverted unintentional breaking change that prevented `DefaultCredentialManager` from finding Keytar outside of calling CLI's node_modules folder.

## `5.0.0-next.202203211501`

- Enhancement: Enhanced secure ProfileInfo APIs with user-defined secure properties. [#739](https://github.com/zowe/imperative/issues/739)
- Enhancement: Introduced `updateKnownProperty` which will update a given property in most cases and `resolve(false)` otherwise.
- Enhancement: Introduced `updateProperty` which takes care of special cases where the property is not found.
- Enhancement: Allowed adding and removing properties from the ProfileInfo class.
- Enhancement: Allowed properties to be stored securely from the ProfileInfo class. `v2 profiles only`
- BugFix: Removed user-defined secure properties if `getSecureValues: false`. [#738](https://github.com/zowe/imperative/issues/738)
- BugFix: Removed strict requirement of `IHandlerParameter` from the `ConfigAutoStore` class by implementing helper methods.
- BugFix: Allowed `private loadSchema` function to return the corresponding schema for a user config. [#758](https://github.com/zowe/imperative/issues/758)

## `5.0.0-next.202203181826`

- BugFix: Fixed a bug where the `<APP>_EDITOR` environment variable was not being respected in a graphical environment [zowe/zowe-cli#1335](https://github.com/zowe/zowe-cli/issues/1335)
- BugFix: Fixed AbstractRestClient returning compressed data in `causeErrors` property for streamed responses. [#753](https://github.com/zowe/imperative/issues/753)

## `5.0.0-next.202203091934`

- Enhancement: Added prompt for base profile host property to `zowe config init`. [zowe/zowe-cli#1219](https://github.com/zowe/zowe-cli/issues/1219)
- **Next Breaking**
  - The `getSecureValue` callback property has been renamed to `getValueBack` on the `IConfigBuilderOpts` interface.
  - If your plug-in defines profile properties with `includeInTemplate` and `secure` both true, the `config init` command no longer prompts for their values.

## `5.0.0-next.202203072228`

- BugFix: Removed extra space in help text following option name [#745](https://github.com/zowe/imperative/issues/745).
- BugFix: Fixed Ctrl+C (SIGINT) response to CLI prompts throwing an error rather than exiting silently.

## `5.0.0-next.202202232039`

- Enhancement: Added `stdin` property to `IHandlerParameters` which defaults to `process.stdin` and can be overridden with another readable stream in daemon mode.
  - This may be a breaking change for unit tests that mock the `IHandlerParameters` interface since a required property has been added.
- **Next Breaking**: Replaced `IYargsContext` interface with `IDaemonContext` and renamed `yargsContext` property of `ImperativeConfig.instance` to `daemonContext`. A context object is no longer supplied to `yargs` since it gets parsed as CLI arguments which is undesired behavior.

## `5.0.0-next.202202111730`

- **Next Breaking**: Changed the default behavior of `Config.save` and `ConfigSecure.save` APIs to save only the active config layer. [#732](https://github.com/zowe/imperative/issues/732)

## `5.0.0-next.202202111433`

- Enhancement: Convert previously used profile property names into V2-compliant property names during the `zowe config convert-profiles` command. Conversions are: hostname -> host, username -> user, pass -> password.

## `5.0.0-next.202201311918`

- BugFix: Fixed useful debugging information missing from error message when Keytar module fails to load.

## `5.0.0-next.202201102100`

- BugFix: Fixed ZOWE_CLI_HOME environment variable not respected by team config in daemon mode. [zowe/zowe-cli#1240](https://github.com/zowe/zowe-cli/issues/1240)

## `5.0.0-next.202201071721`

- Enhancement: Replaced hidden `--dcd` option used by CommandProcessor in daemon mode with IDaemonResponse object.
- **Next Breaking**
    - Changed the "args" type on the `Imperative.parse` method to allow a string array.
    - Restructured the IDaemonResponse interface to provide information to CommandProcessor.

## `5.0.0-next.202201061509`

- Enhancement: Added `overwrite` option for `zowe config init` command to overwrite config files instead of merging new changes. [#1036](https://github.com/zowe/zowe-cli/issues/1036)

## `5.0.0-next.202201051456`

- BugFix: Fixed inconsistent error message when invalid CLI command is run in daemon mode. [zowe/zowe-cli#1081](https://github.com/zowe/zowe-cli/issues/1081)

## `5.0.0-next.202112221912`

- Enhancement: Added `delete` option to `config convert-profiles` command.

## `5.0.0-next.202112201553`

- BugFix: Fixed config auto-store may store secure properties in plain text if secure array is outside of subprofile in team config. [#709](https://github.com/zowe/imperative/issues/709)

## `5.0.0-next.202112171553`

- Enhancement: Added `config convert-profiles` command that converts v1 profiles to team config. [zowe/zowe-cli#896](https://github.com/zowe/zowe-cli/issues/896)
- Enhancement: Added `config edit` command that opens config JSON file in default text editor. [zowe/zowe-cli#1072](https://github.com/zowe/zowe-cli/issues/1072)

## `5.0.0-next.202112151934`

- BugFix: Removed `@internal` methods from type declarations so they don't appear in IntelliSense. [#679](https://github.com/zowe/imperative/issues/679)
- BugFix: Made the `ProfileInfo.initSessCfg` method public for easier instantiation of classes that extend AbstractSession.
- Deprecated: All methods in the `IHandlerParameters.profiles` class. Use the `ConfigProfiles` API for team config instead.

## `5.0.0-next.202112132158`

- Enhancement: Added an environment variable to control whether or not sensitive data will be masked in the console output.<br/>
    This behavior excludes any TRACE level logs for both, Imperative.log and AppName.log.<br/>
    This behavior also excludes properties defined as secure by the plugin developers.<br/>
    If the schema definition is not found, we will exclude the following properties: user, password, tokenValue, and keyPassphrase.<br/>
    More information: [zowe/zowe-cli #1106](https://github.com/zowe/zowe-cli/issues/1106)

## `5.0.0-next.202112101814`

- BugFix: Fixed daemon mode not loading secure properties in team config. [zowe/zowe-cli#1232](https://github.com/zowe/zowe-cli/issues/1232)

## `5.0.0-next.202112021611`

- BugFix: Fixed `config import` and `config init` behaving incorrectly when config JSON exists in higher level directory. [zowe/zowe-cli#1218](https://github.com/zowe/zowe-cli/issues/1218)
- BugFix: Fixed `config import` command not failing when positional argument "location" is missing.

## `5.0.0-next.202112012301`

- Enhancement: Changed CLI prompt input to be hidden for properties designated as secure in team config. [zowe/zowe-cli#1106](https://github.com/zowe/zowe-cli/issues/1106)
- BugFix: Improved error message when Keytar module fails to load. [#27](https://github.com/zowe/imperative/issues/27)
- **Next Breaking**
    - Removed the `ConfigProfiles.load` API method. Use the methods `ConfigLayers.find` and `ConfigSecure.securePropsForProfile` instead. [#568](https://github.com/zowe/imperative/issues/568)

## `5.0.0-next.202111301806`

- Enhancement: Added a utility function to get basic system architecture and platform info

## `5.0.0-next.202111292021`

- **Next Breaking**: Use JSON-based communication protocol between imperative daemon server and client.

## `5.0.0-next.202111192150`

- BugFix: Changed credentials to be stored securely by default for v1 profiles to be consistent with the experience for v2 profiles. [zowe/zowe-cli#1128](https://github.com/zowe/zowe-cli/issues/1128)
- **Next Breaking**
    - Removed the `credentialServiceName` property from ImperativeConfig. The default credential manager uses the `name` property instead.

## `5.0.0-next.202111101806`

- Enhancement: Added `dry-run` option for `zowe config init` command to preview changes instead of saving them to disk. [#1037](https://github.com/zowe/zowe-cli/issues/1037)
- Bugfix: Fix crashing issue related to reloading the config when `--dcd` option is specified [#943](https://github.com/zowe/zowe-cli/issues/943) [#1190](https://github.com/zowe/zowe-cli/issues/1190)

## `5.0.0-next.202111032034`

- Enhancement: Added `autoStore` property to config JSON files which defaults to true. When this property is enabled and the CLI prompts you to enter connection info, the values you enter will be saved to disk (or credential vault if they are secure) for future use. [zowe/zowe-cli#923](https://github.com/zowe/zowe-cli/issues/923)
- **Next Breaking**
    - Changed the default behavior of `Config.set` so that it no longer coerces string values to other types unless the `parseString` option is true.

## `5.0.0-next.202110201735`

- **LTS Breaking**
    - Changed the return value of the public `PluginManagementFacility.requirePluginModuleCallback` function
- BugFix: Updated the profiles list as soon as the plugin is installed.

## `5.0.0-next.202110191937`

- **Next Breaking**: Added the new, required, abstract method 'displayAutoInitChanges' to the 'BaseAutoInitHandler' class.

## `5.0.0-next.202110071645`

- Enhancement: Added `config update-schemas [--depth <value>]` command. [zowe/zowe-cli#1059](https://github.com/zowe/zowe-cli/issues/1059)
- Enhancement: Added the ability to update the global schema file when installing a new plugin. [zowe/zowe-cli#1059](https://github.com/zowe/zowe-cli/issues/1059)
- **Next Breaking**
    - Renamed public static function ConfigSchemas.loadProfileSchemas to ConfigSchemas.loadSchema

## `5.0.0-next.202110011948`

- **LTS Breaking**: Changed default log level from DEBUG to WARN for Imperative logger and app logger to reduce the volume of logs written to disk. [#634](https://github.com/zowe/imperative/issues/634)

## `5.0.0-next.202109281439`

- Enhancement: Added `config import` command that imports team config files from a local path or web URL. [#1083](https://github.com/zowe/zowe-cli/issues/1083)
- Enhancement: Added Help Doc examples for the `zowe config` group of commands. [#1061](https://github.com/zowe/zowe-cli/issues/1061)

## `5.0.0-next.202109031503`

- Enhancement: Log in to authentication service to obtain token value instead of prompting for it in `config secure` command.

## `5.0.0-next.202108181618`

- **LTS Breaking**: Make `fail-on-error` option true by default on `zowe plugins validate` command.

## `5.0.0-next.202108121732`

- Enhancement: Flattened the default profiles structure created by the `config init` command.
- **Next Breaking**: Split up authToken property in team config into tokenType and tokenValue properties to be consistent with Zowe v1 profiles.

## `5.0.0-next.202108062025`

- BugFix: Export all Config related interfaces.

## `5.0.0-next.202107122104`

- BugFix: Fixed secure credentials not being stored by the `config auto-init` command.

## `5.0.0-next.202107092101`

- Enhancement: Adds the `config auto-init` base handler and command builder, allowing a CLI to build a configuration auto-initialization command and handler
- Enhancement: Adds the optional `configAutoInitCommandConfig` interface to the IImperativeConfig interface, allowing for an auto-init command to be generated if a CLI supports it
- Enhancement: Better support for comments in JSON
- Bugfix: Revert schema changes related to additionalProperties. Re-enable IntelliSense when editing zowe.config.json files
- **Next Breaking**
    - Changed the schema paths and updated schema version

## `5.0.0-next.202106221817`

- **Next Breaking**
    - Replaced --user with --user-config on all config command groups due to conflict with --user option during config auto-initialization
    - Replaced --global with --global-config on all config command groups for consistency

## `5.0.0-next.202106212048`

- Enhancement: A new interface (IApimlSvcAttrs) was added. A property (apimlConnLookup) of that interface type was added to IImperativeConfig to enable plugins to tie themselves to an APIML service. Zowe-CLI can then ask APIML for the configuration data for the plugin to connect to that service.

## `5.0.0-next.202106041929`

- **LTS Breaking**: Removed the following previously deprecated items:
    - ICliLoadProfile.ICliILoadProfile -- use ICliLoadProfile.ICliLoadProfile
    - IImperativeErrorParms.suppressReport -- has not been used since 10/17/2018
    - IImperativeConfig.pluginBaseCliVersion -- has not been used since version 1.0.1
    - AbstractRestClient.performRest -- use AbstractRestClient.request
    - AbstractSession.HTTP_PROTOCOL -- use SessConstants.HTTP_PROTOCOL
    - AbstractSession.HTTPS_PROTOCOL -- use SessConstants.HTTPS_PROTOCOL
    - AbstractSession.TYPE_NONE -- use SessConstants.AUTH_TYPE_NONE
    - AbstractSession.TYPE_BASIC -- use SessConstants.AUTH_TYPE_BASIC
    - AbstractSession.TYPE_BEARER -- use SessConstants.AUTH_TYPE_BEARER
    - AbstractSession.TYPE_TOKEN -- use SessConstants.AUTH_TYPE_TOKEN

## `5.0.0-next.202104262004`

- Enhancement: Remove message about NPM peer dep warnings that no longer applies to npm@7.
- **LTS Breaking**: Imperative no longer requires plug-ins to include CLI package as a peer dependency. It is recommended that CLI plug-ins remove their peer dependency on @zowe/cli for improved compatibility with npm@7. This is a breaking change for plug-ins, as older versions of Imperative will fail to install a plug-in that lacks the CLI peer dependency.

## `5.0.0-next.202104140156`

- BugFix: Allow SCS to load new securely stored credentials. [#984](https://github.com/zowe/zowe-cli/issues/984)

## `5.0.0-next.202104071400`

- Enhancement: Add the ProfileInfo API to provide the following functionality:
    - Read configuration from disk.
    - Transparently read either a new team configuration or old style profiles.
    - Resolve order of precedence for profile argument values.
    - Provide information to enable callers to prompt for missing profile arguments.
    - Retain the location in which a profile or argument was found.
    - Automatically initialize CredentialManager, including an option to specify a custom keytar module.
    - Provide a means to postpone the loading of secure arguments until specifically requested by the calling app to delay loading sensitive data until it is needed.
    - Provide access to the lower-level Config API to fully manipulate the team configuration file.

## `5.0.0-next.202103111923`

- Enhancement: Allow custom directory to be specified for project config in `Config.load` method. [#544](https://github.com/zowe/imperative/issues/544)
- BugFix: Fixed Config object not exported at top level. [#543](https://github.com/zowe/imperative/issues/543)

## `5.0.0-next.202101292016`

- BugFix: Fixed error when Imperative APIs are called and "config" property of ImperativeConfig is not initialized. [#533](https://github.com/zowe/imperative/issues/533)

## `5.0.0-next.202101281717`

- Enhancement: Added new config API intended to replace the profiles API, and new "config" command group to manage config JSON files. The new API makes it easier for users to create, share, and switch between profile configurations.
- Deprecated: The "profiles" command group for managing global profiles in "{cliHome}/profiles". Use the new "config" command group instead.
- **LTS Breaking**: Removed "config" command group for managing app settings in "{cliHome}/imperative/settings.json". If app settings already exist they are still loaded for backwards compatibility. For storing app settings use the new config API instead.
- Enhancement: Added support for secure credential storage without any plug-ins required. Include the "keytar" package as a dependency in your CLI to make use of it.
- Enhancement: Added `deprecatedReplacement` property to `ICommandDefinition` to deprecate a command.

## `5.0.0-next.202010301408`

- Enhancement: Allow hidden options.

## `5.0.0-next.202010161240`

- Enhancement:  Allow process exit code to be passed to daemon clients.

## `5.0.0-next.202009251501`

- Enhancement: add support for CLIs that want to run as a persistent process (daemon mode).

## `4.18.3`

- BugFix: Removed `moment` dependency.

## `4.18.2`

- BugFix: Updated `moment` dependency.

## `4.18.1`

- BugFix: Fixed AbstractRestClient returning compressed data in `causeErrors` property for streamed responses. [#753](https://github.com/zowe/imperative/issues/753)

## `4.18.0`

- Enhancement: Sorted output of `plugins list` command in alphabetical order to make it easier to read. [#489](https://github.com/zowe/imperative/issues/489)
- Enhancement: Added `--short` option to `plugins list` command to abbreviate its output. [#743](https://github.com/zowe/imperative/issues/743)
- BugFix: Fixed single character options rendered in help with double dash instead of single dash. [#638](https://github.com/zowe/imperative/issues/638)

## `4.17.6`

- BugFix: Fixed an error where, in certain situations, the web help displays data for another command with the same name. [#728](https://github.com/zowe/imperative/issues/728)
- BugFix: Fixed web help wrongly escaping characters inside code blocks. [#730](https://github.com/zowe/imperative/issues/730)

## `4.17.5`

- BugFix: Updated log4js and nanoid for improved security.

## `4.17.4`

- BugFix: Fixed --hw not adding new lines when `\n` is present in the text. [#715](https://github.com/zowe/imperative/issues/715)

## `4.17.3`

- BugFix: Fixed AbstractRestClient silently failing to decompress last chunk of gzip-compressed binary data that is truncated.

## `4.17.2`

- BugFix: Updated prettyjson and cli-table3 in order to lockdown the `colors` package. [#719](https://github.com/zowe/imperative/issues/719)
- BugFix: Updated markdown-it to address a vulnerability. [Snyk Report](https://security.snyk.io/vuln/SNYK-JS-MARKDOWNIT-2331914)

## `4.17.1`

- BugFix: Fixed an issue where plugin install and uninstall did not work with NPM version 8. [#683](https://github.com/zowe/imperative/issues/683)

## `4.17.0`

- Enhancement: Export the Imperative Command Tree on the data object of the `zowe --ac` command when `--rfj` is specified.

## `4.16.2`

- BugFix: Reverts hiding the cert-key-file path so users can see what path was specified and check if the file exists

## `4.16.1`

- BugFix: Updated dependencies to resolve problems with the ansi-regex package

## `4.16.0`

- Enhancement: Implemented the ability to authenticate using client certificates in PEM format.

## `4.15.1`

- Bugfix: Updated js-yaml to resolve a potential security issue

## `4.15.0`

- Enhancement: Improved command suggestions for mistyped commands, add aliases to command suggestions

## `4.14.0`

- Enhancement: The `plugins validate` command returns an error code when plugins have errors if the new `--fail-on-error` option is specified. Also added `--fail-on-warning` option to return with an error code when plugins have warnings. [#463](https://github.com/zowe/imperative/issues/463)
- BugFix: Fixed regression where characters are not correctly escaped in web help causing extra slashes ("\") to appear. [#644](https://github.com/zowe/imperative/issues/644)

## `4.13.4`

- BugFix: Added missing periods at the end of command group descriptions for consistency. [#55](https://github.com/zowe/imperative/issues/55)

## `4.13.3`

- Performance: Improved the way that HTTP response chunks are saved, reducing time complexity from O(n<sup>2</sup>) to O(n). This dramatically improves performance for larger requests. [#618](https://github.com/zowe/imperative/pull/618)

## `4.13.2`

- BugFix: Fixed web help examples description typo at line 440 in `packages/cmd/src/CommandPreparer.ts`. [#612](https://github.com/zowe/imperative/issues/612)
- BugFix: Fixed Markdown special characters not being escaped in web help for descriptions of positional options and examples. [#620](https://github.com/zowe/imperative/issues/620)
- BugFix: Fixed subgroups not being displayed under their own heading in web help. [#323](https://github.com/zowe/imperative/issues/323)

## `4.13.1`

- BugFix: Fixed active command tree item not updating in web help when scrolling. [#425](https://github.com/zowe/imperative/issues/425)
- BugFix: Fixed main page of web help not staying scrolled to top of page when loaded. [#525](https://github.com/zowe/imperative/issues/525)

## `4.13.0`

- Enhancement: Added headers[] option to TextUtils.getTable(). [#369](https://github.com/zowe/imperative/issues/369)
- BugFix: Print a subset of the `stdout` and `stderr` buffers when calling `mProgressApi`'s `endBar()` to prevent duplication of output.
- Bugfix: Replaced `this` with `ImperativeConfig.instance` in `ImperativeConfig.getCallerFile()`. [#5](https://github.com/zowe/imperative/issues/5)

## `4.12.0`

- Enhancement: Added decompression support for REST responses with Content-Encoding `gzip`, `deflate`, or `br`. [#318](https://github.com/zowe/imperative/issues/318)

## `4.11.2`

- BugFix: Added `Protocol` to the Error Details coming from the `AbstractRestClient`. [#539](https://github.com/zowe/imperative/issues/539)

## `4.11.1`

- BugFix: Fixed vulnerabilities by replacing marked with markdown-it and sanitize-html.
- BugFix: Fixed plugin install failing to install package from private registry.

## `4.11.0`

- Enhancement: Fixed plugin install commands which were broken in npm@7. [#457](https://github.com/zowe/imperative/issues/457)
- BugFix: Fixed incorrect formatting of code blocks in web help. [#535](https://github.com/zowe/imperative/issues/535)

## `4.10.2`

- BugFix: Fixed vulnerabilities by updating marked

## `4.10.1`

- BugFix: Fixed an issue when `TypeError` has been raised by `Logger.getCallerFileAndLineTag()` when there was not filename for a stack frame. [#449](https://github.com/zowe/imperative/issues/449)

## `4.10.0`

- Enhancement: Added an `arrayAllowDuplicate` option to the `ICommandOptionDefinition` interface. By default, the option value is set to `true` and duplicate values are allowed in an array. Specify `false` if you want Imperative to throw an error for duplicate array values. [#437](https://github.com/zowe/imperative/issues/437)

## `4.9.0`

- BugFix: Updated `opener` dependency due to command injection vulnerability on Windows - [GHSL-2020-145](https://securitylab.github.com/advisories/GHSL-2020-145-domenic-opener)
- Enhancement: Expose `trim` parameter from `wrap-ansi` within `TextUtils.wordWrap()`

## `4.8.1`

- BugFix: Fixed an issue with `ConnectionPropsForSessCfg` where the user would be prompted for user/password even if a token was present. [#436](https://github.com/zowe/imperative/pull/436)

## `4.8.0`

- Enhancement: Added the SSO Callback function, which allows applications to call their own functions while validating session properties (i.e. host, port, user, password, token, etc...). The callback option is named `getValuesBack`. [#422](https://github.com/zowe/imperative/issues/422)

## `4.7.6`

- Enhancement: Added support for dynamically generated cookie names. Updated `AbstractSession.storeCookie()` to process cookie names that are not fully known at build-time. [#431](https://github.com/zowe/imperative/pull/431)

## `4.7.5`

- BugFix: Added support for creating an array with `allowableValues`. Previously, array type options could fail in the Syntax Validator. [#428](https://github.com/zowe/imperative/issues/428)

## `4.7.4`

- Fix update profile API storing secure fields incorrectly when called without CLI args

## `4.7.3`

- Fix web help failing to load in Internet Explorer 11
- Fix `--help-web` not working on macOS when DISPLAY environment variable is undefined
- Change type of `ISession.tokenType` to "string" (for compatiblity with versions older than 4.7.0).

## `4.7.2`

- Hide sensitive session properties (user, password, and token value) in log file. Since 4.7.0, only password was hidden.

## `4.7.1`

- Don't load token value into Session object if user or password are supplied

## `4.7.0`

- Add the --dd flag to profile creation to allow the profile to be created without the default values specified for that profile.
- Use a token for authentication if a token is present in the underlying REST session object.
- Added a new ConnectionPropsForSessCfg.addPropsOrPrompt function that places credentials (including a possible token) into a session configuration object.
    - Plugins must use this function to create their sessions to gain the features of automatic token-handling and prompting for missing connection options.
    - Connection information is obtained from the command line, environment variables, a service profile, a base profile, or from an option's default value in a service profile's definition, in that order.
    - If key connection information is not supplied to any cor Zowe command, the command will prompt for:
        -  host
        -  port
        -  user
        -  and password
    - Any prompt will timeout after 30 seconds so that it will not hang an automated script.
- Add base profiles, a new type of profile which can store values shared between profiles of other types.
    - The properties that are currently recognized in a base profile are:
        - host
        - port
        - user
        - password
        - rejectUnauthorized
        - tokenType
        - tokenValue
    - To use base profiles in an Imperative-based CLI, define a `baseProfile` schema on your Imperative configuration object.
    - If the `baseProfile` schema is defined, base profile support will be added to any command that uses profiles.
- Due to new options (like tokenValue) help text will change. Plugin developers may have to update any mismatched snapshots in their automated tests.
- Updated the version of TypeScript from 3.7.4 to 3.8.0.
- Updated the version of TSLint from 5.x to 6.1.2.
- Add login and logout commands to get and delete/invalidate tokens
  - Add showToken flag to display token only, and not save it to the user profile
  - Add ability to create a user profile on login if no profile of that type existed previously

## `4.6.4`

- Fix optional secure fields not deleted when overwriting a profile

## `4.6.3`

- Update log4js to improve Webpack compatibility for extenders

## `4.6.2`

- Fix vulnerabilities by updating yargs

## `4.6.1`

- Update perf-timing version

## `4.6.0`

- Add Bearer token in rest Session

## `4.5.6`

- Fix allowable values not exactly matching input

## `4.5.5`

- Fix absence of default value text when falsy values are used.

## `4.5.4`

- Patched vulnerabilities.

## `4.5.3`

- Fixed alignment of output from `zowe plugins list` command.

## `4.5.2`

- Fix failure to load secure profile fields that are optional when no value is found. Thanks @tjohnsonBCM
- Don't load secure profile fields when deleting profile. Thanks @tjohnsonBCM
- Deprecate the interface `ICliILoadProfile`. Use `ICliLoadProfile` instead.

## `4.5.1`

- Check that password is defined when `AbstractSession` uses auth. Thanks @apsychogirl
- Expose `IRestOptions` type in the API. Thanks @apsychogirl

## `4.5.0`

- Add `request` function to `AbstractRestClient` that returns REST client object in response. Thanks @Alexandru-Dimitru
- Deprecate the method `AbstractRestClient.performRest`. Use `AbstractRestClient.request` instead.

## `4.0.0`

- Support `prompt*` as a value for any CLI option to enable interactive prompting.

## `3.0.0`

- Rename package from "@brightside/imperative" to "@zowe/imperative".
- Change name of config option "credential-manager" to "CredentialManager".<|MERGE_RESOLUTION|>--- conflicted
+++ resolved
@@ -4,11 +4,8 @@
 
 ## Recent Changes
 
-<<<<<<< HEAD
+- BugFix: Fixed `config secure` not respecting the `rejectUnauthorized` property in team config. [#813](https://github.com/zowe/imperative/issues/813)
 - BugFix: Fixed `config import` not respecting the `rejectUnauthorized` property in team config. [#816](https://github.com/zowe/imperative/issues/816)
-=======
-- BugFix: Fixed `config secure` not respecting the `rejectUnauthorized` property in team config. [#813](https://github.com/zowe/imperative/issues/813)
->>>>>>> 380386f7
 
 ## `5.2.1`
 

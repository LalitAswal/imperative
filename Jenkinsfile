--- conflicted
+++ resolved
@@ -72,20 +72,14 @@
 
     // Build the application
     pipeline.build(
-<<<<<<< HEAD
         operation: {
-            login()
             sh "npm run build"
             sh "npm run checkTestsCompile"
-            sh "npm logout"
         },
         timeout: [
             time: 5,
             unit: 'MINUTES'
         ]
-=======
-        timeout: [time: 5, unit: 'MINUTES']
->>>>>>> a9693a66
     )
 
     // Check for vulnerabilities

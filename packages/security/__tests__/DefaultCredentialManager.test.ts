/*
* This program and the accompanying materials are made available under the terms of the
* Eclipse Public License v2.0 which accompanies this distribution, and is available at
* https://www.eclipse.org/legal/epl-v20.html
*
* SPDX-License-Identifier: EPL-2.0
*
* Copyright Contributors to the Zowe Project.
*
*/

jest.mock("keytar");

import { DefaultCredentialManager } from "..";
import * as keytar from "keytar";
import { ImperativeError } from "../../error";

const winMaxCredentialLength = 2560;

describe("DefaultCredentialManager", () => {
    beforeEach(() => {
        jest.resetAllMocks();
    });

    it("Constructs Properly", () => {
        const service = "imperative";
        const manager = new DefaultCredentialManager(service);

        expect((manager as any).service).toEqual(service);
    });

    describe("instance methods", () => {
<<<<<<< HEAD
        const service = DefaultCredentialManager.SVC_NAME;
=======
        const service = "imperative-service";
>>>>>>> e527067c

        /**
     * Use this manager as classes should use it.
     */
        let manager: DefaultCredentialManager;

        /**
     * Use only to access private methods/functions of the manager
     */
        let privateManager: any;
<<<<<<< HEAD

        beforeEach(() => {
            // I'm lazy so let's call the init method before every test
            manager = new DefaultCredentialManager(service);
            privateManager = manager as any;
        });

        describe("initialize", () => {
            it("should properly initialize keytar", async () => {
                await manager.initialize();

                expect(privateManager.loadError).toBeUndefined();
                expect(privateManager.keytar).toEqual(keytar);
            });

            it("should catch a load error", async () => {
                const tempKeytar = keytar;

                // Force enter the try catch
                Object.defineProperty(manager, "keytar", {
                    writable: false
                });

=======

        beforeEach(() => {
            // I'm lazy so let's call the init method before every test
            manager = new DefaultCredentialManager(service);
            privateManager = manager as any;
        });

        describe("initialize", () => {
            it("should properly initialize keytar", async () => {
                await manager.initialize();

                expect(privateManager.loadError).toBeUndefined();
                expect(privateManager.keytar).toEqual(keytar);
            });

            it("should catch a load error", async () => {
                const tempKeytar = keytar;

                // Force enter the try catch
                Object.defineProperty(manager, "keytar", {
                    writable: false
                });

>>>>>>> e527067c
                await manager.initialize();

                expect(privateManager.keytar).toBeUndefined();
                expect(privateManager.loadError).toBeInstanceOf(ImperativeError);
                expect(privateManager.loadError.message).toEqual("Keytar not Installed");
            });
<<<<<<< HEAD

            it("should look for keytar in CLI node_modules folder", async () => {
                // Jest doesn't let us mock require.resolve, so instead we purposely
                // fail the import and look for module path in the error message
                const fakeCliPath = "/root/fakeCli";
                process.mainModule = { filename: fakeCliPath } as any;

                // Force enter the try catch
                Object.defineProperty(manager, "keytar", {
                    writable: false
                });

                try {
                    await manager.initialize();

                    expect(privateManager.keytar).toBeUndefined();
                    expect(privateManager.loadError).toBeInstanceOf(ImperativeError);
                    const error: Error = privateManager.loadError.causeErrors;
                    expect(error).toBeDefined();
                    expect(error.message).toContain("Cannot resolve module");
                    expect(error.message).toContain(fakeCliPath);
                } finally {
                    delete process.mainModule;
                }
            });
=======
>>>>>>> e527067c
        });

        describe("methods after initialize", () => {
            /**
       * Values used by the tests below
       *
       * @type {{account: string; credentials: string}}
       */
            const values = {
                account: "test",
                credentials: "someUser:somePassword"
            };

<<<<<<< HEAD
            const longValues = [
                {
                    account: "test-1",
                    credentials: "someUser:"
                },
                {
                    account: "test-2",
                    credentials: "somePassword\0"
                }
            ];

=======
>>>>>>> e527067c
            beforeEach(async () => {
                await manager.initialize();
            });

            describe("checkForKeytar", () => {
                it("should do nothing if keytar is there", () => {
                    privateManager.keytar = "abcd";
                    expect(privateManager.checkForKeytar()).toBeUndefined();
                });
                it("should throw load error if keytar is missing", () => {
                    privateManager.keytar = null;
                    privateManager.loadError = new ImperativeError({
                        msg: "A message"
                    });

                    expect(() => {
                        privateManager.checkForKeytar();
                    }).toThrowError(privateManager.loadError);
                });
                it("should throw an error if keytar and load error are missing", () => {
                    privateManager.keytar = null;
                    privateManager.loadError = null;

                    expect(() => {
                        privateManager.checkForKeytar();
                    }).toThrowError(ImperativeError);
                });
            });

            describe("deleteCredentials", () => {
                it("should delete credentials", async () => {
                    // Check this in the first test of each one
                    jest.spyOn(privateManager, "checkForKeytar");

                    (keytar.deletePassword as jest.Mock).mockReturnValueOnce(true);

                    await privateManager.deleteCredentials(values.account);
                    expect(privateManager.checkForKeytar).toHaveBeenCalledTimes(1);
                    expect(keytar.deletePassword).toHaveBeenCalledWith(privateManager.service, values.account);
                });
<<<<<<< HEAD
                it("should silently fail to delete non-existent credentials", async () => {
                    const deleteSpy = jest.spyOn(privateManager, "deleteCredentialsHelper");
                    let caughtError: ImperativeError;

=======
                it("should throw an error on failure", async () => {
                    let caughtError: ImperativeError;

                    (keytar.deletePassword as jest.Mock).mockReturnValueOnce(false);

>>>>>>> e527067c
                    try {
                        await privateManager.deleteCredentials(values.account);
                    } catch (error) {
                        caughtError = error;
                    }

<<<<<<< HEAD
                    expect(caughtError).toBeUndefined();
                    expect(deleteSpy).toHaveBeenCalled();
                    await deleteSpy.mock.results[0].value.then((value: boolean) => {
                        expect(value).toBe(false);
                    });
=======
                    expect(caughtError.message).toEqual("Unable to delete credentials.");
                    expect((caughtError as ImperativeError).additionalDetails).toContain(values.account);
                    expect((caughtError as ImperativeError).additionalDetails).toContain(service);
>>>>>>> e527067c
                });
            });

            describe("loadCredentials", () => {
                it("should return credentials", async () => {
                    jest.spyOn(privateManager, "checkForKeytar");

                    (keytar.getPassword as jest.Mock).mockReturnValueOnce(values.credentials);

                    expect(await privateManager.loadCredentials(values.account)).toEqual(values.credentials);

                    expect(privateManager.checkForKeytar).toHaveBeenCalledTimes(1);
<<<<<<< HEAD
                    expect(keytar.getPassword).toHaveBeenLastCalledWith(service, values.account);
                });

                it("should return credentials for an alternate service", async () => {
                    (keytar.getPassword as jest.Mock).mockImplementation(async (svc, _) => svc === service ? null : values.credentials);

                    expect(await privateManager.loadCredentials(values.account)).toEqual(values.credentials);
                    expect(keytar.getPassword).toHaveBeenLastCalledWith("@zowe/cli", values.account);
=======
                    expect(keytar.getPassword).toHaveBeenLastCalledWith(privateManager.service, values.account);
>>>>>>> e527067c
                });

                it("should throw an error when required credential fails to load", async () => {
                    let caughtError: ImperativeError;

                    (keytar.getPassword as jest.Mock).mockReturnValueOnce(null);

                    try {
                        await privateManager.loadCredentials(values.account);
                    } catch (error) {
                        caughtError = error;
                    }

                    expect(caughtError.message).toEqual("Unable to load credentials.");
                    expect((caughtError as ImperativeError).additionalDetails).toContain(values.account);
                    expect((caughtError as ImperativeError).additionalDetails).toContain(service);
                });

                it("should not throw an error when optional credential fails to load", async () => {
                    let result;
                    let caughtError: ImperativeError;

<<<<<<< HEAD
                    (keytar.getPassword as jest.Mock).mockReturnValue(null);
=======
                    (keytar.getPassword as jest.Mock).mockReturnValueOnce(null);
>>>>>>> e527067c

                    try {
                        result = await privateManager.loadCredentials(values.account, true);
                    } catch (error) {
                        caughtError = error;
                    }

                    expect(result).toBeNull();
                    expect(caughtError).toBeUndefined();
                });
            });

            describe("setCredentials", () => {
                it("should set credentials", async () => {
                    jest.spyOn(privateManager, "checkForKeytar");

                    await privateManager.saveCredentials(values.account, values.credentials);

                    expect(privateManager.checkForKeytar).toHaveBeenCalledTimes(1);
<<<<<<< HEAD
                    // tslint:disable-next-line no-magic-numbers
                    expect(keytar.deletePassword).toHaveBeenCalled();
                    expect(keytar.setPassword).toHaveBeenLastCalledWith(privateManager.service, values.account, values.credentials);
                });
            });

            describe("Windows credential management", () => {
                const oldPlatform = process.platform;

                beforeAll(() => {
                    Object.defineProperty(process, "platform", { get: () => "win32" });
                });

                afterAll(() => {
                    Object.defineProperty(process, "platform", oldPlatform);
                });

                it("should load credentials that exceed max length", async () => {
                    (keytar.getPassword as jest.Mock).mockReturnValueOnce(null)
                        .mockReturnValueOnce(longValues[0].credentials)
                        .mockReturnValueOnce(longValues[1].credentials);

                    expect(await privateManager.loadCredentials(values.account)).toEqual(values.credentials);
                    expect(keytar.getPassword).toHaveBeenLastCalledWith(service, longValues[1].account);
                });

                it("should save credentials that exceed max length", async () => {
                    // tslint:disable-next-line no-magic-numbers
                    const longCredentials = values.credentials.repeat(512);
                    const numFields = Math.ceil(longCredentials.length / winMaxCredentialLength);

                    await privateManager.saveCredentials(values.account, longCredentials);

                    expect(keytar.deletePassword).toHaveBeenCalledWith(privateManager.service, values.account);
                    expect(keytar.setPassword).toHaveBeenCalledTimes(numFields);
                    expect(keytar.setPassword).toHaveBeenCalledWith(privateManager.service, `${values.account}-1`,
                        longCredentials.slice(0, winMaxCredentialLength));
                });

                it("should delete credentials that exceed max length", async () => {
                    (keytar.deletePassword as jest.Mock).mockImplementation((svc, acct) => acct.endsWith("-1"))

                    await privateManager.deleteCredentials(values.account);

                    expect(keytar.deletePassword).toHaveBeenLastCalledWith(DefaultCredentialManager.SVC_NAME, `${values.account}-2`);
                });
            });
=======
                    expect(keytar.setPassword).toHaveBeenLastCalledWith(privateManager.service, values.account, values.credentials);
                });
            });
>>>>>>> e527067c
        });
    });
});<|MERGE_RESOLUTION|>--- conflicted
+++ resolved
@@ -30,11 +30,7 @@
     });
 
     describe("instance methods", () => {
-<<<<<<< HEAD
         const service = DefaultCredentialManager.SVC_NAME;
-=======
-        const service = "imperative-service";
->>>>>>> e527067c
 
         /**
      * Use this manager as classes should use it.
@@ -45,7 +41,6 @@
      * Use only to access private methods/functions of the manager
      */
         let privateManager: any;
-<<<<<<< HEAD
 
         beforeEach(() => {
             // I'm lazy so let's call the init method before every test
@@ -69,38 +64,12 @@
                     writable: false
                 });
 
-=======
-
-        beforeEach(() => {
-            // I'm lazy so let's call the init method before every test
-            manager = new DefaultCredentialManager(service);
-            privateManager = manager as any;
-        });
-
-        describe("initialize", () => {
-            it("should properly initialize keytar", async () => {
-                await manager.initialize();
-
-                expect(privateManager.loadError).toBeUndefined();
-                expect(privateManager.keytar).toEqual(keytar);
-            });
-
-            it("should catch a load error", async () => {
-                const tempKeytar = keytar;
-
-                // Force enter the try catch
-                Object.defineProperty(manager, "keytar", {
-                    writable: false
-                });
-
->>>>>>> e527067c
                 await manager.initialize();
 
                 expect(privateManager.keytar).toBeUndefined();
                 expect(privateManager.loadError).toBeInstanceOf(ImperativeError);
                 expect(privateManager.loadError.message).toEqual("Keytar not Installed");
             });
-<<<<<<< HEAD
 
             it("should look for keytar in CLI node_modules folder", async () => {
                 // Jest doesn't let us mock require.resolve, so instead we purposely
@@ -126,8 +95,6 @@
                     delete process.mainModule;
                 }
             });
-=======
->>>>>>> e527067c
         });
 
         describe("methods after initialize", () => {
@@ -141,7 +108,6 @@
                 credentials: "someUser:somePassword"
             };
 
-<<<<<<< HEAD
             const longValues = [
                 {
                     account: "test-1",
@@ -153,8 +119,6 @@
                 }
             ];
 
-=======
->>>>>>> e527067c
             beforeEach(async () => {
                 await manager.initialize();
             });
@@ -195,35 +159,21 @@
                     expect(privateManager.checkForKeytar).toHaveBeenCalledTimes(1);
                     expect(keytar.deletePassword).toHaveBeenCalledWith(privateManager.service, values.account);
                 });
-<<<<<<< HEAD
                 it("should silently fail to delete non-existent credentials", async () => {
                     const deleteSpy = jest.spyOn(privateManager, "deleteCredentialsHelper");
                     let caughtError: ImperativeError;
 
-=======
-                it("should throw an error on failure", async () => {
-                    let caughtError: ImperativeError;
-
-                    (keytar.deletePassword as jest.Mock).mockReturnValueOnce(false);
-
->>>>>>> e527067c
                     try {
                         await privateManager.deleteCredentials(values.account);
                     } catch (error) {
                         caughtError = error;
                     }
 
-<<<<<<< HEAD
                     expect(caughtError).toBeUndefined();
                     expect(deleteSpy).toHaveBeenCalled();
                     await deleteSpy.mock.results[0].value.then((value: boolean) => {
                         expect(value).toBe(false);
                     });
-=======
-                    expect(caughtError.message).toEqual("Unable to delete credentials.");
-                    expect((caughtError as ImperativeError).additionalDetails).toContain(values.account);
-                    expect((caughtError as ImperativeError).additionalDetails).toContain(service);
->>>>>>> e527067c
                 });
             });
 
@@ -236,7 +186,6 @@
                     expect(await privateManager.loadCredentials(values.account)).toEqual(values.credentials);
 
                     expect(privateManager.checkForKeytar).toHaveBeenCalledTimes(1);
-<<<<<<< HEAD
                     expect(keytar.getPassword).toHaveBeenLastCalledWith(service, values.account);
                 });
 
@@ -245,9 +194,6 @@
 
                     expect(await privateManager.loadCredentials(values.account)).toEqual(values.credentials);
                     expect(keytar.getPassword).toHaveBeenLastCalledWith("@zowe/cli", values.account);
-=======
-                    expect(keytar.getPassword).toHaveBeenLastCalledWith(privateManager.service, values.account);
->>>>>>> e527067c
                 });
 
                 it("should throw an error when required credential fails to load", async () => {
@@ -270,11 +216,7 @@
                     let result;
                     let caughtError: ImperativeError;
 
-<<<<<<< HEAD
-                    (keytar.getPassword as jest.Mock).mockReturnValue(null);
-=======
                     (keytar.getPassword as jest.Mock).mockReturnValueOnce(null);
->>>>>>> e527067c
 
                     try {
                         result = await privateManager.loadCredentials(values.account, true);
@@ -294,7 +236,6 @@
                     await privateManager.saveCredentials(values.account, values.credentials);
 
                     expect(privateManager.checkForKeytar).toHaveBeenCalledTimes(1);
-<<<<<<< HEAD
                     // tslint:disable-next-line no-magic-numbers
                     expect(keytar.deletePassword).toHaveBeenCalled();
                     expect(keytar.setPassword).toHaveBeenLastCalledWith(privateManager.service, values.account, values.credentials);
@@ -342,11 +283,6 @@
                     expect(keytar.deletePassword).toHaveBeenLastCalledWith(DefaultCredentialManager.SVC_NAME, `${values.account}-2`);
                 });
             });
-=======
-                    expect(keytar.setPassword).toHaveBeenLastCalledWith(privateManager.service, values.account, values.credentials);
-                });
-            });
->>>>>>> e527067c
         });
     });
 });
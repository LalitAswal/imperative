--- conflicted
+++ resolved
@@ -96,22 +96,18 @@
 
     // ___________________________________________________________________________
     /**
-   * Reports whether or not a plugin has any issues with any of the specified
-   * severities.
-   *
-   * @param {string} pluginName - The name of the plugin
-   *
-   * @param {string} issueSevs - An array of issue severities.
-   *
-   * @returns {boolean} - True if any plugin issues have any of the severities.
-   *                      False otherwise.
-   */
+     * Reports whether or not a plugin has any issues with any of the specified
+     * severities.
+     *
+     * @param {string} pluginName - The name of the plugin
+     *
+     * @param {string} issueSevs - An array of issue severities.
+     *
+     * @returns {boolean} - True if any plugin issues have any of the severities.
+     *                      False otherwise.
+     */
     public doesPluginHaveIssueSev(pluginName: string, issueSevs: IssueSeverity[]): boolean {
-<<<<<<< HEAD
-        if (this.pluginIssues.hasOwnProperty(pluginName)) {
-=======
-        if (Object.prototype.hasOwnProperty.call(this.pluginIssues, pluginName)) {
->>>>>>> e527067c
+        if (Object.prototype.hasOwnProperty.call(this.pluginIssues, pluginName)) {
             for (const nextSev of issueSevs) {
                 for (const nextIssue of this.pluginIssues[pluginName].issueList) {
                     if (nextIssue.issueSev === nextSev) {
@@ -125,25 +121,24 @@
 
     // ___________________________________________________________________________
     /**
-   * Get the issues recorded for all plugins.
-   * @returns {IPluginIssues} - Map of plugin names to their array of issues.
-   */
+     * Get the issues recorded for all plugins.
+     * @returns {IPluginIssues} - Map of plugin names to their array of issues.
+     */
     public getAllIssues(): IPluginIssues {
         return this.pluginIssues;
     }
 
     // __________________________________________________________________________
     /**
-   * Get the set of installed plugins. This function should be the only means
-   * used to access our installedPlugins class variable.
-   *
-   * @returns {IPluginJson} - The set of installed plugins.
-   */
+     * Get the set of installed plugins. This function should be the only means
+     * used to access our installedPlugins class variable.
+     *
+     * @returns {IPluginJson} - The set of installed plugins.
+     */
     public getInstalledPlugins(): IPluginJson {
         if (this.installedPlugins == null) {
             try {
                 this.installedPlugins = readFileSync(PMFConstants.instance.PLUGIN_JSON);
-<<<<<<< HEAD
                 if (PMFConstants.instance.PLUGIN_USING_CONFIG) {
                     PMFConstants.instance.PLUGIN_CONFIG.api.plugins.get().forEach((plugin: string) => {
                         if (this.installedPlugins[plugin] == null)
@@ -153,8 +148,6 @@
                             };
                     });
                 }
-=======
->>>>>>> e527067c
             }
             catch (ioErr) {
                 throw new ImperativeError({
@@ -169,17 +162,13 @@
 
     // ___________________________________________________________________________
     /**
-   * Get the array of issues for the specified plugin.
-   * @param {string} pluginName - The name of the plugin
-   * @returns {IPluginIssue[]} - Array of issues for the plugin.
-   *                             If no issues, an empty array is returned.
-   */
+     * Get the array of issues for the specified plugin.
+     * @param {string} pluginName - The name of the plugin
+     * @returns {IPluginIssue[]} - Array of issues for the plugin.
+     *                             If no issues, an empty array is returned.
+     */
     public getIssueListForPlugin(pluginName: string): IPluginIssue[] {
-<<<<<<< HEAD
-        if (this.pluginIssues.hasOwnProperty(pluginName)) {
-=======
-        if (Object.prototype.hasOwnProperty.call(this.pluginIssues, pluginName)) {
->>>>>>> e527067c
+        if (Object.prototype.hasOwnProperty.call(this.pluginIssues, pluginName)) {
             return this.pluginIssues[pluginName].issueList;
         }
         return [];
@@ -187,38 +176,30 @@
 
     // ___________________________________________________________________________
     /**
-   * Remove the specified plugin from the collection of plugin issues.
-   * @param {string} pluginName - The name of the plugin to remove
-   */
+     * Remove the specified plugin from the collection of plugin issues.
+     * @param {string} pluginName - The name of the plugin to remove
+     */
     public removeIssuesForPlugin(pluginName: string): void {
-<<<<<<< HEAD
-        if (this.pluginIssues.hasOwnProperty(pluginName)) {
-=======
-        if (Object.prototype.hasOwnProperty.call(this.pluginIssues, pluginName)) {
->>>>>>> e527067c
+        if (Object.prototype.hasOwnProperty.call(this.pluginIssues, pluginName)) {
             delete this.pluginIssues[pluginName];
         }
     }
 
     // ___________________________________________________________________________
     /**
-   * Record an issue that was discovered in a plugin into an in-memory structure.
-   * The plugin issues can later be accessed to report the health of a plugin.
-   * @param {string} pluginName - The name of the plugin
-   * @param {IssueSeverity} issueSev - The severity of the issue.
-   *                            Use PluginIssues.ERROR or PluginIssues.WARNING
-   * @param {string} issueText - The issue message text to record.
-   */
+     * Record an issue that was discovered in a plugin into an in-memory structure.
+     * The plugin issues can later be accessed to report the health of a plugin.
+     * @param {string} pluginName - The name of the plugin
+     * @param {IssueSeverity} issueSev - The severity of the issue.
+     *                            Use PluginIssues.ERROR or PluginIssues.WARNING
+     * @param {string} issueText - The issue message text to record.
+     */
     public recordIssue(pluginName: string, issueSev: IssueSeverity, issueText: string): void {
         const issue: IPluginIssue = {
             issueSev,
             issueText
         };
-<<<<<<< HEAD
-        if (this.pluginIssues.hasOwnProperty(pluginName)) {
-=======
-        if (Object.prototype.hasOwnProperty.call(this.pluginIssues, pluginName)) {
->>>>>>> e527067c
+        if (Object.prototype.hasOwnProperty.call(this.pluginIssues, pluginName)) {
             // add to an existing issue list for this plugin
             this.pluginIssues[pluginName].issueList.push(issue);
         } else {

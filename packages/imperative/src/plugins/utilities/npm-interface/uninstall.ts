/*
* This program and the accompanying materials are made available under the terms of the
* Eclipse Public License v2.0 which accompanies this distribution, and is available at
* https://www.eclipse.org/legal/epl-v20.html
*
* SPDX-License-Identifier: EPL-2.0
*
* Copyright Contributors to the Zowe Project.
*
*/

import { PMFConstants } from "../PMFConstants";
import { readFileSync, writeFileSync } from "jsonfile";
import { IPluginJson } from "../../doc/IPluginJson";
import { Logger } from "../../../../../logger";
import { ImperativeError } from "../../../../../error";
import { TextUtils } from "../../../../../utilities";
import { execSync, StdioOptions } from "child_process";
import { cmdToRun } from "../NpmFunctions";
const npmCmd = cmdToRun();

/**
 * @TODO - allow multiple packages to be uninstalled?
 * Common function that abstracts the uninstall process.
 *
 * @param {string} packageName A package name. This value is a valid npm package name.
 *
 */
export function uninstall(packageName: string): void {
  const iConsole = Logger.getImperativeLogger();
  const chalk = TextUtils.chalk;
  const npmPackage = packageName;

  iConsole.debug(`Uninstalling package: ${packageName}`);

  iConsole.debug("Reading in the current configuration.");
  const installedPlugins: IPluginJson = readFileSync(PMFConstants.instance.PLUGIN_JSON);

  const updatedInstalledPlugins: IPluginJson = {};

  if (installedPlugins.hasOwnProperty(packageName)) {
    // Loop through the plugins and remove the uninstalled package
    for (const pluginName in installedPlugins) {
      // Only retain the plugins that aren't being uninstalled
      if (packageName.toString() !== pluginName.toString()) {
        updatedInstalledPlugins[pluginName] = installedPlugins[pluginName];
      }
    }
  } else {
    throw new ImperativeError({
      msg: `${chalk.yellow.bold("Plugin name '")} ${chalk.red.bold(packageName)}' is not installed.`
    });
  }

  try {
<<<<<<< HEAD
=======
    // We need to capture stdout but apparently stderr also gives us a progress
    // bar from the npm install.
    const pipe: StdioOptions = ["pipe", "pipe", process.stderr];
>>>>>>> df457334

    // Perform the npm uninstall, somehow piping stdout and inheriting stderr gives
    // some form of a half-assed progress bar. This progress bar doesn't have any
    // formatting or colors but at least I can get the output of stdout right. (comment from install handler)
    iConsole.info("Uninstalling package...this may take some time.");

    const execOutput = execSync(`${npmCmd} uninstall "${npmPackage}" ` +
      `--prefix ${PMFConstants.instance.PLUGIN_INSTALL_LOCATION} -g`, {
      cwd: PMFConstants.instance.PMF_ROOT,
      // We need to capture stdout but apparently stderr also gives us a progress
      // bar from the npm install.
      stdio: ["pipe", "pipe", process.stderr]
    });

    iConsole.info("Uninstall complete");

    writeFileSync(PMFConstants.instance.PLUGIN_JSON, updatedInstalledPlugins, {
      spaces: 2
    });

    iConsole.info("Plugin successfully uninstalled.");
  } catch (e) {
    throw new ImperativeError({
      msg: e.message,
      causeErrors: [e]
    });
  }
}<|MERGE_RESOLUTION|>--- conflicted
+++ resolved
@@ -53,12 +53,9 @@
   }
 
   try {
-<<<<<<< HEAD
-=======
     // We need to capture stdout but apparently stderr also gives us a progress
     // bar from the npm install.
     const pipe: StdioOptions = ["pipe", "pipe", process.stderr];
->>>>>>> df457334
 
     // Perform the npm uninstall, somehow piping stdout and inheriting stderr gives
     // some form of a half-assed progress bar. This progress bar doesn't have any
@@ -70,7 +67,7 @@
       cwd: PMFConstants.instance.PMF_ROOT,
       // We need to capture stdout but apparently stderr also gives us a progress
       // bar from the npm install.
-      stdio: ["pipe", "pipe", process.stderr]
+      stdio: pipe
     });
 
     iConsole.info("Uninstall complete");

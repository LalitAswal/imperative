/*
* This program and the accompanying materials are made available under the terms of the
* Eclipse Public License v2.0 which accompanies this distribution, and is available at
* https://www.eclipse.org/legal/epl-v20.html
*
* SPDX-License-Identifier: EPL-2.0
*
* Copyright Contributors to the Zowe Project.
*
*/

import { ICommandArguments, ICommandHandler, IHandlerParameters } from "../../../../../cmd";
import { ImperativeError } from "../../../../../error";
import { CliUtils, ImperativeConfig } from "../../../../../utilities";
import * as https from "https";
import { Config, ConfigSchema, IConfig, IConfigProfile } from "../../../../../config";
import { IProfileProperty } from "../../../../../profiles";
import { ConfigBuilder } from "../../../../../config/src/ConfigBuilder";
import { IConfigBuilderOpts } from "../../../../../config/src/doc/IConfigBuilderOpts";
import { CredentialManagerFactory } from "../../../../../security";

/**
 * Init config
 */
export default class InitHandler implements ICommandHandler {
    private static readonly DEFAULT_ROOT_PROFILE_NAME = "my_profiles";

    // Prompt timeout......
    private static readonly TIMEOUT: number = 900;

    private arguments: ICommandArguments;

    /**
     * Process the command and input.
     *
     * @param {IHandlerParameters} params Parameters supplied by yargs
     *
     * @throws {ImperativeError}
     */
    public async process(params: IHandlerParameters): Promise<void> {
        this.arguments = params.arguments;

        // Load the config and set the active layer according to user options
        const config = ImperativeConfig.instance.config;
        config.api.layers.activate(params.arguments.user, params.arguments.global);
        const layer = config.api.layers.get();

        // // Protect against overwrite of the config
        // if (layer.exists && !params.arguments.update)
        //     throw new ImperativeError({ msg: `config "${layer.path}" already exists` });

        // Init as requested
        // if (this.arguments.url) {
        //     await this.initFromURL(config);
        // } else if (this.arguments.profile) {
        //     // TODO Should we remove old profile init code that prompts for values
        //     this.initProfile(config);
        // } else {
        //     await this.initWithSchema(config);
        // }

        await this.initWithSchema(config, params.arguments.user);

        if (!CredentialManagerFactory.initialized && config.api.layers.get().properties.secure.length > 0) {
            // TODO Consult with UX about the wording and status (warning vs error) of this message
            params.response.console.log("Warning: secure vault not enabled");
        }

        // Write the active created/updated config layer
        await config.api.layers.write();

        params.response.console.log(`Saved config template to ${layer.path}`);
    }

    /**
     * Initialize a profile in the config
     * @param config The config
     */
    // private initProfile(config: Config) {
    //     const profile: IConfigProfile = { properties: {} };
    //     if (this.arguments.type != null) this.initProfileType(profile);
    //     config.api.profiles.set(this.arguments.profile, profile);
    // }

    /**
     * Initialize the profile using the type schema as a guide
     * @param config The config
     * @param profile The profile object to populate
     */
    // private async initProfileType(profile: IConfigProfile): Promise<void> {
    //     const schema = ImperativeConfig.instance.profileSchemas[this.arguments.type];
    //     if (schema == null)
    //         throw new ImperativeError({ msg: `profile type ${this.arguments.type} does not exist.` });

    //     // Use the schema to prompt for values
    //     profile.type = this.arguments.type;
    //     const secure: string[] = [];
    //     for (const [name, property] of Object.entries(schema.properties)) {

    //         const value: any = await this.promptForProp(property, name);

    //         // if secure, remember for the config set
    //         if (property.secure)
    //             secure.push(name);

    //         if (value != null) {
    //             profile.properties[name] = value;
    //         } else if (this.arguments.default && property.optionDefinition.defaultValue != null) {
    //             profile.properties[name] = property.optionDefinition.defaultValue;
    //         }
    //     }
    // }

    /**
     * Download/create the config from a URL
     * @param config The config
     */
    // private async initFromURL(config: Config): Promise<void> {
    //     const cnfg: IConfig = await this.download(this.arguments.url);
    //     config.api.layers.set(cnfg);
    // }

    /**
     * Download the config from a URL
     * @param url
     */
    // private download(url: string): Promise<IConfig> {
    //     // TODO Do we want to use node-fetch here?
    //     return new Promise<IConfig>((resolve, reject) => {
    //         https.get(url, (resp) => {
    //             let data = '';
    //             resp.on('data', (chunk) => { data += chunk; });
    //             resp.on('end', () => {
    //                 let cnfg;
    //                 let ok = false;
    //                 try {
    //                     cnfg = JSON.parse(data);
    //                     // TODO: additional validation?
    //                     ok = true;
    //                 } catch (e) {
    //                     reject(new ImperativeError({ msg: `unable to parse config: ${e.message}` }));
    //                 }
    //                 if (ok)
    //                     resolve(cnfg);
    //             });
    //         }).on("error", (err) => { reject(err); });
    //     });
    // }

    /**
     * Creates JSON template for config. Also creates a schema file in the same
     * folder alongside the config.
     * @param config Config object to be populated
     * @param user If true, properties will be left empty for user config
     */
    private async initWithSchema(config: Config, user: boolean): Promise<void> {
        // Build the schema and write it to disk
        const schema = ConfigSchema.buildSchema(ImperativeConfig.instance.loadedConfig.profiles);
        config.setSchema(schema);

        const opts: IConfigBuilderOpts = {};
        if (!user) {
            opts.populateProperties = true;
            opts.getSecureValue = this.promptForProp.bind(this);
        }

        // Build new config and merge with existing layer
        const newConfig: IConfig = await ConfigBuilder.build(ImperativeConfig.instance.loadedConfig, opts);
        config.api.layers.merge(newConfig);
    }

    /**
     * Prompts for the value of a property on the CLI. Returns null if `--prompt false`
     * argument is passed, or prompt times out, or a blank value is entered.
     * @param propName The name of the property
     * @param property The profile property definition
     */
    private async promptForProp(propName: string, property: IProfileProperty): Promise<any> {
        // skip prompting in CI environment
<<<<<<< HEAD
        if (this.arguments.ci || !CredentialManagerFactory.initialized) {
=======
        if (this.arguments.prompt === false) {
>>>>>>> 4d3b6025
            return null;
        }

        // get the summary and value
        if ((property as any).optionDefinition?.description != null) {
            propName = `${propName} (${(property as any).optionDefinition.description})`;
        }
        const propValue: any = await CliUtils.promptWithTimeout(`${propName} - blank to skip: `, property.secure,
            InitHandler.TIMEOUT);

        // coerce to correct type
        if (propValue && propValue.trim().length > 0) {
            if (propValue === "true")
                return true;
            if (propValue === "false")
                return false;
            if (!isNaN(propValue) && !isNaN(parseFloat(propValue)))
                return parseInt(propValue, 10);
        }

        return propValue || null;
    }
}<|MERGE_RESOLUTION|>--- conflicted
+++ resolved
@@ -177,11 +177,7 @@
      */
     private async promptForProp(propName: string, property: IProfileProperty): Promise<any> {
         // skip prompting in CI environment
-<<<<<<< HEAD
-        if (this.arguments.ci || !CredentialManagerFactory.initialized) {
-=======
-        if (this.arguments.prompt === false) {
->>>>>>> 4d3b6025
+        if (this.arguments.prompt === false || !CredentialManagerFactory.initialized) {
             return null;
         }
 

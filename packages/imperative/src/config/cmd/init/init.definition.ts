--- conflicted
+++ resolved
@@ -48,7 +48,6 @@
             defaultValue: true
         },
         {
-<<<<<<< HEAD
             name: "overwrite",
             description: "Replace existing config files instead of merging the new changes.",
             aliases: ["ow"],
@@ -63,49 +62,44 @@
             description: "Confirms the overwrite option.",
             type: "boolean",
             defaultValue: false
-=======
+        },
+        {
             name: "dry-run",
             description: "Display the outcome of the initialization without saving.",
             aliases: ["dr", "dry"],
             type: "boolean",
             defaultValue: false,
             conflictsWith: ["overwrite"]
->>>>>>> 3a9acedb
         }
     ],
     examples: [
         {
-            description: `Initialize configuration files in your home "~/.zowe" directory`,
+            description: `Initialize configuration files in your home "~/.zowe" directory.`,
             options: "--global-config"
         },
         {
-<<<<<<< HEAD
-            description: "Initialize the user config files",
-=======
             description: `Do a dry run of initializing configuration files in your home "~/.zowe" directory.`,
             options: "--global-config --dry-run"
         },
         {
             description: "Initialize the user config files.",
->>>>>>> 3a9acedb
             options: "--user-config"
         },
         {
-            description: "Initialize the user config files and do not prompt for secure values",
+            description: "Initialize the user config files and do not prompt for secure values.",
             options: "--user-config --prompt false"
         },
         {
-<<<<<<< HEAD
+            description: "Do a dry run of initializing the user config files and do not prompt for secure values.",
+            options: "--user-config --prompt false --dry-run"
+        },
+        {
             description: "Overwrite any existing global config files",
             options: "--global-config --overwrite"
         },
         {
             description: "Overwrite any existing user config files",
             options: "--user-config --overwrite"
-=======
-            description: "Do a dry run of initializing the user config files and do not prompt for secure values.",
-            options: "--user-config --prompt false --dry-run"
->>>>>>> 3a9acedb
         }
     ]
 };
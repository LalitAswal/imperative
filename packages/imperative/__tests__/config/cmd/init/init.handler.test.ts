/*
* This program and the accompanying materials are made available under the terms of the
* Eclipse Public License v2.0 which accompanies this distribution, and is available at
* https://www.eclipse.org/legal/epl-v20.html
*
* SPDX-License-Identifier: EPL-2.0
*
* Copyright Contributors to the Zowe Project.
*
*/

import { IHandlerParameters } from "../../../../..";
import { Config } from "../../../../../config/src/Config";
import { ConfigConstants } from "../../../../../config/src/ConfigConstants";
import { ImperativeConfig } from "../../../../../utilities";
import { IImperativeConfig } from "../../../../src/doc/IImperativeConfig";
import { expectedSchemaObjectNoBase } from
    "../../../../../../__tests__/__integration__/imperative/__tests__/__integration__/cli/config/__resources__/expectedObjects";
import InitHandler from "../../../../src/config/cmd/init/init.handler";
import * as config from "../../../../../../__tests__/__integration__/imperative/src/imperative";
import * as path from "path";
import * as lodash from "lodash";
import * as fs from "fs";
import { CredentialManagerFactory } from "../../../../../security";
<<<<<<< HEAD
import { setupConfigToLoad } from "../../../../../../__tests__/src/TestUtil";
=======
import { OverridesLoader } from "../../../../src/OverridesLoader";
>>>>>>> 976032f3

jest.mock("fs");

const getIHandlerParametersObject = (): IHandlerParameters => {
    const x: any = {
        response: {
            data: {
                setMessage: jest.fn((setMsgArgs) => {
                    // Nothing
                }),
                setObj: jest.fn((setObjArgs) => {
                    // Nothing
                })
            },
            console: {
                log: jest.fn((logs) => {
                    // Nothing
                }),
                error: jest.fn((errors) => {
                    // Nothing
                }),
                errorHeader: jest.fn(() => undefined)
            }
        },
        arguments: {},
    };
    return x as IHandlerParameters;
};

const fakeConfig = config as IImperativeConfig;
const fakeProjPath = path.join(__dirname, "fakeapp.config.json");
const fakeSchemaPath = path.join(__dirname, "fakeapp.schema.json");
const fakeProjUserPath = path.join(__dirname, "fakeapp.config.user.json");
const fakeGblProjPath = path.join(__dirname, ".fakeapp", "fakeapp.config.json");
const fakeGblSchemaPath = path.join(__dirname, ".fakeapp", "fakeapp.schema.json");
const fakeGblProjUserPath = path.join(__dirname, ".fakeapp", "fakeapp.config.user.json");

describe("Configuration Initialization command handler", () => {
    let writeFileSyncSpy: any;
    let existsSyncSpy: any;
    let searchSpy: any;
    let setSchemaSpy: any;

    beforeEach( async () => {
        jest.resetAllMocks();
        ImperativeConfig.instance.loadedConfig = lodash.cloneDeep(fakeConfig);
        Object.defineProperty(CredentialManagerFactory, "initialized", { get: () => true });

        writeFileSyncSpy = jest.spyOn(fs, "writeFileSync");
        existsSyncSpy = jest.spyOn(fs, "existsSync");
        searchSpy = jest.spyOn(Config, "search");
    });

    afterAll( () => {
        jest.restoreAllMocks();
    });

    it("should attempt to initialize the project configuration", async () => {
        const handler = new InitHandler();
        const params = getIHandlerParametersObject();
        params.arguments.userConfig = false;
        params.arguments.globalConfig = false;
        params.arguments.prompt = true;
        params.arguments.dryRun = false;

        existsSyncSpy.mockReturnValue(false); // No files exist
        searchSpy.mockReturnValueOnce(fakeProjUserPath).mockReturnValueOnce(fakeProjPath); // Give search something to return
        await setupConfigToLoad(); // Setup the config

        const ensureCredMgrSpy = jest.spyOn(OverridesLoader, "ensureCredentialManagerLoaded");
        setSchemaSpy = jest.spyOn(ImperativeConfig.instance.config, "setSchema");

        // We aren't testing the config initialization - clear the spies
        existsSyncSpy.mockClear();
        searchSpy.mockClear();

        // initWithSchema
        const promptWithTimeoutSpy = jest.fn(() => "fakeValue");
        (params.response.console as any).prompt = promptWithTimeoutSpy;
        writeFileSyncSpy.mockImplementation(); // Don't actually write files

        jest.spyOn(process, "cwd").mockReturnValueOnce(__dirname);
        await handler.process(params as IHandlerParameters);

        const compObj: any = {};
        // Make changes to satisfy what would be stored on the JSON
        compObj.$schema = "./fakeapp.schema.json"; // Fill in the name of the schema file, and make it first
        lodash.merge(compObj, ImperativeConfig.instance.config.properties); // Add the properties from the config
        delete compObj.profiles.secured.properties.secret; // Delete the secret
        compObj.profiles.secured.secure = ["secret"]; // Add the secret field to the secrets

        expect(ensureCredMgrSpy).toHaveBeenCalledTimes(1);
        expect(setSchemaSpy).toHaveBeenCalledTimes(1);
        expect(setSchemaSpy).toHaveBeenCalledWith(expectedSchemaObjectNoBase);

        expect(promptWithTimeoutSpy).toHaveBeenCalledTimes(1);
        // Prompting for secure property
        expect(promptWithTimeoutSpy).toHaveBeenCalledWith(expect.stringContaining("blank to skip:"), {"hideText": true});

        expect(writeFileSyncSpy).toHaveBeenCalledTimes(2);
        // Schema
        expect(writeFileSyncSpy).toHaveBeenNthCalledWith(1, fakeSchemaPath, JSON.stringify(expectedSchemaObjectNoBase, null, ConfigConstants.INDENT));
        expect(writeFileSyncSpy).toHaveBeenNthCalledWith(2, fakeProjPath, JSON.stringify(compObj, null, ConfigConstants.INDENT)); // Config

        // Secure value supplied during prompting should be on properties
        expect(ImperativeConfig.instance.config.properties.profiles.secured.properties.secret).toEqual("fakeValue");
    });

    it("should attempt to do a dry run of initializing the project configuration", async () => {
        const handler = new InitHandler();
        const params = getIHandlerParametersObject();
        params.arguments.userConfig = false;
        params.arguments.globalConfig = false;
        params.arguments.prompt = true;
        params.arguments.dryRun = true;

        existsSyncSpy.mockReturnValue(false); // No files exist
        searchSpy.mockReturnValueOnce(fakeProjUserPath).mockReturnValueOnce(fakeProjPath); // Give search something to return
        await setupConfigToLoad(); // Setup the config

        const ensureCredMgrSpy = jest.spyOn(OverridesLoader, "ensureCredentialManagerLoaded");
        setSchemaSpy = jest.spyOn(ImperativeConfig.instance.config, "setSchema");

        // We aren't testing the config initialization - clear the spies
        existsSyncSpy.mockClear();
        searchSpy.mockClear();

        // initWithSchema
        const promptWithTimeoutSpy = jest.fn(() => "fakeValue");
        (params.response.console as any).prompt = promptWithTimeoutSpy;
        writeFileSyncSpy.mockImplementation(); // Don't actually write files

        // initForDryRun
        const initForDryRunSpy = jest.spyOn(handler as any, "initForDryRun");

        jest.spyOn(process, "cwd").mockReturnValueOnce(__dirname);
        await handler.process(params as IHandlerParameters);

        expect(ensureCredMgrSpy).toHaveBeenCalledTimes(1);

        expect(promptWithTimeoutSpy).toHaveBeenCalledTimes(1);
        // Prompting for secure property
        expect(promptWithTimeoutSpy).toHaveBeenCalledWith(expect.stringContaining("blank to skip:"), {"hideText": true});

        expect(initForDryRunSpy).toHaveBeenCalledTimes(1);
        expect(initForDryRunSpy).toHaveBeenCalledWith(ImperativeConfig.instance.config, params.arguments.userConfig);

        expect(writeFileSyncSpy).not.toHaveBeenCalled();
    });

    it("should attempt to initialize the project user configuration", async () => {
        const handler = new InitHandler();
        const params = getIHandlerParametersObject();
        params.arguments.userConfig = true;
        params.arguments.globalConfig = false;
        params.arguments.prompt = true;
        params.arguments.dryRun = false;

        existsSyncSpy.mockReturnValue(false); // No files exist
        searchSpy.mockReturnValueOnce(fakeProjUserPath).mockReturnValueOnce(fakeProjPath); // Give search something to return
        await setupConfigToLoad(); // Setup the config

        const ensureCredMgrSpy = jest.spyOn(OverridesLoader, "ensureCredentialManagerLoaded");
        setSchemaSpy = jest.spyOn(ImperativeConfig.instance.config, "setSchema");

        // We aren't testing the config initialization - clear the spies
        existsSyncSpy.mockClear();
        searchSpy.mockClear();

        // initWithSchema
        const promptWithTimeoutSpy = jest.fn(() => "fakeValue");
        (params.response.console as any).prompt = promptWithTimeoutSpy;
        writeFileSyncSpy.mockImplementation(); // Don't actually write files

        jest.spyOn(process, "cwd").mockReturnValueOnce(__dirname);
        await handler.process(params as IHandlerParameters);

        const compObj: any = {};
        // Make changes to satisfy what would be stored on the JSON
        compObj.$schema = "./fakeapp.schema.json"; // Fill in the name of the schema file, and make it first
        lodash.merge(compObj, ImperativeConfig.instance.config.properties); // Add the properties from the config
        delete compObj.profiles.secured.properties.secret; // Delete the secret
        delete compObj.profiles.secured.properties.info; // Delete info as well

        expect(ensureCredMgrSpy).toHaveBeenCalledTimes(1);
        expect(setSchemaSpy).toHaveBeenCalledTimes(1);
        expect(setSchemaSpy).toHaveBeenCalledWith(expectedSchemaObjectNoBase);

        expect(promptWithTimeoutSpy).toHaveBeenCalledTimes(0); // User config is a skeleton - no prompting should occur

        expect(writeFileSyncSpy).toHaveBeenCalledTimes(2);
        // Schema
        expect(writeFileSyncSpy).toHaveBeenNthCalledWith(1, fakeSchemaPath, JSON.stringify(expectedSchemaObjectNoBase, null, ConfigConstants.INDENT));
        expect(writeFileSyncSpy).toHaveBeenNthCalledWith(2, fakeProjUserPath, JSON.stringify(compObj, null, ConfigConstants.INDENT)); // Config
    });

    it("should attempt to do a dry run of initializing the project user configuration", async () => {
        const handler = new InitHandler();
        const params = getIHandlerParametersObject();
        params.arguments.userConfig = true;
        params.arguments.globalConfig = false;
        params.arguments.prompt = true;
        params.arguments.dryRun = true;

        existsSyncSpy.mockReturnValue(false); // No files exist
        searchSpy.mockReturnValueOnce(fakeProjUserPath).mockReturnValueOnce(fakeProjPath); // Give search something to return
        await setupConfigToLoad(); // Setup the config

        const ensureCredMgrSpy = jest.spyOn(OverridesLoader, "ensureCredentialManagerLoaded");
        setSchemaSpy = jest.spyOn(ImperativeConfig.instance.config, "setSchema");

        // We aren't testing the config initialization - clear the spies
        existsSyncSpy.mockClear();
        searchSpy.mockClear();

        // initWithSchema
        const promptWithTimeoutSpy = jest.fn(() => "fakeValue");
        (params.response.console as any).prompt = promptWithTimeoutSpy;
        writeFileSyncSpy.mockImplementation(); // Don't actually write files

        // initForDryRun
        const initForDryRunSpy = jest.spyOn(handler as any, "initForDryRun");

        jest.spyOn(process, "cwd").mockReturnValueOnce(__dirname);
        await handler.process(params as IHandlerParameters);

        expect(ensureCredMgrSpy).toHaveBeenCalledTimes(1);

        expect(promptWithTimeoutSpy).toHaveBeenCalledTimes(0); // User config is a skeleton - no prompting should occur

        expect(initForDryRunSpy).toHaveBeenCalledTimes(1);
        expect(initForDryRunSpy).toHaveBeenCalledWith(ImperativeConfig.instance.config, params.arguments.userConfig);

        expect(writeFileSyncSpy).not.toHaveBeenCalled();
    });

    it("should attempt to initialize the global project configuration", async () => {
        const handler = new InitHandler();
        const params = getIHandlerParametersObject();
        params.arguments.userConfig = false;
        params.arguments.globalConfig = true;
        params.arguments.prompt = true;
        params.arguments.dryRun = false;

        existsSyncSpy.mockReturnValue(false); // No files exist
        searchSpy.mockReturnValueOnce(fakeProjUserPath).mockReturnValueOnce(fakeProjPath); // Give search something to return
        await setupConfigToLoad(); // Setup the config

        const ensureCredMgrSpy = jest.spyOn(OverridesLoader, "ensureCredentialManagerLoaded");
        setSchemaSpy = jest.spyOn(ImperativeConfig.instance.config, "setSchema");

        // We aren't testing the config initialization - clear the spies
        existsSyncSpy.mockClear();
        searchSpy.mockClear();

        // initWithSchema
        const promptWithTimeoutSpy = jest.fn(() => "fakeValue");
        (params.response.console as any).prompt = promptWithTimeoutSpy;
        writeFileSyncSpy.mockImplementation(); // Don't actually write files

        jest.spyOn(process, "cwd").mockReturnValueOnce(__dirname);
        await handler.process(params as IHandlerParameters);

        const compObj: any = {};
        // Make changes to satisfy what would be stored on the JSON
        compObj.$schema = "./fakeapp.schema.json"; // Fill in the name of the schema file, and make it first
        lodash.merge(compObj, ImperativeConfig.instance.config.properties); // Add the properties from the config
        delete compObj.profiles.secured.properties.secret; // Delete the secret
        compObj.profiles.secured.secure = ["secret"]; // Add the secret field to the secrets

        expect(ensureCredMgrSpy).toHaveBeenCalledTimes(1);
        expect(setSchemaSpy).toHaveBeenCalledTimes(1);
        expect(setSchemaSpy).toHaveBeenCalledWith(expectedSchemaObjectNoBase);

        expect(promptWithTimeoutSpy).toHaveBeenCalledTimes(1);
        // Prompting for secure property
        expect(promptWithTimeoutSpy).toHaveBeenCalledWith(expect.stringContaining("blank to skip:"), {"hideText": true});

        expect(writeFileSyncSpy).toHaveBeenCalledTimes(2);
        // Schema
        expect(writeFileSyncSpy).toHaveBeenNthCalledWith(1, fakeGblSchemaPath,
            JSON.stringify(expectedSchemaObjectNoBase, null, ConfigConstants.INDENT)
        );
        expect(writeFileSyncSpy).toHaveBeenNthCalledWith(2, fakeGblProjPath, JSON.stringify(compObj, null, ConfigConstants.INDENT)); // Config

        // Secure value supplied during prompting should be on properties
        expect(ImperativeConfig.instance.config.properties.profiles.secured.properties.secret).toEqual("fakeValue");
    });

    it("should attempt to do a dry run of initializing the global project configuration", async () => {
        const handler = new InitHandler();
        const params = getIHandlerParametersObject();
        params.arguments.userConfig = false;
        params.arguments.globalConfig = true;
        params.arguments.prompt = true;
        params.arguments.dryRun = true;

        existsSyncSpy.mockReturnValue(false); // No files exist
        searchSpy.mockReturnValueOnce(fakeProjUserPath).mockReturnValueOnce(fakeProjPath); // Give search something to return
        await setupConfigToLoad(); // Setup the config

        const ensureCredMgrSpy = jest.spyOn(OverridesLoader, "ensureCredentialManagerLoaded");
        setSchemaSpy = jest.spyOn(ImperativeConfig.instance.config, "setSchema");

        // We aren't testing the config initialization - clear the spies
        existsSyncSpy.mockClear();
        searchSpy.mockClear();

        // initWithSchema
        const promptWithTimeoutSpy = jest.fn(() => "fakeValue");
        (params.response.console as any).prompt = promptWithTimeoutSpy;
        writeFileSyncSpy.mockImplementation(); // Don't actually write files

        // initForDryRun
        const initForDryRunSpy = jest.spyOn(handler as any, "initForDryRun");

        jest.spyOn(process, "cwd").mockReturnValueOnce(__dirname);
        await handler.process(params as IHandlerParameters);

        expect(ensureCredMgrSpy).toHaveBeenCalledTimes(1);

        expect(promptWithTimeoutSpy).toHaveBeenCalledTimes(1);
        // Prompting for secure property
        expect(promptWithTimeoutSpy).toHaveBeenCalledWith(expect.stringContaining("blank to skip:"), {"hideText": true});

        expect(initForDryRunSpy).toHaveBeenCalledTimes(1);
        expect(initForDryRunSpy).toHaveBeenCalledWith(ImperativeConfig.instance.config, params.arguments.userConfig);

        expect(writeFileSyncSpy).not.toHaveBeenCalled();
    });

    it("should attempt to initialize the global project user configuration", async () => {
        const handler = new InitHandler();
        const params = getIHandlerParametersObject();
        params.arguments.userConfig = true;
        params.arguments.globalConfig = true;
        params.arguments.prompt = true;
        params.arguments.dryRun = false;

        existsSyncSpy.mockReturnValue(false); // No files exist
        searchSpy.mockReturnValueOnce(fakeProjUserPath).mockReturnValueOnce(fakeProjPath); // Give search something to return
        await setupConfigToLoad(); // Setup the config

        const ensureCredMgrSpy = jest.spyOn(OverridesLoader, "ensureCredentialManagerLoaded");
        setSchemaSpy = jest.spyOn(ImperativeConfig.instance.config, "setSchema");

        // We aren't testing the config initialization - clear the spies
        existsSyncSpy.mockClear();
        searchSpy.mockClear();

        // initWithSchema
        const promptWithTimeoutSpy = jest.fn(() => "fakeValue");
        (params.response.console as any).prompt = promptWithTimeoutSpy;
        writeFileSyncSpy.mockImplementation(); // Don't actually write files

        jest.spyOn(process, "cwd").mockReturnValueOnce(__dirname);
        await handler.process(params as IHandlerParameters);

        const compObj: any = {};
        // Make changes to satisfy what would be stored on the JSON
        compObj.$schema = "./fakeapp.schema.json"; // Fill in the name of the schema file, and make it first
        lodash.merge(compObj, ImperativeConfig.instance.config.properties); // Add the properties from the config
        delete compObj.profiles.secured.properties.secret; // Delete the secret
        delete compObj.profiles.secured.properties.info; // Delete info as well

        expect(ensureCredMgrSpy).toHaveBeenCalledTimes(1);
        expect(setSchemaSpy).toHaveBeenCalledTimes(1);
        expect(setSchemaSpy).toHaveBeenCalledWith(expectedSchemaObjectNoBase);

        expect(promptWithTimeoutSpy).toHaveBeenCalledTimes(0); // User config is a skeleton - no prompting should occur

        expect(writeFileSyncSpy).toHaveBeenCalledTimes(2);
        // Schema
        expect(writeFileSyncSpy).toHaveBeenNthCalledWith(1, fakeGblSchemaPath,
            JSON.stringify(expectedSchemaObjectNoBase, null, ConfigConstants.INDENT)
        );
        expect(writeFileSyncSpy).toHaveBeenNthCalledWith(2, fakeGblProjUserPath, JSON.stringify(compObj, null, ConfigConstants.INDENT)); // Config
    });

    it("should attempt to do a dry run of initializing the global project user configuration", async () => {
        const handler = new InitHandler();
        const params = getIHandlerParametersObject();
        params.arguments.userConfig = true;
        params.arguments.globalConfig = true;
        params.arguments.prompt = true;
        params.arguments.dryRun = true;

        existsSyncSpy.mockReturnValue(false); // No files exist
        searchSpy.mockReturnValueOnce(fakeProjUserPath).mockReturnValueOnce(fakeProjPath); // Give search something to return
        await setupConfigToLoad(); // Setup the config

        const ensureCredMgrSpy = jest.spyOn(OverridesLoader, "ensureCredentialManagerLoaded");
        setSchemaSpy = jest.spyOn(ImperativeConfig.instance.config, "setSchema");

        // We aren't testing the config initialization - clear the spies
        existsSyncSpy.mockClear();
        searchSpy.mockClear();

        // initWithSchema
        const promptWithTimeoutSpy = jest.fn(() => "fakeValue");
        (params.response.console as any).prompt = promptWithTimeoutSpy;
        writeFileSyncSpy.mockImplementation(); // Don't actually write files

        // initForDryRun
        const initForDryRunSpy = jest.spyOn(handler as any, "initForDryRun");

        jest.spyOn(process, "cwd").mockReturnValueOnce(__dirname);
        await handler.process(params as IHandlerParameters);

        expect(ensureCredMgrSpy).toHaveBeenCalledTimes(1);

        expect(promptWithTimeoutSpy).toHaveBeenCalledTimes(0); // User config is a skeleton - no prompting should occur

        expect(initForDryRunSpy).toHaveBeenCalledTimes(1);
        expect(initForDryRunSpy).toHaveBeenCalledWith(ImperativeConfig.instance.config, params.arguments.userConfig);

        expect(writeFileSyncSpy).not.toHaveBeenCalled();
    });

    it("should attempt to initialize the project configuration with prompt flag false", async () => {
        const handler = new InitHandler();
        const params = getIHandlerParametersObject();
        params.arguments.userConfig = false;
        params.arguments.globalConfig = false;
        params.arguments.prompt = false;
        params.arguments.dryRun = false;

        existsSyncSpy.mockReturnValue(false); // No files exist
        searchSpy.mockReturnValueOnce(fakeProjUserPath).mockReturnValueOnce(fakeProjPath); // Give search something to return
        await setupConfigToLoad(); // Setup the config

        setSchemaSpy = jest.spyOn(ImperativeConfig.instance.config, "setSchema");

        // We aren't testing the config initialization - clear the spies
        existsSyncSpy.mockClear();
        searchSpy.mockClear();

        // initWithSchema
        const promptWithTimeoutSpy = jest.fn(() => "fakeValue");
        (params.response.console as any).prompt = promptWithTimeoutSpy;
        writeFileSyncSpy.mockImplementation(); // Don't actually write files

        jest.spyOn(process, "cwd").mockReturnValueOnce(__dirname);
        await handler.process(params as IHandlerParameters);

        const compObj: any = {};
        // Make changes to satisfy what would be stored on the JSON
        compObj.$schema = "./fakeapp.schema.json"; // Fill in the name of the schema file, and make it first
        lodash.merge(compObj, ImperativeConfig.instance.config.properties); // Add the properties from the config
        delete compObj.profiles.secured.properties.secret; // Delete the secret
        compObj.profiles.secured.secure = ["secret"]; // Add the secret field to the secrets

        expect(setSchemaSpy).toHaveBeenCalledTimes(1);
        expect(setSchemaSpy).toHaveBeenCalledWith(expectedSchemaObjectNoBase);

        expect(promptWithTimeoutSpy).toHaveBeenCalledTimes(0); // CI flag should not prompt

        expect(writeFileSyncSpy).toHaveBeenCalledTimes(2);
        // Schema
        expect(writeFileSyncSpy).toHaveBeenNthCalledWith(1, fakeSchemaPath, JSON.stringify(expectedSchemaObjectNoBase, null, ConfigConstants.INDENT));
        expect(writeFileSyncSpy).toHaveBeenNthCalledWith(2, fakeProjPath, JSON.stringify(compObj, null, ConfigConstants.INDENT)); // Config
    });

    it("should attempt to do a dry run of initializing the project configuration with prompt flag false", async () => {
        const handler = new InitHandler();
        const params = getIHandlerParametersObject();
        params.arguments.userConfig = false;
        params.arguments.globalConfig = false;
        params.arguments.prompt = false;
        params.arguments.dryRun = true;

        existsSyncSpy.mockReturnValue(false); // No files exist
        searchSpy.mockReturnValueOnce(fakeProjUserPath).mockReturnValueOnce(fakeProjPath); // Give search something to return
        await setupConfigToLoad(); // Setup the config

        setSchemaSpy = jest.spyOn(ImperativeConfig.instance.config, "setSchema");

        // We aren't testing the config initialization - clear the spies
        existsSyncSpy.mockClear();
        searchSpy.mockClear();

        // initWithSchema
        const promptWithTimeoutSpy = jest.fn(() => "fakeValue");
        (params.response.console as any).prompt = promptWithTimeoutSpy;
        writeFileSyncSpy.mockImplementation(); // Don't actually write files

        // initForDryRun
        const initForDryRunSpy = jest.spyOn(handler as any, "initForDryRun");

        jest.spyOn(process, "cwd").mockReturnValueOnce(__dirname);
        await handler.process(params as IHandlerParameters);

        expect(promptWithTimeoutSpy).toHaveBeenCalledTimes(0); // CI flag should not prompt

        expect(initForDryRunSpy).toHaveBeenCalledTimes(1);
        expect(initForDryRunSpy).toHaveBeenCalledWith(ImperativeConfig.instance.config, params.arguments.userConfig);

        expect(writeFileSyncSpy).not.toHaveBeenCalled();
    });

    it("should attempt to initialize the project user configuration with prompting disabled", async () => {
        const handler = new InitHandler();
        const params = getIHandlerParametersObject();
        params.arguments.userConfig = true;
        params.arguments.globalConfig = false;
        params.arguments.prompt = false;
        params.arguments.dryRun = false;

        existsSyncSpy.mockReturnValue(false); // No files exist
        searchSpy.mockReturnValueOnce(fakeProjUserPath).mockReturnValueOnce(fakeProjPath); // Give search something to return
        await setupConfigToLoad(); // Setup the config

        setSchemaSpy = jest.spyOn(ImperativeConfig.instance.config, "setSchema");

        // We aren't testing the config initialization - clear the spies
        existsSyncSpy.mockClear();
        searchSpy.mockClear();

        // initWithSchema
        const promptWithTimeoutSpy = jest.fn(() => "fakeValue");
        (params.response.console as any).prompt = promptWithTimeoutSpy;
        writeFileSyncSpy.mockImplementation(); // Don't actually write files

        jest.spyOn(process, "cwd").mockReturnValueOnce(__dirname);
        await handler.process(params as IHandlerParameters);

        const compObj: any = {};
        // Make changes to satisfy what would be stored on the JSON
        compObj.$schema = "./fakeapp.schema.json"; // Fill in the name of the schema file, and make it first
        lodash.merge(compObj, ImperativeConfig.instance.config.properties); // Add the properties from the config
        delete compObj.profiles.secured.properties.secret; // Delete the secret
        delete compObj.profiles.secured.properties.info; // Delete info as well

        expect(setSchemaSpy).toHaveBeenCalledTimes(1);
        expect(setSchemaSpy).toHaveBeenCalledWith(expectedSchemaObjectNoBase);

        expect(promptWithTimeoutSpy).toHaveBeenCalledTimes(0); // CI flag should not prompt

        expect(writeFileSyncSpy).toHaveBeenCalledTimes(2);
        // Schema
        expect(writeFileSyncSpy).toHaveBeenNthCalledWith(1, fakeSchemaPath, JSON.stringify(expectedSchemaObjectNoBase, null, ConfigConstants.INDENT));
        expect(writeFileSyncSpy).toHaveBeenNthCalledWith(2, fakeProjUserPath, JSON.stringify(compObj, null, ConfigConstants.INDENT)); // Config
    });

    it("should attempt to do a dry run of initializing the project user configuration with prompting disabled", async () => {
        const handler = new InitHandler();
        const params = getIHandlerParametersObject();
        params.arguments.userConfig = true;
        params.arguments.globalConfig = false;
        params.arguments.prompt = false;
        params.arguments.dryRun = true;

        existsSyncSpy.mockReturnValue(false); // No files exist
        searchSpy.mockReturnValueOnce(fakeProjUserPath).mockReturnValueOnce(fakeProjPath); // Give search something to return
        await setupConfigToLoad(); // Setup the config

        setSchemaSpy = jest.spyOn(ImperativeConfig.instance.config, "setSchema");

        // We aren't testing the config initialization - clear the spies
        existsSyncSpy.mockClear();
        searchSpy.mockClear();

        // initWithSchema
        const promptWithTimeoutSpy = jest.fn(() => "fakeValue");
        (params.response.console as any).prompt = promptWithTimeoutSpy;
        writeFileSyncSpy.mockImplementation(); // Don't actually write files

        // initForDryRun
        const initForDryRunSpy = jest.spyOn(handler as any, "initForDryRun");

        jest.spyOn(process, "cwd").mockReturnValueOnce(__dirname);
        await handler.process(params as IHandlerParameters);

        expect(promptWithTimeoutSpy).toHaveBeenCalledTimes(0); // CI flag should not prompt

        expect(initForDryRunSpy).toHaveBeenCalledTimes(1);
        expect(initForDryRunSpy).toHaveBeenCalledWith(ImperativeConfig.instance.config, params.arguments.userConfig);

        expect(writeFileSyncSpy).not.toHaveBeenCalled();
    });

    it("should attempt to initialize the global project configuration with prompt flag false", async () => {
        const handler = new InitHandler();
        const params = getIHandlerParametersObject();
        params.arguments.userConfig = false;
        params.arguments.globalConfig = true;
        params.arguments.prompt = false;
        params.arguments.dryRun = false;

        existsSyncSpy.mockReturnValue(false); // No files exist
        searchSpy.mockReturnValueOnce(fakeProjUserPath).mockReturnValueOnce(fakeProjPath); // Give search something to return
        await setupConfigToLoad(); // Setup the config

        setSchemaSpy = jest.spyOn(ImperativeConfig.instance.config, "setSchema");

        // We aren't testing the config initialization - clear the spies
        existsSyncSpy.mockClear();
        searchSpy.mockClear();

        // initWithSchema
        const promptWithTimeoutSpy = jest.fn(() => "fakeValue");
        (params.response.console as any).prompt = promptWithTimeoutSpy;
        writeFileSyncSpy.mockImplementation(); // Don't actually write files

        jest.spyOn(process, "cwd").mockReturnValueOnce(__dirname);
        await handler.process(params as IHandlerParameters);

        const compObj: any = {};
        // Make changes to satisfy what would be stored on the JSON
        compObj.$schema = "./fakeapp.schema.json"; // Fill in the name of the schema file, and make it first
        lodash.merge(compObj, ImperativeConfig.instance.config.properties); // Add the properties from the config
        delete compObj.profiles.secured.properties.secret; // Delete the secret
        compObj.profiles.secured.secure = ["secret"]; // Add the secret field to the secrets

        expect(setSchemaSpy).toHaveBeenCalledTimes(1);
        expect(setSchemaSpy).toHaveBeenCalledWith(expectedSchemaObjectNoBase);

        expect(promptWithTimeoutSpy).toHaveBeenCalledTimes(0); // CI flag should not prompt

        expect(writeFileSyncSpy).toHaveBeenCalledTimes(2);
        // Schema
        expect(writeFileSyncSpy).toHaveBeenNthCalledWith(1, fakeGblSchemaPath,
            JSON.stringify(expectedSchemaObjectNoBase, null, ConfigConstants.INDENT)
        );
        expect(writeFileSyncSpy).toHaveBeenNthCalledWith(2, fakeGblProjPath, JSON.stringify(compObj, null, ConfigConstants.INDENT)); // Config
    });

    it("should attempt to do a dry run of initializing the global project configuration with prompt flag false", async () => {
        const handler = new InitHandler();
        const params = getIHandlerParametersObject();
        params.arguments.userConfig = false;
        params.arguments.globalConfig = true;
        params.arguments.prompt = false;
        params.arguments.dryRun = true;

        existsSyncSpy.mockReturnValue(false); // No files exist
        searchSpy.mockReturnValueOnce(fakeProjUserPath).mockReturnValueOnce(fakeProjPath); // Give search something to return
        await setupConfigToLoad(); // Setup the config

        setSchemaSpy = jest.spyOn(ImperativeConfig.instance.config, "setSchema");

        // We aren't testing the config initialization - clear the spies
        existsSyncSpy.mockClear();
        searchSpy.mockClear();

        // initWithSchema
        const promptWithTimeoutSpy = jest.fn(() => "fakeValue");
        (params.response.console as any).prompt = promptWithTimeoutSpy;
        writeFileSyncSpy.mockImplementation(); // Don't actually write files

        // initForDryRun
        const initForDryRunSpy = jest.spyOn(handler as any, "initForDryRun");

        jest.spyOn(process, "cwd").mockReturnValueOnce(__dirname);
        await handler.process(params as IHandlerParameters);

        expect(promptWithTimeoutSpy).toHaveBeenCalledTimes(0); // CI flag should not prompt

        expect(initForDryRunSpy).toHaveBeenCalledTimes(1);
        expect(initForDryRunSpy).toHaveBeenCalledWith(ImperativeConfig.instance.config, params.arguments.userConfig);

        expect(writeFileSyncSpy).not.toHaveBeenCalled();
    });

    it("should attempt to initialize the global project user configuration with prompting disabled", async () => {
        const handler = new InitHandler();
        const params = getIHandlerParametersObject();
        params.arguments.userConfig = true;
        params.arguments.globalConfig = true;
        params.arguments.prompt = false;
        params.arguments.dryRun = false;

        existsSyncSpy.mockReturnValue(false); // No files exist
        searchSpy.mockReturnValueOnce(fakeProjUserPath).mockReturnValueOnce(fakeProjPath); // Give search something to return
        await setupConfigToLoad(); // Setup the config

        setSchemaSpy = jest.spyOn(ImperativeConfig.instance.config, "setSchema");

        // We aren't testing the config initialization - clear the spies
        existsSyncSpy.mockClear();
        searchSpy.mockClear();

        // initWithSchema
        const promptWithTimeoutSpy = jest.fn(() => "fakeValue");
        (params.response.console as any).prompt = promptWithTimeoutSpy;
        writeFileSyncSpy.mockImplementation(); // Don't actually write files

        jest.spyOn(process, "cwd").mockReturnValueOnce(__dirname);
        await handler.process(params as IHandlerParameters);

        const compObj: any = {};
        // Make changes to satisfy what would be stored on the JSON
        compObj.$schema = "./fakeapp.schema.json"; // Fill in the name of the schema file, and make it first
        lodash.merge(compObj, ImperativeConfig.instance.config.properties); // Add the properties from the config
        delete compObj.profiles.secured.properties.secret; // Delete the secret
        delete compObj.profiles.secured.properties.info; // Delete info as well

        expect(setSchemaSpy).toHaveBeenCalledTimes(1);
        expect(setSchemaSpy).toHaveBeenCalledWith(expectedSchemaObjectNoBase);

        expect(promptWithTimeoutSpy).toHaveBeenCalledTimes(0); // CI flag should not prompt

        expect(writeFileSyncSpy).toHaveBeenCalledTimes(2);
        // Schema
        expect(writeFileSyncSpy).toHaveBeenNthCalledWith(1, fakeGblSchemaPath,
            JSON.stringify(expectedSchemaObjectNoBase, null, ConfigConstants.INDENT)
        );
        expect(writeFileSyncSpy).toHaveBeenNthCalledWith(2, fakeGblProjUserPath,
            JSON.stringify(compObj, null, ConfigConstants.INDENT)
        ); // Config
    });

    it("should attempt to do a dry run of initializing the global project user configuration with prompting disabled", async () => {
        const handler = new InitHandler();
        const params = getIHandlerParametersObject();
        params.arguments.userConfig = true;
        params.arguments.globalConfig = true;
        params.arguments.prompt = false;
        params.arguments.dryRun = true;

        existsSyncSpy.mockReturnValue(false); // No files exist
        searchSpy.mockReturnValueOnce(fakeProjUserPath).mockReturnValueOnce(fakeProjPath); // Give search something to return
        await setupConfigToLoad(); // Setup the config

        setSchemaSpy = jest.spyOn(ImperativeConfig.instance.config, "setSchema");

        // We aren't testing the config initialization - clear the spies
        existsSyncSpy.mockClear();
        searchSpy.mockClear();

        // initWithSchema
        const promptWithTimeoutSpy = jest.fn(() => "fakeValue");
        (params.response.console as any).prompt = promptWithTimeoutSpy;
        writeFileSyncSpy.mockImplementation(); // Don't actually write files

        // initForDryRun
        const initForDryRunSpy = jest.spyOn(handler as any, "initForDryRun");

        jest.spyOn(process, "cwd").mockReturnValueOnce(__dirname);
        await handler.process(params as IHandlerParameters);

        expect(promptWithTimeoutSpy).toHaveBeenCalledTimes(0); // CI flag should not prompt

        expect(initForDryRunSpy).toHaveBeenCalledTimes(1);
        expect(initForDryRunSpy).toHaveBeenCalledWith(ImperativeConfig.instance.config, params.arguments.userConfig);

        expect(writeFileSyncSpy).not.toHaveBeenCalled();
    });

    it("should attempt to initialize the project configuration and use boolean true for the prompt", async () => {
        const handler = new InitHandler();
        const params = getIHandlerParametersObject();
        params.arguments.userConfig = false;
        params.arguments.globalConfig = false;
        params.arguments.prompt = true;
        params.arguments.dryRun = false;

        existsSyncSpy.mockReturnValue(false); // No files exist
        searchSpy.mockReturnValueOnce(fakeProjUserPath).mockReturnValueOnce(fakeProjPath); // Give search something to return
        await setupConfigToLoad(); // Setup the config

        setSchemaSpy = jest.spyOn(ImperativeConfig.instance.config, "setSchema");

        // We aren't testing the config initialization - clear the spies
        existsSyncSpy.mockClear();
        searchSpy.mockClear();

        // initWithSchema
        const promptWithTimeoutSpy = jest.fn(() => "true");
        (params.response.console as any).prompt = promptWithTimeoutSpy;
        writeFileSyncSpy.mockImplementation(); // Don't actually write files

        jest.spyOn(process, "cwd").mockReturnValueOnce(__dirname);
        await handler.process(params as IHandlerParameters);

        const compObj: any = {};
        // Make changes to satisfy what would be stored on the JSON
        compObj.$schema = "./fakeapp.schema.json"; // Fill in the name of the schema file, and make it first
        lodash.merge(compObj, ImperativeConfig.instance.config.properties); // Add the properties from the config
        delete compObj.profiles.secured.properties.secret; // Delete the secret
        compObj.profiles.secured.secure = ["secret"]; // Add the secret field to the secrets

        expect(setSchemaSpy).toHaveBeenCalledTimes(1);
        expect(setSchemaSpy).toHaveBeenCalledWith(expectedSchemaObjectNoBase);

        expect(promptWithTimeoutSpy).toHaveBeenCalledTimes(1);
        // Prompting for secure property
        expect(promptWithTimeoutSpy).toHaveBeenCalledWith(expect.stringContaining("blank to skip:"), {"hideText": true});

        expect(writeFileSyncSpy).toHaveBeenCalledTimes(2);
        // Schema
        expect(writeFileSyncSpy).toHaveBeenNthCalledWith(1, fakeSchemaPath, JSON.stringify(expectedSchemaObjectNoBase, null, ConfigConstants.INDENT));
        expect(writeFileSyncSpy).toHaveBeenNthCalledWith(2, fakeProjPath, JSON.stringify(compObj, null, ConfigConstants.INDENT)); // Config

        // Secure value supplied during prompting should be on properties
        expect(ImperativeConfig.instance.config.properties.profiles.secured.properties.secret).toEqual(true);
    });

    it("should attempt to do a dry run of initializing the project configuration and use boolean true for the prompt", async () => {
        const handler = new InitHandler();
        const params = getIHandlerParametersObject();
        params.arguments.userConfig = false;
        params.arguments.globalConfig = false;
        params.arguments.prompt = true;
        params.arguments.dryRun = true;

        existsSyncSpy.mockReturnValue(false); // No files exist
        searchSpy.mockReturnValueOnce(fakeProjUserPath).mockReturnValueOnce(fakeProjPath); // Give search something to return
        await setupConfigToLoad(); // Setup the config

        setSchemaSpy = jest.spyOn(ImperativeConfig.instance.config, "setSchema");

        // We aren't testing the config initialization - clear the spies
        existsSyncSpy.mockClear();
        searchSpy.mockClear();

        // initWithSchema
        const promptWithTimeoutSpy = jest.fn(() => "true");
        (params.response.console as any).prompt = promptWithTimeoutSpy;
        writeFileSyncSpy.mockImplementation(); // Don't actually write files

        // initForDryRun
        const initForDryRunSpy = jest.spyOn(handler as any, "initForDryRun");

        jest.spyOn(process, "cwd").mockReturnValueOnce(__dirname);
        await handler.process(params as IHandlerParameters);

        expect(promptWithTimeoutSpy).toHaveBeenCalledTimes(1);
        // Prompting for secure property
        expect(promptWithTimeoutSpy).toHaveBeenCalledWith(expect.stringContaining("blank to skip:"), {"hideText": true});

        expect(initForDryRunSpy).toHaveBeenCalledTimes(1);
        expect(initForDryRunSpy).toHaveBeenCalledWith(ImperativeConfig.instance.config, params.arguments.userConfig);

        expect(writeFileSyncSpy).not.toHaveBeenCalled();
    });

    it("should attempt to initialize the project configuration and use boolean false for the prompt", async () => {
        const handler = new InitHandler();
        const params = getIHandlerParametersObject();
        params.arguments.userConfig = false;
        params.arguments.globalConfig = false;
        params.arguments.prompt = true;
        params.arguments.dryRun = false;

        existsSyncSpy.mockReturnValue(false); // No files exist
        searchSpy.mockReturnValueOnce(fakeProjUserPath).mockReturnValueOnce(fakeProjPath); // Give search something to return
        await setupConfigToLoad(); // Setup the config

        setSchemaSpy = jest.spyOn(ImperativeConfig.instance.config, "setSchema");

        // We aren't testing the config initialization - clear the spies
        existsSyncSpy.mockClear();
        searchSpy.mockClear();

        // initWithSchema
        const promptWithTimeoutSpy = jest.fn(() => "false");
        (params.response.console as any).prompt = promptWithTimeoutSpy;
        writeFileSyncSpy.mockImplementation(); // Don't actually write files

        jest.spyOn(process, "cwd").mockReturnValueOnce(__dirname);
        await handler.process(params as IHandlerParameters);

        const compObj: any = {};
        // Make changes to satisfy what would be stored on the JSON
        compObj.$schema = "./fakeapp.schema.json"; // Fill in the name of the schema file, and make it first
        lodash.merge(compObj, ImperativeConfig.instance.config.properties); // Add the properties from the config
        delete compObj.profiles.secured.properties.secret; // Delete the secret
        compObj.profiles.secured.secure = ["secret"]; // Add the secret field to the secrets

        expect(setSchemaSpy).toHaveBeenCalledTimes(1);
        expect(setSchemaSpy).toHaveBeenCalledWith(expectedSchemaObjectNoBase);

        expect(promptWithTimeoutSpy).toHaveBeenCalledTimes(1);
        // Prompting for secure property
        expect(promptWithTimeoutSpy).toHaveBeenCalledWith(expect.stringContaining("blank to skip:"), {"hideText": true});

        expect(writeFileSyncSpy).toHaveBeenCalledTimes(2);
        // Schema
        expect(writeFileSyncSpy).toHaveBeenNthCalledWith(1, fakeSchemaPath, JSON.stringify(expectedSchemaObjectNoBase, null, ConfigConstants.INDENT));
        expect(writeFileSyncSpy).toHaveBeenNthCalledWith(2, fakeProjPath, JSON.stringify(compObj, null, ConfigConstants.INDENT)); // Config

        // Secure value supplied during prompting should be on properties
        expect(ImperativeConfig.instance.config.properties.profiles.secured.properties.secret).toEqual(false);
    });

    it("should attempt to do a dry run of initializing the project configuration and use boolean false for the prompt", async () => {
        const handler = new InitHandler();
        const params = getIHandlerParametersObject();
        params.arguments.userConfig = false;
        params.arguments.globalConfig = false;
        params.arguments.prompt = true;
        params.arguments.dryRun = true;

        existsSyncSpy.mockReturnValue(false); // No files exist
        searchSpy.mockReturnValueOnce(fakeProjUserPath).mockReturnValueOnce(fakeProjPath); // Give search something to return
        await setupConfigToLoad(); // Setup the config

        setSchemaSpy = jest.spyOn(ImperativeConfig.instance.config, "setSchema");

        // We aren't testing the config initialization - clear the spies
        existsSyncSpy.mockClear();
        searchSpy.mockClear();

        // initWithSchema
        const promptWithTimeoutSpy = jest.fn(() => "false");
        (params.response.console as any).prompt = promptWithTimeoutSpy;
        writeFileSyncSpy.mockImplementation(); // Don't actually write files

        // initForDryRun
        const initForDryRunSpy = jest.spyOn(handler as any, "initForDryRun");

        jest.spyOn(process, "cwd").mockReturnValueOnce(__dirname);
        await handler.process(params as IHandlerParameters);

        expect(promptWithTimeoutSpy).toHaveBeenCalledTimes(1);
        // Prompting for secure property
        expect(promptWithTimeoutSpy).toHaveBeenCalledWith(expect.stringContaining("blank to skip:"), {"hideText": true});

        expect(initForDryRunSpy).toHaveBeenCalledTimes(1);
        expect(initForDryRunSpy).toHaveBeenCalledWith(ImperativeConfig.instance.config, params.arguments.userConfig);

        expect(writeFileSyncSpy).not.toHaveBeenCalled();
    });

    it("should attempt to initialize the project configuration and use a number for the prompt", async () => {
        const handler = new InitHandler();
        const params = getIHandlerParametersObject();
        params.arguments.userConfig = false;
        params.arguments.globalConfig = false;
        params.arguments.prompt = true;
        params.arguments.dryRun = false;

        existsSyncSpy.mockReturnValue(false); // No files exist
        searchSpy.mockReturnValueOnce(fakeProjUserPath).mockReturnValueOnce(fakeProjPath); // Give search something to return
        await setupConfigToLoad(); // Setup the config

        setSchemaSpy = jest.spyOn(ImperativeConfig.instance.config, "setSchema");

        // We aren't testing the config initialization - clear the spies
        existsSyncSpy.mockClear();
        searchSpy.mockClear();

        // initWithSchema
        const randomValueString = "9001";
        const randomValueNumber = parseInt(randomValueString, 10);
        const promptWithTimeoutSpy = jest.fn(() => randomValueString);
        (params.response.console as any).prompt = promptWithTimeoutSpy;
        writeFileSyncSpy.mockImplementation(); // Don't actually write files

        jest.spyOn(process, "cwd").mockReturnValueOnce(__dirname);
        await handler.process(params as IHandlerParameters);

        const compObj: any = {};
        // Make changes to satisfy what would be stored on the JSON
        compObj.$schema = "./fakeapp.schema.json"; // Fill in the name of the schema file, and make it first
        lodash.merge(compObj, ImperativeConfig.instance.config.properties); // Add the properties from the config
        delete compObj.profiles.secured.properties.secret; // Delete the secret
        compObj.profiles.secured.secure = ["secret"]; // Add the secret field to the secrets

        expect(setSchemaSpy).toHaveBeenCalledTimes(1);
        expect(setSchemaSpy).toHaveBeenCalledWith(expectedSchemaObjectNoBase);

        expect(promptWithTimeoutSpy).toHaveBeenCalledTimes(1);
        // Prompting for secure property
        expect(promptWithTimeoutSpy).toHaveBeenCalledWith(expect.stringContaining("blank to skip:"), {"hideText": true});

        expect(writeFileSyncSpy).toHaveBeenCalledTimes(2);
        // Schema
        expect(writeFileSyncSpy).toHaveBeenNthCalledWith(1, fakeSchemaPath, JSON.stringify(expectedSchemaObjectNoBase, null, ConfigConstants.INDENT));
        expect(writeFileSyncSpy).toHaveBeenNthCalledWith(2, fakeProjPath, JSON.stringify(compObj, null, ConfigConstants.INDENT)); // Config

        // Secure value supplied during prompting should be on properties
        expect(ImperativeConfig.instance.config.properties.profiles.secured.properties.secret).toEqual(randomValueNumber);
    });

    it("should attempt to do a dry run of initializing the project configuration and use a number for the prompt", async () => {
        const handler = new InitHandler();
        const params = getIHandlerParametersObject();
        params.arguments.userConfig = false;
        params.arguments.globalConfig = false;
        params.arguments.prompt = true;
        params.arguments.dryRun = true;

        existsSyncSpy.mockReturnValue(false); // No files exist
        searchSpy.mockReturnValueOnce(fakeProjUserPath).mockReturnValueOnce(fakeProjPath); // Give search something to return
        await setupConfigToLoad(); // Setup the config

        setSchemaSpy = jest.spyOn(ImperativeConfig.instance.config, "setSchema");

        // We aren't testing the config initialization - clear the spies
        existsSyncSpy.mockClear();
        searchSpy.mockClear();

        // initWithSchema
        const randomValueString = "9001";
        const randomValueNumber = parseInt(randomValueString, 10);
        const promptWithTimeoutSpy = jest.fn(() => randomValueString);
        (params.response.console as any).prompt = promptWithTimeoutSpy;
        writeFileSyncSpy.mockImplementation(); // Don't actually write files

        // initForDryRun
        const initForDryRunSpy = jest.spyOn(handler as any, "initForDryRun");

        jest.spyOn(process, "cwd").mockReturnValueOnce(__dirname);
        await handler.process(params as IHandlerParameters);

        expect(promptWithTimeoutSpy).toHaveBeenCalledTimes(1);
        // Prompting for secure property
        expect(promptWithTimeoutSpy).toHaveBeenCalledWith(expect.stringContaining("blank to skip:"), {"hideText": true});

        expect(initForDryRunSpy).toHaveBeenCalledTimes(1);
        expect(initForDryRunSpy).toHaveBeenCalledWith(ImperativeConfig.instance.config, params.arguments.userConfig);

        expect(writeFileSyncSpy).not.toHaveBeenCalled();
    });

    it("should attempt to initialize the project configuration and handle getting nothing from the prompt", async () => {
        const handler = new InitHandler();
        const params = getIHandlerParametersObject();
        params.arguments.userConfig = false;
        params.arguments.globalConfig = false;
        params.arguments.prompt = true;
        params.arguments.dryRun = false;

        existsSyncSpy.mockReturnValue(false); // No files exist
        searchSpy.mockReturnValueOnce(fakeProjUserPath).mockReturnValueOnce(fakeProjPath); // Give search something to return
        await setupConfigToLoad(); // Setup the config

        setSchemaSpy = jest.spyOn(ImperativeConfig.instance.config, "setSchema");

        // We aren't testing the config initialization - clear the spies
        existsSyncSpy.mockClear();
        searchSpy.mockClear();

        // initWithSchema
        const promptWithTimeoutSpy = jest.fn(() => undefined);
        (params.response.console as any).prompt = promptWithTimeoutSpy;
        writeFileSyncSpy.mockImplementation(); // Don't actually write files

        jest.spyOn(process, "cwd").mockReturnValueOnce(__dirname);
        await handler.process(params as IHandlerParameters);

        const compObj: any = {};
        // Make changes to satisfy what would be stored on the JSON
        compObj.$schema = "./fakeapp.schema.json"; // Fill in the name of the schema file, and make it first
        lodash.merge(compObj, ImperativeConfig.instance.config.properties); // Add the properties from the config
        delete compObj.profiles.secured.properties.secret; // Delete the secret
        compObj.profiles.secured.secure = ["secret"]; // Add the secret field to the secrets

        expect(setSchemaSpy).toHaveBeenCalledTimes(1);
        expect(setSchemaSpy).toHaveBeenCalledWith(expectedSchemaObjectNoBase);

        expect(promptWithTimeoutSpy).toHaveBeenCalledTimes(1);
        // Prompting for secure property
        expect(promptWithTimeoutSpy).toHaveBeenCalledWith(expect.stringContaining("blank to skip:"), {"hideText": true});

        expect(writeFileSyncSpy).toHaveBeenCalledTimes(2);
        // Schema
        expect(writeFileSyncSpy).toHaveBeenNthCalledWith(1, fakeSchemaPath, JSON.stringify(expectedSchemaObjectNoBase, null, ConfigConstants.INDENT));
        expect(writeFileSyncSpy).toHaveBeenNthCalledWith(2, fakeProjPath, JSON.stringify(compObj, null, ConfigConstants.INDENT)); // Config

        // Secure value supplied during prompting should be on properties
        expect(ImperativeConfig.instance.config.properties.profiles.secured.properties.secret).toEqual(undefined);
    });

    it("should attempt to do a dry run of initializing the project configuration and handle getting nothing from the prompt", async () => {
        const handler = new InitHandler();
        const params = getIHandlerParametersObject();
        params.arguments.userConfig = false;
        params.arguments.globalConfig = false;
        params.arguments.prompt = true;
        params.arguments.dryRun = true;

        existsSyncSpy.mockReturnValue(false); // No files exist
        searchSpy.mockReturnValueOnce(fakeProjUserPath).mockReturnValueOnce(fakeProjPath); // Give search something to return
        await setupConfigToLoad(); // Setup the config

        setSchemaSpy = jest.spyOn(ImperativeConfig.instance.config, "setSchema");

        // We aren't testing the config initialization - clear the spies
        existsSyncSpy.mockClear();
        searchSpy.mockClear();

        // initWithSchema
        const promptWithTimeoutSpy = jest.fn(() => undefined);
        (params.response.console as any).prompt = promptWithTimeoutSpy;
        writeFileSyncSpy.mockImplementation(); // Don't actually write files

        // initForDryRun
        const initForDryRunSpy = jest.spyOn(handler as any, "initForDryRun");

        jest.spyOn(process, "cwd").mockReturnValueOnce(__dirname);
        await handler.process(params as IHandlerParameters);

        expect(promptWithTimeoutSpy).toHaveBeenCalledTimes(1);
        // Prompting for secure property
        expect(promptWithTimeoutSpy).toHaveBeenCalledWith(expect.stringContaining("blank to skip:"), {"hideText": true});

        expect(initForDryRunSpy).toHaveBeenCalledTimes(1);
        expect(initForDryRunSpy).toHaveBeenCalledWith(ImperativeConfig.instance.config, params.arguments.userConfig);

        expect(writeFileSyncSpy).not.toHaveBeenCalled();
    });

    it("should display warning if unable to securely save credentials", async () => {
        const handler = new InitHandler();
        const params = getIHandlerParametersObject();
        params.arguments.userConfig = false;
        params.arguments.globalConfig = false;
        params.arguments.prompt = true;
        params.arguments.dryRun = false;

        existsSyncSpy.mockReturnValue(false); // No files exist
        searchSpy.mockReturnValueOnce(fakeProjUserPath).mockReturnValueOnce(fakeProjPath); // Give search something to return
        await setupConfigToLoad(); // Setup the config

        setSchemaSpy = jest.spyOn(ImperativeConfig.instance.config, "setSchema");

        // We aren't testing the config initialization - clear the spies
        existsSyncSpy.mockClear();
        searchSpy.mockClear();

        // initWithSchema
        const promptWithTimeoutSpy = jest.fn(() => undefined);
        (params.response.console as any).prompt = promptWithTimeoutSpy;
        writeFileSyncSpy.mockImplementation(); // Don't actually write files
        jest.spyOn(CredentialManagerFactory, "initialized", "get").mockReturnValue(false);

        jest.spyOn(process, "cwd").mockReturnValueOnce(__dirname);
        await handler.process(params as IHandlerParameters);

        const compObj: any = {};
        // Make changes to satisfy what would be stored on the JSON
        compObj.$schema = "./fakeapp.schema.json"; // Fill in the name of the schema file, and make it first
        lodash.merge(compObj, ImperativeConfig.instance.config.properties); // Add the properties from the config
        delete compObj.profiles.secured.properties.secret; // Delete the secret
        compObj.profiles.secured.secure = ["secret"]; // Add the secret field to the secrets

        expect(promptWithTimeoutSpy).toHaveBeenCalledTimes(0);
        expect(writeFileSyncSpy).toHaveBeenCalledTimes(2);
        expect(params.response.console.log).toHaveBeenCalledTimes(2);
        expect((params.response.console.log as any).mock.calls[0][0]).toContain("Unable to securely save credentials");
    });
});<|MERGE_RESOLUTION|>--- conflicted
+++ resolved
@@ -22,11 +22,8 @@
 import * as lodash from "lodash";
 import * as fs from "fs";
 import { CredentialManagerFactory } from "../../../../../security";
-<<<<<<< HEAD
 import { setupConfigToLoad } from "../../../../../../__tests__/src/TestUtil";
-=======
 import { OverridesLoader } from "../../../../src/OverridesLoader";
->>>>>>> 976032f3
 
 jest.mock("fs");
 

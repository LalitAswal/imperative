--- conflicted
+++ resolved
@@ -15,10 +15,6 @@
 jest.mock("jsonfile");
 jest.mock("../../src/plugins/utilities/PMFConstants");
 jest.mock("../../src/plugins/PluginRequireProvider");
-<<<<<<< HEAD
-// jest.mock("../../../settings/src/AppSettings");
-=======
->>>>>>> a11bf45e
 
 import { existsSync, mkdirSync } from "fs";
 import { AppSettings } from "../../../settings";
@@ -37,10 +33,7 @@
 import { DefinitionTreeResolver } from "../../src/DefinitionTreeResolver";
 import { IPluginCfgProps } from "../../src/plugins/doc/IPluginCfgProps";
 import { Logger } from "../../../logger";
-<<<<<<< HEAD
 import { ISettingsFile } from "../../../settings/src/doc/ISettingsFile";
-=======
->>>>>>> a11bf45e
 
 describe("Plugin Management Facility", () => {
     const mocks = {
@@ -134,19 +127,11 @@
         npmPackageName: "PluginHasNoNpmPkgName",
         impConfig: basePluginConfig,
         cliDependency: {
-<<<<<<< HEAD
-            peerDepName: "@brightside/core",
-            peerDepVer: "-1"
-        },
-        impDependency: {
-            peerDepName: "@brightside/imperative",
-=======
             peerDepName: "@zowe/core",
             peerDepVer: "-1"
         },
         impDependency: {
             peerDepName: "@zowe/imperative",
->>>>>>> a11bf45e
             peerDepVer: "-1"
         }
     };
@@ -159,14 +144,11 @@
         type: "group",
         children: basePluginConfig.definitions
     };
-<<<<<<< HEAD
     const defaultSettings: ISettingsFile = {
         overrides: {
             CredentialManager: false
         }
     };
-=======
->>>>>>> a11bf45e
 
     beforeEach(() => {
         jest.resetAllMocks();
@@ -177,41 +159,16 @@
         ConfigurationValidator.validate = mockCfgValidator;
         pluginIssues.removeIssuesForPlugin(pluginName);
 
-<<<<<<< HEAD
-        // AppSettings.initialize("test.json",defaultSettings);
 
         ({ PluginRequireProvider } = require("../../src/plugins/PluginRequireProvider"));
 
-=======
-        AppSettings.initialize = jest.fn();
-
-        ({ PluginRequireProvider } = require("../../src/plugins/PluginRequireProvider"));
-
-        // instance is a getter of a property, so mock the property
-        Object.defineProperty(AppSettings, "instance", {
-            configurable: true,
-            get: jest.fn(() => {
-                return {
-                    settings: {
-                        overrides: {
-                            CredentialManager: false
-                        }
-                    }
-                };
-            })
-        });
-
->>>>>>> a11bf45e
         Logger.setLogInMemory(true, 0);
     });
 
     afterEach(() => {
         PMF.addCmdGrpToResolvedCliCmdTree = realAddCmdGrpToResolvedCliCmdTree;
         ConfigurationValidator.validate = realCfgValidator;
-<<<<<<< HEAD
         (AppSettings as any).mInstance = undefined;
-=======
->>>>>>> a11bf45e
     });
 
     it("should initialize properly", () => {
@@ -286,11 +243,7 @@
             mocks.existsSync
                 .mockReturnValueOnce(false)   // directory does not exist
                 .mockReturnValueOnce(false);  // plugins.json does not exist
-<<<<<<< HEAD
             AppSettings.initialize("test.json",defaultSettings);
-=======
-
->>>>>>> a11bf45e
             PluginManagementFacility.instance.loadAllPluginCfgProps();
 
             // confirm it created the plugins directory
@@ -307,11 +260,7 @@
             mocks.existsSync
                 .mockReturnValueOnce(false) // directory does not exist
                 .mockReturnValueOnce(true); // file does exist
-<<<<<<< HEAD
             AppSettings.initialize("test.json",defaultSettings);
-=======
-
->>>>>>> a11bf45e
             PluginManagementFacility.instance.loadAllPluginCfgProps();
 
             // confirm that we created the directory and wrote the file
@@ -321,10 +270,7 @@
 
         it("should not create the file", () => {
             mocks.existsSync.mockReturnValue(true);  // both directory and file exists
-<<<<<<< HEAD
             AppSettings.initialize("test.json",defaultSettings);
-=======
->>>>>>> a11bf45e
             PluginManagementFacility.instance.loadAllPluginCfgProps();
 
             // confirm that we did not write plugins.json
@@ -334,22 +280,14 @@
         it("should not crash when loadPluginCfgProps returns null", () => {
             mocks.existsSync.mockReturnValue(true);  // both directory and file exists
             loadPluginCfgPropsMock.mockReturnValue(null);
-<<<<<<< HEAD
             AppSettings.initialize("test.json",defaultSettings);
-=======
-
->>>>>>> a11bf45e
             PluginManagementFacility.instance.loadAllPluginCfgProps();
         });
 
         it("should not crash when loadPluginCfgProps has no overrides", () => {
             mocks.existsSync.mockReturnValue(true);  // both directory and file exists
             loadPluginCfgPropsMock.mockReturnValue(basePluginCfgProps);
-<<<<<<< HEAD
             AppSettings.initialize("test.json",defaultSettings);
-=======
-
->>>>>>> a11bf45e
             PluginManagementFacility.instance.loadAllPluginCfgProps();
         });
 
@@ -374,27 +312,8 @@
             pluginCfgPropsWithOverride.impConfig.overrides = credMgrOverride;
             loadPluginCfgPropsMock.mockReturnValue(pluginCfgPropsWithOverride);
 
-<<<<<<< HEAD
             AppSettings.initialize("test.json",defaultSettings);
             AppSettings.instance.set("overrides","CredentialManager",pluginNmWithOverride);
-=======
-            /* AppSettings.instance is a getter of a property, so mock the property
-             * to return the plugin name used to override CredMgr.
-             */
-            Object.defineProperty(AppSettings, "instance", {
-                configurable: true,
-                get: jest.fn(() => {
-                    return {
-                        settings: {
-                            overrides: {
-                                CredentialManager: pluginNmWithOverride
-                            }
-                        }
-                    };
-                })
-            });
-
->>>>>>> a11bf45e
 
             // Place the plugin with override into a set of installed plugins
             const installedPluginsWithOverride = JSON.parse(JSON.stringify(mockInstalledPlugins));
@@ -445,27 +364,8 @@
             pluginCfgPropsWithOverride.impConfig.overrides = credMgrOverride;
             loadPluginCfgPropsMock.mockReturnValue(pluginCfgPropsWithOverride);
 
-<<<<<<< HEAD
             AppSettings.initialize("test.json",defaultSettings);
             AppSettings.instance.set("overrides","CredentialManager", "PluginNameThatWasNotInstalled");
-=======
-            /* AppSettings.instance is a getter of a property, so mock the property
-             * to return the plugin name used to override CredMgr.
-             */
-            Object.defineProperty(AppSettings, "instance", {
-                configurable: true,
-                get: jest.fn(() => {
-                    return {
-                        settings: {
-                            overrides: {
-                                CredentialManager: "PluginNameThatWasNotInstalled"
-                            }
-                        }
-                    };
-                })
-            });
-
->>>>>>> a11bf45e
 
             // Place the plugin with override into a set of installed plugins
             const installedPluginsWithOverride = JSON.parse(JSON.stringify(mockInstalledPlugins));
@@ -505,27 +405,8 @@
             pluginCfgPropsWithOverride.impConfig.overrides = credMgrOverride;
             loadPluginCfgPropsMock.mockReturnValue(pluginCfgPropsWithOverride);
 
-<<<<<<< HEAD
             AppSettings.initialize("test.json",defaultSettings);
             AppSettings.instance.set("overrides","CredentialManager", pluginNmWithOverride);
-=======
-            /* AppSettings.instance is a getter of a property, so mock the property
-             * to return the plugin name used to override CredMgr.
-             */
-            Object.defineProperty(AppSettings, "instance", {
-                configurable: true,
-                get: jest.fn(() => {
-                    return {
-                        settings: {
-                            overrides: {
-                                CredentialManager: pluginNmWithOverride
-                            }
-                        }
-                    };
-                })
-            });
-
->>>>>>> a11bf45e
 
             // Place the plugin with override into a set of installed plugins
             const installedPluginsWithOverride = JSON.parse(JSON.stringify(mockInstalledPlugins));
@@ -640,11 +521,7 @@
             it("should record error when there is a name conflict", () => {
                 PMF.conflictingNameOrAlias.mockReturnValue({
                     hasConflict: true, message: "The plug-in attempted to add a command group named 'sample-plugin'. " +
-<<<<<<< HEAD
                         "Your base application already contains a command group named 'sample-plugin'."
-=======
-                    "Your base application already contains a command group named 'sample-plugin'."
->>>>>>> a11bf45e
                 });
 
                 isValid = PMF.validatePlugin(basePluginCfgProps, basePluginCmdDef);
@@ -1228,13 +1105,8 @@
 
             expect(pluginCfgProps).toBe(null);
             expect(pluginIssues.doesPluginHaveIssueSev(pluginName, [
-<<<<<<< HEAD
                 IssueSeverity.CFG_ERROR,
             ])).toBe(true);
-=======
-                    IssueSeverity.CFG_ERROR,
-                ])).toBe(true);
->>>>>>> a11bf45e
             const issue = pluginIssues.getIssueListForPlugin(pluginName)[0];
             expect(issue.issueSev).toBe(IssueSeverity.CFG_ERROR);
             expect(issue.issueText).toContain(
@@ -1300,22 +1172,13 @@
                 description: "Some description",
                 imperative: expectedCfgProps.impConfig,
                 peerDependencies: {
-<<<<<<< HEAD
-                    "@brightside/coreIsNotInPkgJson": "1.x",
-                    "@brightside/imperative": "1.x"
-=======
                     "@zowe/coreIsNotInPkgJson": "1.x",
                     "@zowe/imperative": "1.x"
->>>>>>> a11bf45e
                 }
             });
 
             // utility functions mocked to return good values
-<<<<<<< HEAD
-            mockGetCliPkgName.mockReturnValue("@brightside/core");
-=======
             mockGetCliPkgName.mockReturnValue("@zowe/core");
->>>>>>> a11bf45e
             mockGetCliCmdName.mockReturnValue("testCliName");
             mockCfgLoad.mockReturnValue(expectedCfgProps.impConfig);
 
@@ -1330,11 +1193,7 @@
             expect(pluginIssues.getIssueListForPlugin(pluginName).length).toBe(1);
             const recordedIssue = pluginIssues.getIssueListForPlugin(pluginName)[0];
             expect(recordedIssue.issueSev).toBe(IssueSeverity.WARNING);
-<<<<<<< HEAD
-            expect(recordedIssue.issueText).toContain("The property '@brightside/core' does not exist within the 'peerDependencies' property");
-=======
             expect(recordedIssue.issueText).toContain("The property '@zowe/core' does not exist within the 'peerDependencies' property");
->>>>>>> a11bf45e
         });
 
         it("should return a plugin config when there are no errors", () => {
@@ -1352,22 +1211,13 @@
                 description: "Some description",
                 imperative: expectedCfgProps.impConfig,
                 peerDependencies: {
-<<<<<<< HEAD
-                    "@brightside/core": "1.x",
-                    "@brightside/imperative": "1.x"
-=======
                     "@zowe/core": "1.x",
                     "@zowe/imperative": "1.x"
->>>>>>> a11bf45e
                 }
             });
 
             // utility functions mocked to return good values
-<<<<<<< HEAD
-            mockGetCliPkgName.mockReturnValue("@brightside/core");
-=======
             mockGetCliPkgName.mockReturnValue("@zowe/core");
->>>>>>> a11bf45e
             mockGetCliCmdName.mockReturnValue("testCliName");
             mockCfgLoad.mockReturnValue(expectedCfgProps.impConfig);
 

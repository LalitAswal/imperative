/*
* This program and the accompanying materials are made available under the terms of the
* Eclipse Public License v2.0 which accompanies this distribution, and is available at
* https://www.eclipse.org/legal/epl-v20.html
*
* SPDX-License-Identifier: EPL-2.0
*
* Copyright Contributors to the Zowe Project.
*
*/

jest.mock("../src/utils/ProfileIO");
import { ImperativeError } from "../../error/src/ImperativeError";
import { TestLogger } from "../../../__tests__/TestLogger";
import { UnitTestUtils } from "../../../__tests__/src/UnitTestUtils";
import { APPLE_PROFILE_TYPE, FRUIT_BASKET_BAD_DIR, FRUIT_BASKET_WORSE, MANGO_PROFILE_TYPE, ONLY_APPLE, TEST_PROFILE_ROOT_DIR } from "./TestConstants";
import { BasicProfileManager } from "../src/BasicProfileManager";
import { IProfileTypeConfiguration } from "../src/doc/config/IProfileTypeConfiguration";

UnitTestUtils.replaceIt();

describe("Basic Profile Manager Constructor", () => {
    it("should detect no parms when instantiating", () => {
        let error;
        try {
            const prof = new BasicProfileManager(undefined);
        } catch (e) {
            error = e;
            TestLogger.info(error);
        }
        expect(error instanceof ImperativeError).toBe(true);
        expect(error.message).toMatchSnapshot();
    });

    it("should detect that the profile directory is undefined", () => {
        let error;
        try {
            const prof = new BasicProfileManager({
                profileRootDirectory: undefined,
                typeConfigurations: ONLY_APPLE,
                type: APPLE_PROFILE_TYPE,
                logger: TestLogger.getTestLogger()
            });
        } catch (e) {
            error = e;
            TestLogger.info(error);
        }
        expect(error instanceof ImperativeError).toBe(true);
        expect(error.message).toMatchSnapshot();
    });

    it("should detect that the profile directory is blank", () => {
        let error;
        try {
            const prof = new BasicProfileManager({
                profileRootDirectory: " ",
                typeConfigurations: ONLY_APPLE,
                type: APPLE_PROFILE_TYPE,
                logger: TestLogger.getTestLogger()
            });
        } catch (e) {
            error = e;
            TestLogger.info(error);
        }
        expect(error instanceof ImperativeError).toBe(true);
        expect(error.message).toMatchSnapshot();
    });

    it("should detect that no type configuration is supplied", () => {
        let error;
        try {
            const prof = new BasicProfileManager({
                profileRootDirectory: TEST_PROFILE_ROOT_DIR,
                typeConfigurations: undefined,
                type: APPLE_PROFILE_TYPE,
                logger: TestLogger.getTestLogger()
            });
        } catch (e) {
            error = e;
            TestLogger.info(error);
        }
        expect(error instanceof ImperativeError).toBe(true);
        expect(error.message).toContain("An error occurred collecting all configurations from the profile root directory");
    });

    it("should detect that the type configuration is an empty array", () => {
        let error;
        try {
            const prof = new BasicProfileManager({
                profileRootDirectory: TEST_PROFILE_ROOT_DIR,
                typeConfigurations: [],
                type: APPLE_PROFILE_TYPE,
                logger: TestLogger.getTestLogger()
            });
        } catch (e) {
            error = e;
            TestLogger.info(error);
        }
        expect(error instanceof ImperativeError).toBe(true);
        expect(error.message).toContain("An error occurred collecting all configurations from the profile root directory");
    });

    it("should detect if the type is undefined", () => {
        let error;
        try {
            const prof = new BasicProfileManager({
                profileRootDirectory: TEST_PROFILE_ROOT_DIR,
                typeConfigurations: ONLY_APPLE,
                type: undefined,
                logger: TestLogger.getTestLogger()
            });
        } catch (e) {
            error = e;
            TestLogger.info(error);
        }
        expect(error instanceof ImperativeError).toBe(true);
        expect(error.message).toMatchSnapshot();
    });

    it("should detect if the type is blank", () => {
        let error;
        try {
            const prof = new BasicProfileManager({
                profileRootDirectory: TEST_PROFILE_ROOT_DIR,
                typeConfigurations: ONLY_APPLE,
                type: " ",
                logger: TestLogger.getTestLogger()
            });
        } catch (e) {
            error = e;
            TestLogger.info(error);
        }
        expect(error instanceof ImperativeError).toBe(true);
        expect(error.message).toMatchSnapshot();
    });

    it("should detect that a type not found within the configurations", () => {
        let error;
        try {
            const prof = new BasicProfileManager({
                profileRootDirectory: TEST_PROFILE_ROOT_DIR,
                typeConfigurations: ONLY_APPLE,
                type: "bad_apple",
                logger: TestLogger.getTestLogger()
            });
        } catch (e) {
            error = e;
            TestLogger.info(error);
        }
        expect(error instanceof ImperativeError).toBe(true);
        expect(error.message).toContain(
            "Expect Error: Could not locate the profile type configuration for \"bad_apple\" within the input configuration list passed."
        );
    });

    it("should allow us to instantiate the cli profile manager", () => {
        let error;
        try {
            const prof = new BasicProfileManager({
                profileRootDirectory: TEST_PROFILE_ROOT_DIR,
                typeConfigurations: ONLY_APPLE,
                type: APPLE_PROFILE_TYPE,
                logger: TestLogger.getTestLogger()
            });
            TestLogger.info("Profile Manager Created");
        } catch (e) {
            error = e;
            TestLogger.error(e);
        }
        expect(error).toBeUndefined();
    });

    it("should detect that a schema definition document is attempting to overload 'type'", () => {
        const copy: IProfileTypeConfiguration[] = JSON.parse(JSON.stringify(ONLY_APPLE));
        copy[0].schema.properties.type = {type: "boolean"};
<<<<<<< HEAD
        const prof = new BasicProfileManager({
            profileRootDirectory: TEST_PROFILE_ROOT_DIR,
            typeConfigurations: ONLY_APPLE,
            type: APPLE_PROFILE_TYPE,
            logger: TestLogger.getTestLogger()
        });
=======
        let caughtError;
        try {
            const prof = new BasicProfileManager({
                profileRootDirectory: TEST_PROFILE_ROOT_DIR,
                typeConfigurations: ONLY_APPLE,
                type: APPLE_PROFILE_TYPE,
                logger: TestLogger.getTestLogger()
            });
        } catch (error) {
            caughtError = error;
        }
        expect(caughtError).toBeUndefined();
>>>>>>> e527067c
    });

    it("should detect that a schema definition document is attempting to overload 'name'", () => {
        const copy: IProfileTypeConfiguration[] = JSON.parse(JSON.stringify(ONLY_APPLE));
        copy[0].schema.properties.name = {type: "boolean"};
<<<<<<< HEAD
        const prof = new BasicProfileManager({
            profileRootDirectory: TEST_PROFILE_ROOT_DIR,
            typeConfigurations: ONLY_APPLE,
            type: APPLE_PROFILE_TYPE,
            logger: TestLogger.getTestLogger()
        });
=======
        let caughtError;
        try {
            const prof = new BasicProfileManager({
                profileRootDirectory: TEST_PROFILE_ROOT_DIR,
                typeConfigurations: ONLY_APPLE,
                type: APPLE_PROFILE_TYPE,
                logger: TestLogger.getTestLogger()
            });
        } catch (error) {
            caughtError = error;
        }
        expect(caughtError).toBeUndefined();
>>>>>>> e527067c
    });

    it("should detect that a schema definition document is attempting to overload 'dependencies'", () => {
        const copy: IProfileTypeConfiguration[] = JSON.parse(JSON.stringify(ONLY_APPLE));
        copy[0].schema.properties.dependencies = {type: "boolean"};
<<<<<<< HEAD
        const prof = new BasicProfileManager({
            profileRootDirectory: TEST_PROFILE_ROOT_DIR,
            typeConfigurations: ONLY_APPLE,
            type: APPLE_PROFILE_TYPE,
            logger: TestLogger.getTestLogger()
        });
=======
        let caughtError;
        try {
            const prof = new BasicProfileManager({
                profileRootDirectory: TEST_PROFILE_ROOT_DIR,
                typeConfigurations: ONLY_APPLE,
                type: APPLE_PROFILE_TYPE,
                logger: TestLogger.getTestLogger()
            });
        } catch (error) {
            caughtError = error;
        }
        expect(caughtError).toBeUndefined();
>>>>>>> e527067c
    });

    it("should allow instantiation if the meta doesn't have a default", () => {
        let error;
        try {
            const prof = new BasicProfileManager({
                profileRootDirectory: TEST_PROFILE_ROOT_DIR + FRUIT_BASKET_WORSE,
                type: MANGO_PROFILE_TYPE,
                logger: TestLogger.getTestLogger()
            });
        } catch (e) {
            error = e;
        }
        expect(error).toBeUndefined();
    });

    it("should detect ill-formed meta profile configurations", () => {
        let error;
        try {
            const prof = new BasicProfileManager({
                profileRootDirectory: TEST_PROFILE_ROOT_DIR + FRUIT_BASKET_BAD_DIR,
                type: MANGO_PROFILE_TYPE,
                logger: TestLogger.getTestLogger()
            });
        } catch (e) {
            error = e;
        }
        expect(error instanceof ImperativeError).toBe(true);
        expect(error.message).toMatchSnapshot();
    });
});<|MERGE_RESOLUTION|>--- conflicted
+++ resolved
@@ -173,14 +173,6 @@
     it("should detect that a schema definition document is attempting to overload 'type'", () => {
         const copy: IProfileTypeConfiguration[] = JSON.parse(JSON.stringify(ONLY_APPLE));
         copy[0].schema.properties.type = {type: "boolean"};
-<<<<<<< HEAD
-        const prof = new BasicProfileManager({
-            profileRootDirectory: TEST_PROFILE_ROOT_DIR,
-            typeConfigurations: ONLY_APPLE,
-            type: APPLE_PROFILE_TYPE,
-            logger: TestLogger.getTestLogger()
-        });
-=======
         let caughtError;
         try {
             const prof = new BasicProfileManager({
@@ -193,20 +185,11 @@
             caughtError = error;
         }
         expect(caughtError).toBeUndefined();
->>>>>>> e527067c
     });
 
     it("should detect that a schema definition document is attempting to overload 'name'", () => {
         const copy: IProfileTypeConfiguration[] = JSON.parse(JSON.stringify(ONLY_APPLE));
         copy[0].schema.properties.name = {type: "boolean"};
-<<<<<<< HEAD
-        const prof = new BasicProfileManager({
-            profileRootDirectory: TEST_PROFILE_ROOT_DIR,
-            typeConfigurations: ONLY_APPLE,
-            type: APPLE_PROFILE_TYPE,
-            logger: TestLogger.getTestLogger()
-        });
-=======
         let caughtError;
         try {
             const prof = new BasicProfileManager({
@@ -219,20 +202,11 @@
             caughtError = error;
         }
         expect(caughtError).toBeUndefined();
->>>>>>> e527067c
     });
 
     it("should detect that a schema definition document is attempting to overload 'dependencies'", () => {
         const copy: IProfileTypeConfiguration[] = JSON.parse(JSON.stringify(ONLY_APPLE));
         copy[0].schema.properties.dependencies = {type: "boolean"};
-<<<<<<< HEAD
-        const prof = new BasicProfileManager({
-            profileRootDirectory: TEST_PROFILE_ROOT_DIR,
-            typeConfigurations: ONLY_APPLE,
-            type: APPLE_PROFILE_TYPE,
-            logger: TestLogger.getTestLogger()
-        });
-=======
         let caughtError;
         try {
             const prof = new BasicProfileManager({
@@ -245,7 +219,6 @@
             caughtError = error;
         }
         expect(caughtError).toBeUndefined();
->>>>>>> e527067c
     });
 
     it("should allow instantiation if the meta doesn't have a default", () => {

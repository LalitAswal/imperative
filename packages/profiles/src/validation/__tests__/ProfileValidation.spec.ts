--- conflicted
+++ resolved
@@ -393,8 +393,7 @@
         expect(textReport).toContain("..."); // expect it to be truncated
     });
 
-<<<<<<< HEAD
-    it("a failed profile validation report should include specified failure suggestions ",
+    it("a failed profile validation report should include specified failure suggestions",
         (done: any) => {
             const failureSuggestion = "Try fixing whatever is wrong";
             const plan: IProfileValidationPlan = {
@@ -426,37 +425,4 @@
                 throw error;
             });
         });
-=======
-    it("a failed profile validation report should include specified failure suggestions", async () => {
-        const failureSuggestion = "Try fixing whatever is wrong";
-        const plan: IProfileValidationPlan = {
-            tasks: [{
-                name: "Task one",
-                description: "Task which has a long result description",
-                taskFunction: (profile: any, taskDone: (result: IProfileValidationTaskResult) => void) => {
-                    taskDone({
-                        outcome: "Failed",
-                        resultDescription: "The task failed"
-                    });
-                }
-            }],
-            failureSuggestions: failureSuggestion
-        };
-        let textReport: string;
-        let caughtError;
-        try {
-            const report = await ProfileValidator.validate(dummyProfile, plan, displayName);
-            textReport = ProfileValidator.getTextDisplayForReport(report, plan, displayName, "yellow", "dummy", "dummy");
-        } catch (error) {
-            caughtError = error;
-            TestLogger.info("Got an error during unexpected validation: " + inspect(error));
-        }
-        expect(caughtError).toBeUndefined();
-        // each word of the failure suggestions should appear (tabular format
-        // so the characters don't appear together)
-        for (const word of failureSuggestion.split(" ")) {
-            expect(textReport).toContain(word);
-        }
-    });
->>>>>>> e527067c
 });
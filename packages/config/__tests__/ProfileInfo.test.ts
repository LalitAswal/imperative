/*
* This program and the accompanying materials are made available under the terms of the
* Eclipse Public License v2.0 which accompanies this distribution, and is available at
* https://www.eclipse.org/legal/epl-v20.html
*
* SPDX-License-Identifier: EPL-2.0
*
* Copyright Contributors to the Zowe Project.
*
*/

import * as path from "path";
import { ProfileInfo } from "../src/ProfileInfo";
import { ImperativeError } from "../..";
import { Config } from "../src/Config";
import { ProfLocType } from "../src/doc/IProfLoc";
import { IProfileSchema } from "../../profiles";

const testAppNm = "ProfInfoApp";

function createNewProfInfo(newDir: string): ProfileInfo {
    // create a new ProfileInfo in the desired directory
    process.chdir(newDir);
    return new ProfileInfo(testAppNm);
}

describe("ProfileInfo tests", () => {

    const tsoProfName = "tsoProfName";
    const tsoJsonLoc = "LPAR1." + tsoProfName;
    const testDir = path.join(__dirname,  "__resources__");
    const teamProjDir = path.join(testDir, testAppNm + "_team_config_proj");
    const homeDirPath = path.join(testDir, testAppNm + "_home");
    let origDir: string;

    beforeAll(() => {
        // remember our original directory
        origDir = process.cwd();

        // set our desired app home directory into the environment
        process.env[testAppNm.toUpperCase() + "_CLI_HOME"] = homeDirPath;
    });

    afterAll(() => {
        // ensure that jest reports go to the right place
        process.chdir(origDir);
    });

    afterEach(() => {
        jest.restoreAllMocks();
    });

    describe("TeamConfig Tests", () => {
        describe("readProfilesFromDisk", () => {

            it("should throw exception if readProfilesFromDisk not called: TeamConfig", async () => {
                let impErr: ImperativeError;
                const profInfo = createNewProfInfo(teamProjDir);
                try {
                    profInfo.getDefaultProfile("zosmf");
                } catch (err) {
                    impErr = err;
                }
                expect(impErr.message).toContain(
                    "You must first call ProfileInfo.readProfilesFromDisk()."
                );
            });

            it("should successfully read a team config", async () => {
                const profInfo = createNewProfInfo(teamProjDir)
                await profInfo.readProfilesFromDisk();

                expect(profInfo.usingTeamConfig).toBe(true);
                const teamConfig: Config = profInfo.getTeamConfig();
                expect(teamConfig).not.toBeNull();
                expect(teamConfig.exists).toBe(true);

            });
        });

        describe("getDefaultProfile", () => {

            it("should return null if no default for that type exists: TeamConfig", async () => {
                const profInfo = createNewProfInfo(teamProjDir)
                await profInfo.readProfilesFromDisk();
                const profAttrs = profInfo.getDefaultProfile("ThisTypeDoesNotExist");
                expect(profAttrs).toBeNull();
            });

            it("should return a profile if one exists: TeamConfig", async () => {
                const profInfo = createNewProfInfo(teamProjDir)
                await profInfo.readProfilesFromDisk();
                const desiredProfType = "tso";
                const profAttrs = profInfo.getDefaultProfile(desiredProfType);

                expect(profAttrs).not.toBeNull();
                expect(profAttrs.isDefaultProfile).toBe(true);
                expect(profAttrs.profName).toBe(tsoProfName);
                expect(profAttrs.profType).toBe(desiredProfType);
                expect(profAttrs.profLoc.locType).not.toBeNull();

                const retrievedOsLoc = path.normalize(profAttrs.profLoc.osLoc[0]);
                const expectedOsLoc = path.join(teamProjDir, testAppNm + ".config.json");
                expect(retrievedOsLoc).toBe(expectedOsLoc);

                expect(profAttrs.profLoc.jsonLoc).toBe(tsoJsonLoc);
            });
        });

<<<<<<< HEAD
        describe("mergeArgsForProfile", () => {
            const profSchema: Partial<IProfileSchema> = {
                properties: {
                    host: { type: "string" },
                    username: { type: "string" },
                    password: { type: "string" }
                }
            };

            const requiredProfSchema: Partial<IProfileSchema> = {
                properties: {
                    ...profSchema.properties,
                    protocol: { type: "string" }
                },
                required: [ "protocol" ]
            };

            it("should find known args in simple service profile: TeamConfig", async () => {
                const profInfo = createNewProfInfo(teamProjDir);
                await profInfo.readProfilesFromDisk();
                const profAttrs = await profInfo.getDefaultProfile("zosmf");  // todo: remove await
                const mergedArgs = profInfo.mergeArgsForProfile(profAttrs);

                const expectedArgs = [
                    { argName: "host", dataType: "string" },
                    { argName: "port", dataType: "number" },
                    { argName: "responseFormatHeader", dataType: "boolean" }
                ];

                expect(mergedArgs.knownArgs.length).toBe(expectedArgs.length);
                for (const [idx, arg] of mergedArgs.knownArgs.entries()) {
                    expect(arg).toMatchObject(expectedArgs[idx]);
                    expect(arg.argValue).toBeDefined();
                    expect(arg.argLoc.locType).toBe(ProfLocType.TEAM_CONFIG);
                    expect(arg.argLoc.jsonLoc).toMatch(/^profiles\.LPAR1\.properties\./);
                    expect(arg.argLoc.osLoc).toMatch(new RegExp(`${testAppNm}\\.config\\.json$`));
                }
            });

            it("should find known args in nested service profile: TeamConfig", async () => {
                const profInfo = createNewProfInfo(teamProjDir);
                await profInfo.readProfilesFromDisk();
                const profAttrs = await profInfo.getDefaultProfile("tso");  // todo: remove await
                const mergedArgs = profInfo.mergeArgsForProfile(profAttrs);

                const expectedArgs = [
                    { argName: "host", dataType: "string" },
                    { argName: "port", dataType: "number" },
                    { argName: "responseFormatHeader", dataType: "boolean" },
                    { argName: "account", dataType: "string" },
                    { argName: "characterSet", dataType: "string" },
                    { argName: "codePage", dataType: "string" },
                    { argName: "columns", dataType: "number" },
                    { argName: "logonProcedure", dataType: "string" },
                    { argName: "regionSize", dataType: "number" },
                    { argName: "rows", dataType: "number" }
                ];

                expect(mergedArgs.knownArgs.length).toBe(expectedArgs.length);
                for (const [idx, arg] of mergedArgs.knownArgs.entries()) {
                    expect(arg).toMatchObject(expectedArgs[idx]);
                    expect(arg.argValue).toBeDefined();
                    expect(arg.argLoc.locType).toBe(ProfLocType.TEAM_CONFIG);
                    expect(arg.argLoc.jsonLoc).toMatch(/^profiles\.LPAR1\.(profiles|properties)\./);
                    expect(arg.argLoc.osLoc).toMatch(new RegExp(`${testAppNm}\\.config\\.json$`));
                }
            });

            it("should find known args in service and base profile: TeamConfig", async () => {
                const profInfo = createNewProfInfo(teamProjDir);
                await profInfo.readProfilesFromDisk();
                (profInfo as any).mLoadedConfig.api.profiles.defaultSet("base", "base_glob");
                const profAttrs = await profInfo.getDefaultProfile("zosmf");  // todo: remove await
                const mergedArgs = profInfo.mergeArgsForProfile(profAttrs);

                const expectedArgs = [
                    { argName: "host", dataType: "string" },
                    { argName: "port", dataType: "number" },
                    { argName: "responseFormatHeader", dataType: "boolean" },
                    { argName: "user", dataType: "string" },
                    { argName: "password", dataType: "string" },
                    { argName: "rejectUnauthorized", dataType: "boolean" }
                ];

                expect(mergedArgs.knownArgs.length).toBe(expectedArgs.length);
                for (const [idx, arg] of mergedArgs.knownArgs.entries()) {
                    expect(arg).toMatchObject(expectedArgs[idx]);
                    expect(arg.argValue).toBeDefined();
                    expect(arg.argLoc.locType).toBe(ProfLocType.TEAM_CONFIG);
                    expect(arg.argLoc.jsonLoc).toMatch(/^profiles\.(base_glob|LPAR1)\.properties\./);
                    expect(arg.argLoc.osLoc).toMatch(new RegExp(`${testAppNm}\\.config\\.json$`));
                }
            });

            it("should find known args defined with kebab case names: TeamConfig", async () => {
                const fakeBasePath = "api/v1";
                const profInfo = createNewProfInfo(teamProjDir);
                await profInfo.readProfilesFromDisk();
                (profInfo as any).mLoadedConfig.set("profiles.LPAR1.properties.base-path", fakeBasePath);
                const profAttrs = await profInfo.getDefaultProfile("zosmf");  // todo: remove await
                const mergedArgs = profInfo.mergeArgsForProfile(profAttrs);

                const expectedArgs = [
                    { argName: "host", dataType: "string" },
                    { argName: "port", dataType: "number" },
                    { argName: "responseFormatHeader", dataType: "boolean" },
                    { argName: "basePath", dataType: "string", argValue: fakeBasePath }
                ];

                expect(mergedArgs.knownArgs.length).toBe(expectedArgs.length);
                for (const [idx, arg] of mergedArgs.knownArgs.entries()) {
                    expect(arg).toMatchObject(expectedArgs[idx]);
                    expect(arg.argValue).toBeDefined();
                    expect(arg.argLoc.locType).toBe(ProfLocType.TEAM_CONFIG);
                    expect(arg.argLoc.jsonLoc).toMatch(/^profiles\.LPAR1\.properties\./);
                    expect(arg.argLoc.osLoc).toMatch(new RegExp(`${testAppNm}\\.config\\.json$`));
                }
            });

            it("should list optional args missing in service profile: TeamConfig", async () => {
                const profInfo = createNewProfInfo(teamProjDir);
                await profInfo.readProfilesFromDisk();
                const profAttrs = await profInfo.getDefaultProfile("zosmf");  // todo: remove await
                profAttrs.profSchema = profSchema;
                const mergedArgs = profInfo.mergeArgsForProfile(profAttrs);

                const expectedArgs = [
                    { argName: "username", dataType: "string" },
                    { argName: "password", dataType: "string" }
                ];

                expect(mergedArgs.missingArgs.length).toBe(expectedArgs.length);
                for (const [idx, arg] of mergedArgs.missingArgs.entries()) {
                    expect(arg).toMatchObject(expectedArgs[idx]);
                    expect(arg.argValue).toBeUndefined();
                    expect(arg.argLoc.locType).toBe(ProfLocType.TEAM_CONFIG);
                    expect(arg.argLoc.jsonLoc).toBeUndefined();
                    expect(arg.argLoc.osLoc).toBeUndefined();
                }
            });

            it("should throw if there are required args missing in service profile: TeamConfig", async () => {
                const profInfo = createNewProfInfo(teamProjDir);
                await profInfo.readProfilesFromDisk();
                const profAttrs = await profInfo.getDefaultProfile("zosmf");  // todo: remove await
                profAttrs.profSchema = requiredProfSchema;

                let caughtError;
                try {
                    profInfo.mergeArgsForProfile(profAttrs);
                } catch (error) {
                    caughtError = error;
                }

                expect(caughtError).toBeDefined();
                expect(caughtError.message).toContain("Missing required properties: protocol");
            });
        });

        describe("mergeArgsForProfileType", () => {
            it("should find known args in base profile: TeamConfig", async () => {
                const profInfo = createNewProfInfo(teamProjDir);
                await profInfo.readProfilesFromDisk();
                (profInfo as any).mLoadedConfig.api.profiles.defaultSet("base", "base_glob");
                const mergedArgs = profInfo.mergeArgsForProfileType("cics");

                const expectedArgs = [
                    { argName: "user", dataType: "string" },
                    { argName: "password", dataType: "string" },
                    { argName: "rejectUnauthorized", dataType: "boolean" }
                ];

                expect(mergedArgs.knownArgs.length).toBe(expectedArgs.length);
                for (const [idx, arg] of mergedArgs.knownArgs.entries()) {
                    expect(arg).toMatchObject(expectedArgs[idx]);
                    expect(arg.argValue).toBeDefined();
                    expect(arg.argLoc.locType).toBe(ProfLocType.TEAM_CONFIG);
                    expect(arg.argLoc.jsonLoc).toMatch(/^profiles\.base_glob\.properties\./);
                    expect(arg.argLoc.osLoc).toMatch(new RegExp(`${testAppNm}\\.config\\.json$`));
                }
=======
        describe("getAllProfiles", () => {
            it("should return all profiles if no type is specified: TeamConfig", () => {
                // Add tests
                expect(true).toBe(true);
            });

            it("should return some profiles if a type is specified: TeamConfig", () => {
                // Add tests
                expect(true).toBe(true);
>>>>>>> 94ce50a3
            });
        });
    });

    describe("Old-school Profile Tests", () => {

        describe("getDefaultProfile", () => {

            it("should return null if no default for that type exists: oldSchool", async () => {
                const profInfo = createNewProfInfo(__dirname)
                await profInfo.readProfilesFromDisk();
                const profAttrs = profInfo.getDefaultProfile("ThisTypeDoesNotExist");
                expect(profAttrs).toBeNull();
            });

            it("should return a profile if one exists: oldSchool", async () => {
                const profInfo = createNewProfInfo(__dirname)
                await profInfo.readProfilesFromDisk();
                const desiredProfType = "tso";
                const profAttrs = profInfo.getDefaultProfile(desiredProfType);

                expect(profAttrs).not.toBeNull();
                expect(profAttrs.isDefaultProfile).toBe(true);
                expect(profAttrs.profName).toBe(tsoProfName);
                expect(profAttrs.profType).toBe(desiredProfType);
                expect(profAttrs.profLoc.locType).not.toBeNull();

                const retrievedOsLoc = path.normalize(profAttrs.profLoc.osLoc[0]);
                const expectedOsLoc = path.join(homeDirPath, "profiles",
                    desiredProfType, profAttrs.profName + ".yaml"
                );
                expect(retrievedOsLoc).toBe(expectedOsLoc);

                expect(profAttrs.profLoc.jsonLoc).toBeUndefined();
            });
        });
    });
});<|MERGE_RESOLUTION|>--- conflicted
+++ resolved
@@ -107,7 +107,6 @@
             });
         });
 
-<<<<<<< HEAD
         describe("mergeArgsForProfile", () => {
             const profSchema: Partial<IProfileSchema> = {
                 properties: {
@@ -288,7 +287,9 @@
                     expect(arg.argLoc.jsonLoc).toMatch(/^profiles\.base_glob\.properties\./);
                     expect(arg.argLoc.osLoc).toMatch(new RegExp(`${testAppNm}\\.config\\.json$`));
                 }
-=======
+            });
+        });
+
         describe("getAllProfiles", () => {
             it("should return all profiles if no type is specified: TeamConfig", () => {
                 // Add tests
@@ -298,7 +299,6 @@
             it("should return some profiles if a type is specified: TeamConfig", () => {
                 // Add tests
                 expect(true).toBe(true);
->>>>>>> 94ce50a3
             });
         });
     });

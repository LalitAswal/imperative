--- conflicted
+++ resolved
@@ -97,15 +97,8 @@
                 expect(profAttrs.profType).toBe(desiredProfType);
                 expect(profAttrs.profLoc.locType).not.toBeNull();
 
-<<<<<<< HEAD
                 const retrievedOsLoc = path.normalize(profAttrs.profLoc.osLoc[0]);
-                const expectedOsLoc = path.join(teamProjDir,
-                    testAppNm + ".config.json"
-                );
-=======
-                const retrievedOsLoc = path.normalize(profAttrs.profLoc.osLoc);
                 const expectedOsLoc = path.join(teamProjDir, testAppNm + ".config.json");
->>>>>>> bc85a16d
                 expect(retrievedOsLoc).toBe(expectedOsLoc);
 
                 expect(profAttrs.profLoc.jsonLoc).toBe(tsoJsonLoc);
@@ -148,11 +141,7 @@
                 expect(profAttrs.profType).toBe(desiredProfType);
                 expect(profAttrs.profLoc.locType).not.toBeNull();
 
-<<<<<<< HEAD
                 const retrievedOsLoc = path.normalize(profAttrs.profLoc.osLoc[0]);
-=======
-                const retrievedOsLoc = path.normalize(profAttrs.profLoc.osLoc);
->>>>>>> bc85a16d
                 const expectedOsLoc = path.join(homeDirPath, "profiles",
                     desiredProfType, profAttrs.profName + ".yaml"
                 );

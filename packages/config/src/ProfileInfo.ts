--- conflicted
+++ resolved
@@ -108,13 +108,10 @@
     private mUsingTeamConfig: boolean = false;
     private mAppName: string = null;
     private mImpLogger: Logger = null;
-<<<<<<< HEAD
     private mOldSchoolProfileCache: IProfileLoaded[] = null;
     private mOldSchoolProfileRootDir: string = null;
     private mOldSchoolProfileDefaults: {[key: string]: string} = null;
-=======
     private mOverrideWithEnv: boolean = false;
->>>>>>> bc85a16d
 
     // _______________________________________________________________________
     /**
@@ -275,7 +272,6 @@
             }
         } else {
             // get default profile from the old-school profiles
-<<<<<<< HEAD
             // first, some validation
             if (!this.mOldSchoolProfileCache) {
                 // No old school profiles in the cache - warn and return null
@@ -292,28 +288,6 @@
             if (!profName) {
                 // No old-school default profile of this type - warn and return null
                 this.mImpLogger.warn("Found no old-school profile for type '" + profileType + "'.");
-=======
-            try {
-                const profRootDir = nodeJsPath.join(ImperativeConfig.instance.cliHome, "profiles");
-                const profileManager = new CliProfileManager({
-                    profileRootDirectory: profRootDir,
-                    type: profileType
-                });
-                const loadedProfile = await profileManager.load({loadDefault: true});
-                ImperativeExpect.toBeEqual(loadedProfile.type, profileType);
-
-                // assign the required properties to defaultProfile
-                defaultProfile.profName = loadedProfile.name;
-                defaultProfile.profLoc = {
-                    locType: ProfLocType.OLD_PROFILE,
-                    osLoc: nodeJsPath.join(profRootDir, profileType,
-                        loadedProfile.name + AbstractProfileManager.PROFILE_EXTENSION)
-                }
-            } catch (err) {
-                this.mImpLogger.warn("Found no old-school profile of type '" +
-                    profileType + "'. Details: " + err.message
-                );
->>>>>>> bc85a16d
                 return null;
             }
 
@@ -332,7 +306,7 @@
             defaultProfile.profName = loadedProfile.name;
             defaultProfile.profLoc = {
                 locType: ProfLocType.OLD_PROFILE,
-                osLoc: [nodeJsPath.resolve(this.mOldSchoolProfileRootDir + "/" + profileType + "/" +
+                osLoc: [nodeJsPath.join(this.mOldSchoolProfileRootDir, profileType,
                     loadedProfile.name + AbstractProfileManager.PROFILE_EXTENSION)]
             }
         }
@@ -535,7 +509,6 @@
         this.mImpLogger = Logger.getImperativeLogger();
     }
 
-<<<<<<< HEAD
     private getTeamSubProfiles(path: string, jsonPath: string, gbl: boolean, profObj: { [key: string]: any },
                                teamConfigDefs: { [key: string]: string }, profileType?: string): IProfAttrs[] {
         const profiles: IProfAttrs[] = [];
@@ -596,7 +569,8 @@
             }
         }
         return files;
-=======
+    }
+
     // _______________________________________________________________________
     /**
      * Override values in a merged argument object with values found in
@@ -617,6 +591,5 @@
         }
 
         // todo: get values from environment variables
->>>>>>> bc85a16d
     }
 }
/*
* This program and the accompanying materials are made available under the terms of the
* Eclipse Public License v2.0 which accompanies this distribution, and is available at
* https://www.eclipse.org/legal/epl-v20.html
*
* SPDX-License-Identifier: EPL-2.0
*
* Copyright Contributors to the Zowe Project.
*
*/

import * as fs from "fs";
import * as os from "os";
import * as nodeJsPath from "path";
<<<<<<< HEAD
import * as url from "url";
import * as jsonfile from "jsonfile";
=======
>>>>>>> 94ce50a3
import * as lodash from "lodash";

// for ProfileInfo structures
import { IProfAttrs } from "./doc/IProfAttrs";
import { IProfArgAttrs } from "./doc/IProfArgAttrs";
import { IProfLoc, ProfLocType } from "./doc/IProfLoc";
import { IProfMergedArg } from "./doc/IProfMergedArg";
import { IProfOpts } from "./doc/IProfOpts";

// for team config functions
import { Config } from "./Config";
import { IConfigOpts } from "./doc/IConfigOpts";
import { IConfigLayer } from "./doc/IConfigLayer";

// for old-school profile operations
import { AbstractProfileManager } from "../../profiles/src/abstract/AbstractProfileManager";
import { CliProfileManager } from "../../cmd";
import { IProfileLoaded, ProfileIO, ProfileUtils } from "../../profiles";

// for imperative operations
import { EnvironmentalVariableSettings, LoggingConfigurer } from "../../imperative";
import { ImperativeConfig } from "../../utilities";
import { ImperativeError } from "../../error";
import { ImperativeExpect } from "../../expect";
import { Logger } from "../../logger";
import { IProfileSchema, ProfileIO } from "../../profiles";
import { ConfigSchema } from "./ConfigSchema";

/**
 * This class provides functions to retrieve profile-related information.
 * It can load the relevant configuration files, merge all possible
 * profile argument values using the Zowe order-of-precedence, and
 * access desired profile attributes from the Zowe configuration settings.
 *
 * Pseudocode examples:
 * <pre>
 *    // Construct a new object. Use it to read the profiles from disk
 *    profInfo = new ProfileInfo("zowe");
 *    profInfo.readProfilesFromDisk();
 *
 *    // Maybe you want the list of all zosmf profiles
 *    let arrayOfProfiles = profInfo.getAllProfiles("zosmf");
 *    youDisplayTheListOfProfiles(arrayOfProfiles);
 *
 *    // Maybe you want the default zosmf profile
 *    let zosmfProfile = profInfo.getDefaultProfile("zosmf");
 *    youUseTheProfile(zosmfProfile);
 *
 *    // Maybe you want the arg values for the default JCLCheck profile
 *    let jckProfile = profInfo.getDefaultProfile("jclcheck");
 *    let jckMergedArgs = profInfo.mergeArgsForProfile(jckProfile);
 *    let jckFinalArgs = youPromptForMissingArgsAndCombineWithKnownArgs(
 *        jckMergedArgs.knownArgs, jckMergedArgs.missingArgs
 *    );
 *    youRunJclCheck(jckFinalArgs);
 *
 *    // Maybe no profile of type "zosmf" even exists.
 *    let zosmfProfiles = profInfo.getAllProfiles("zosmf");
 *    if (zosmfProfiles.length == 0) {
 *        // No zosmf profile exists
 *        // Merge any required arg values for the zosmf profile type
 *        let zosmfMergedArgs =
 *            profInfo.mergeArgsForProfileType("zosmf");
 *
 *        let finalZosmfArgs =
 *            youPromptForMissingArgsAndCombineWithKnownArgs(
 *                zosmfMergedArgs.knownArgs,
 *                zosmfMergedArgs.missingArgs
 *            );
 *        youRunSomeZosmfCommand(finalZosmfArgs);
 *    }
 *
 *    // So you want to write to a config file? You must use your own
 *    // old-school techniques to write to old-school profiles.
 *    // You then use alternate logic for a team config.
 *    // You must use the Config API to write to a team configuration.
 *    // See the Config class documentation for functions to set
 *    // and save team config arguments.
 *
 *    // Let's save some zosmf arguments from the example above.
 *    let yourZosmfArgsToWrite: IProfArgAttrs =
 *        youSetValuesToOverwrite(
 *            zosmfMergedArgs.knownArgs, zosmfMergedArgs.missingArgs
 *        );
 *    if (profInfo.usingTeamConfig {
 *        let configObj: Config = profInfo.getTeamConfig();
 *        youWriteArgValuesUsingConfigObj(
 *            configObj, yourZosmfArgsToWrite
 *        );
 *    } else {
 *      youWriteOldSchoolProfiles(yourZosmfArgsToWrite);
 *    }
 * </pre>
 */
export class ProfileInfo {
    private mLoadedConfig: Config = null;
    private mUsingTeamConfig: boolean = false;
    private mAppName: string = null;
    private mImpLogger: Logger = null;
    private mOldSchoolProfileCache: IProfileLoaded[] = null;
    private mOldSchoolProfileRootDir: string = null;
    private mOldSchoolProfileDefaults: {[key: string]: string} = null;
    private mOverrideWithEnv: boolean = false;
    /**
     * Cache of profile schema objects mapped by profile type and config path
     * if applicable.
     */
    private mProfileSchemaCache: Map<string, IProfileSchema>;

    // _______________________________________________________________________
    /**
     * Constructor for ProfileInfo class.
     *
     * @param appName
     *        The name of the application (like "zowe" in zowe.config.json)
     *        whose configuration you want to access.
     *
     * @param profInfoOpts
     *        Options that will control the behavior of ProfileInfo.
     */
    public constructor(appName: string, profInfoOpts?: IProfOpts) {
        this.mAppName = appName;

        // use any supplied environment override setting
        if (profInfoOpts?.overrideWithEnv) {
            this.mOverrideWithEnv = profInfoOpts.overrideWithEnv;
        }

        // do enough Imperative stuff to let imperative utilities work
        this.initImpUtils();
    }

    // _______________________________________________________________________
    /**
     * Get all of the typed profiles in the configuration.
     *
     * @param profileType
     *        Limit selection to only profiles of the specified type.
     *        If not supplied, the names of all typed profiles are returned.
     *
     * @returns An array of profile attribute objects.
     *          In addition to the name, you get the profile type,
     *          an indicator of whether the profile is the default profile
     *          for that type, and the location of that profile.
     *
     *          If no profile exists for the specified type (or if
     *          no profiles of any kind exist), we return an empty array
     *          ie, length is zero.
     *
     * todo: Add profile schema to IProfAttrs when possible
     */
    public getAllProfiles(profileType?: string): IProfAttrs[] {
        this.ensureReadFromDisk();
        const profiles: IProfAttrs[] = [];

        // Do we have team config profiles?
        if (this.mUsingTeamConfig) {
            const teamConfigProfs = this.mLoadedConfig.properties.profiles;
            const teamConfigDefs = this.mLoadedConfig.properties.defaults;
            const teamConfigGbl = this.mLoadedConfig.mActive.global;
            // Iterate over them
            // tslint:disable-next-line: forin
            for (const prof in teamConfigProfs) {
                // Check if the profile has a type
                if (teamConfigProfs[prof].type && (profileType == null || teamConfigProfs[prof].type === profileType)) {
                    const jsonLocation: string = "profiles." + prof;
                    const profAttrs: IProfAttrs = {
                        profName: prof,
                        profType: teamConfigProfs[prof].type,
                        isDefaultProfile: this.isDefaultTeamProfile(prof, teamConfigDefs, profileType),
                        profLoc: {
                            locType: ProfLocType.TEAM_CONFIG,
                            osLoc: this.findTeamOsLocation(jsonLocation, teamConfigGbl),
                            jsonLoc: jsonLocation
                        }
                    }
                    profiles.push(profAttrs);
                }
                // Check for subprofiles
                if (teamConfigProfs[prof].profiles) {
                    // Get the subprofiles and add to profiles list
                    const jsonPath = "profiles." + prof;
                    const subProfiles: IProfAttrs[] = this.getTeamSubProfiles(prof, jsonPath, teamConfigGbl, teamConfigProfs[prof].profiles,
                                                                                    teamConfigDefs, profileType);
                    for (const subProfile of subProfiles) {
                        profiles.push(subProfile);
                    }
                }
            }
        } else {
            for (const loadedProfile of this.mOldSchoolProfileCache) {
                if (!profileType || profileType === loadedProfile.type) {
                    profiles.push({
                        profName: loadedProfile.name,
                        profType: loadedProfile.type,
                        isDefaultProfile: ((this.getDefaultProfile(loadedProfile.type)).profName === loadedProfile.name),
                        profLoc: {
                            locType: ProfLocType.OLD_PROFILE,
                            osLoc: [nodeJsPath.resolve(this.mOldSchoolProfileRootDir + "/" + loadedProfile.type + "/" +
                            loadedProfile.name + AbstractProfileManager.PROFILE_EXTENSION)],
                            jsonLoc: undefined
                        }
                    });
                }
            }
            if (!profiles) {
                if (profileType) {
                    this.mImpLogger.warn("Found no old-school profiles of type '" +
                        profileType + "'."
                    );
                } else {
                    this.mImpLogger.warn("found no old-school profiles.");
                }
                return null;
            }
        }
        return profiles;
    }

    // _______________________________________________________________________
    /**
     * Get the default profile for the specified profile type.
     *
     * @param profileType
     *        The type of profile of interest.
     *
     * @returns The default profile. If no profile exists
     *          for the specified type, we return null;
     *
     * todo: Remove disk I/O for old-school profiles and remove async
     * todo: Add profile schema to IProfAttrs when possible
     */
    public getDefaultProfile(profileType: string): IProfAttrs {
        this.ensureReadFromDisk();

        const defaultProfile: IProfAttrs = {
            profName: null,
            profType: profileType,
            isDefaultProfile: true,
            profLoc: {
                locType: null
           }
        };

        if (this.usingTeamConfig) {
            // get default profile name from the team config
            if (!this.mLoadedConfig.maskedProperties.defaults.hasOwnProperty(profileType)) {
                // no default exists for the requested type
                this.mImpLogger.warn("Found no profile of type '" +
                    profileType + "' in team config."
                );
                return null;
            }

            // extract info from the underlying team config
            const foundJsonLoc = this.mLoadedConfig.maskedProperties.defaults[profileType];
            const activeLayer: IConfigLayer =this.mLoadedConfig.layerActive();

            // for a team config, we use the last node of the jsonLoc as the name
            const segments = foundJsonLoc.split(".");
            const foundProfNm = segments[segments.length - 1];

            // assign the required poperties to defaultProfile
            defaultProfile.profName = foundProfNm;
            defaultProfile.profLoc = {
                locType: ProfLocType.TEAM_CONFIG,
                osLoc: [activeLayer.path],
                jsonLoc: foundJsonLoc
            }
        } else {
            // get default profile from the old-school profiles
<<<<<<< HEAD
            try {
                const profRootDir = nodeJsPath.join(ImperativeConfig.instance.cliHome, "profiles");
                const profileManager = new CliProfileManager({
                    profileRootDirectory: profRootDir,
                    type: profileType
                });
                const loadedProfile = await profileManager.load({ loadDefault: true, noSecure: true });
                ImperativeExpect.toBeEqual(loadedProfile.type, profileType);

                // assign the required properties to defaultProfile
                defaultProfile.profName = loadedProfile.name;
                defaultProfile.profLoc = {
                    locType: ProfLocType.OLD_PROFILE,
                    osLoc: nodeJsPath.join(profRootDir, profileType,
                        loadedProfile.name + AbstractProfileManager.PROFILE_EXTENSION)
                }
            } catch (err) {
                this.mImpLogger.warn("Found no old-school profile of type '" +
                    profileType + "'. Details: " + err.message
                );
=======
            // first, some validation
            if (!this.mOldSchoolProfileCache) {
                // No old school profiles in the cache - warn and return null
                this.mImpLogger.warn("Found no old-school profiles.");
                return null;
            }
            if (!this.mOldSchoolProfileDefaults) {
                // No old-school default profiles found - warn and return null
                this.mImpLogger.warn("Found no default old-school profiles.");
>>>>>>> 94ce50a3
                return null;
            }

            const profName = this.mOldSchoolProfileDefaults[profileType];
            if (!profName) {
                // No old-school default profile of this type - warn and return null
                this.mImpLogger.warn("Found no old-school profile for type '" + profileType + "'.");
                return null;
            }

            const loadedProfile = this.mOldSchoolProfileCache.find(obj => {
                return obj.name === profName && obj.type === profileType
            });
            if (!loadedProfile) {
                // Something really weird happened
                this.mImpLogger.warn("Profile with name '" + profName + " was defined as the default profile for type '" + profileType + "' but was missing from the cache.");
                return null;
            }

            ImperativeExpect.toBeEqual(loadedProfile.type, profileType);

            // assign the required properties to defaultProfile
            defaultProfile.profName = loadedProfile.name;
            defaultProfile.profLoc = {
                locType: ProfLocType.OLD_PROFILE,
                osLoc: [nodeJsPath.join(this.mOldSchoolProfileRootDir, profileType,
                    loadedProfile.name + AbstractProfileManager.PROFILE_EXTENSION)]
            }
        }
        return defaultProfile;
    }

    // _______________________________________________________________________
    /**
     * Get the Config object used to manipulate the team configuration on disk.
     *
     * Our current market direction is to encourage customers to edit the
     * team configuration files in their favorite text editor.
     *
     * If you must ignore this recommended practice, you must use the Config
     * class to manipulate the team config files. This class has a more detailed
     * and therefore more complicated API, but it does contain functions to
     * write data to the team configuration files.
     *
     * You must call ProfileInfo.readProfilesFromDisk() before calling this function.
     *
     * @returns An instance of the Config class that can be used to manipulate
     *          the team configuration on disk.
     */
    public getTeamConfig(): Config {
        this.ensureReadFromDisk();
        return this.mLoadedConfig;
    }
    // _______________________________________________________________________
    /**
     * Merge all of the available values for arguments defined for the
     * specified profile. Values are retrieved from the following sources.
     * Each successive source will override the previous source.
     * - A default value for the argument that is defined in the profile definition.
     * - A value defined in the base profile.
     * - A value defined in the specified service profile.
     * - For a team configuration, both the base profile values and the
     *   service profile values will be overridden with values from a
     *   zowe.config.user.json file (if it exists).
     * - An environment variable for that argument (if environment overrides
     *   are enabled).
     *
     * @param profile
     *        The profile whose arguments are to be merged.
     *
     * @returns An object that contains an array of known profile argument
     *          values and an array of required profile arguments which
     *          have no value assigned. Either of the two arrays could be
     *          of zero length, depending on the user's configuration and
     *          environment.
     *
     *          We will return null if the profile does not exist
     *          in the current Zowe configuration.
     */
    public mergeArgsForProfile(profile: IProfAttrs): IProfMergedArg {
        // TODO Add default values if needed by ZE
        const mergedArgs: IProfMergedArg = {
            knownArgs: [],
            missingArgs: []
        };

        if (profile.profLoc.locType === ProfLocType.TEAM_CONFIG) {
            // TODO Is it ok to use lodash.camelCase?
            // This converts any case (kebab, snake, upper, etc) to camel
            // Config class only supports camel and kebab cases
            // Inconsistency in supported arg cases could be bad
            // Perhaps this method should also only support those 2 cases
            if (profile.profLoc.jsonLoc != null) {
                const serviceProfile = this.mLoadedConfig.api.profiles.get(profile.profLoc.jsonLoc);
                for (const [propName, propVal] of Object.entries(serviceProfile)) {
                    mergedArgs.knownArgs.push({
                        argName: lodash.camelCase(propName),
                        dataType: this.argDataType(typeof propVal),
                        argValue: propVal,
                        argLoc: this.argTeamConfigLoc(profile.profLoc.jsonLoc, propName)
                    });
                }
            }

            const baseProfile = this.mLoadedConfig.api.profiles.defaultGet("base");
            if (baseProfile != null) {
                const baseProfileName = this.mLoadedConfig.properties.defaults.base;
                for (const [propName, propVal] of Object.entries(baseProfile)) {
                    const argName = lodash.camelCase(propName);
                    if (!mergedArgs.knownArgs.find((arg) => arg.argName === argName)) {
                        mergedArgs.knownArgs.push({
                            argName,
                            dataType: this.argDataType(typeof propVal),
                            argValue: propVal,
                            argLoc: this.argTeamConfigLoc(baseProfileName, propName)
                        });
                    }
                }
            }
        } else if (profile.profLoc.locType === ProfLocType.OLD_PROFILE) {
            // TODO Implement something for old-school profiles
        } else {
            throw new ImperativeError({ msg: "Invalid profile location type: " + profile.profLoc.locType });
        }

        // perform validation with profile schema if available
        if (profile.profSchema) {
            const missingRequired = [];
            for (const propName of (profile.profSchema.required || [])) {
                if (!mergedArgs.knownArgs.find((arg) => arg.argName === propName)) {
                    missingRequired.push(propName);
                }
            }
            if (missingRequired.length > 0) {
                throw new ImperativeError({ msg: "Missing required properties: " + missingRequired.join(", ") });
            }

            for (const [propName, propObj] of Object.entries(profile.profSchema.properties || {})) {
                if (!mergedArgs.knownArgs.find((arg) => arg.argName === propName)) {
                    mergedArgs.missingArgs.push({
                        argName: propName,
                        dataType: this.argDataType(propObj.type),
                        argValue: undefined,
                        argLoc: { locType: profile.profLoc.locType }
                    });
                }
            }
        }

        // overwrite with any values found in environment
        this.overrideWithEnv(mergedArgs);

        return mergedArgs;
    }

    private argDataType(propType: string | string[]): "string" | "number" | "boolean" | "object" {
        switch (propType) {
            case "string":
            case "number":
            case "boolean":
                return propType;
            default:
                return "object";
        }
    }

    private argTeamConfigLoc(profileName: string, propName: string): IProfLoc {
        const pathSegments = this.mLoadedConfig.api.profiles.expandPath(profileName).split(".");
        const buildPath = (ps: string[], p: string) => `${ps.join(".")}.properties.${p}`;
        while (pathSegments.length > 0 && lodash.get(this.mLoadedConfig.properties, buildPath(pathSegments, propName)) === undefined) {
            pathSegments.pop();
        };
        const jsonPath = (pathSegments.length > 0) ? buildPath(pathSegments, propName) : undefined;
        let filePath: string;
        for (const layer of this.mLoadedConfig.layers) {
            if (lodash.get(layer.properties, jsonPath) !== undefined) {
                filePath = layer.path;
                break;
            }
        }
        return {
            locType: ProfLocType.TEAM_CONFIG,
            osLoc: filePath,
            jsonLoc: jsonPath
        };
    }

    private loadSchema(profile: IProfAttrs): IProfileSchema | null {
        // TODO Issue warning when schema object cannot be found
        let schemaMapKey: string;

        if (profile.profLoc.locType === ProfLocType.TEAM_CONFIG) {
            schemaMapKey = `${profile.profLoc.osLoc}:${profile.profType}`;
        } else if (profile.profLoc.locType === ProfLocType.OLD_PROFILE) {
            schemaMapKey = profile.profType;
        }

        if (schemaMapKey != null && this.mProfileSchemaCache.has(schemaMapKey)) {
            return this.mProfileSchemaCache.get(schemaMapKey);
        }

        return null;
    }

    private loadAllSchemas(): void {
        this.mProfileSchemaCache = new Map();
        if (this.usingTeamConfig) {
            // TODO Could be more efficient if same schema file isn't reloaded
            // Load profile schemas for all layers
            for (const layer of this.getTeamConfig().layers) {
                if (layer.properties.$schema == null) continue;
                const schemaUri = new url.URL(layer.properties.$schema, layer.path);
                if (schemaUri.hostname != null || schemaUri.pathname == null) {
                    // TODO Handle network URI not supported
                }
                if (fs.existsSync(schemaUri.pathname)) {
                    try {
                        const schemaJson = jsonfile.readFileSync(schemaUri.pathname);
                        for (const schema of ConfigSchema.loadProfileSchemas(schemaJson)) {
                            this.mProfileSchemaCache.set(`${layer.path}:${schema.type}`, schema);
                        }
                    } catch (error) {
                        // TODO Handle failure to read json file
                    }
                }
            }
        } else {
            // TODO Use cached list of profile types
            // Load profile schemas from meta files in profile root dir
            const profileTypes = ProfileIO.getAllProfileDirectories(nodeJsPath.join(ImperativeConfig.instance.cliHome, "profiles"));
            for (const profType of profileTypes) {
                const metaPath = nodeJsPath.join(ImperativeConfig.instance.cliHome, "profiles", profType, `${profType}_meta.yaml`);
                if (fs.existsSync(metaPath)) {
                    try {
                        const metaProfile = ProfileIO.readMetaFile(metaPath);
                        this.mProfileSchemaCache.set(profType, metaProfile.configuration.schema);
                    } catch (error) {
                        // TODO Handle failure to read meta file
                    }
                }
            }
        }
    }

    // _______________________________________________________________________
    /**
     * Merge all of the available values for arguments defined for the
     * specified profile type. See mergeArgsForProfile() for details
     * about the merging algorithm.
     * The intended use is when no profile of a specific type exists.
     * The consumer app can prompt for values for missing arguments
     * and then perform the desired operation.
     *
     * @param profileType
     *        The type of profile of interest.
     *
     * @returns The complete set of required properties;
     */
    public mergeArgsForProfileType(profileType: string): IProfMergedArg {
        if (this.mUsingTeamConfig) {
            // TODO How can we get profile schema object to use here?
            // Should we ignore base profile properties missing from schema?
            return this.mergeArgsForProfile({
                profName: null,
                profType: profileType,
                isDefaultProfile: false,
                profLoc: { locType: ProfLocType.TEAM_CONFIG }
            });
        } else {
            // TODO Implement something for old-school profiles
        }
    }

    // _______________________________________________________________________
    /**
     * Read either the new team configuration files (if any exist) or
     * read the old-school profile files.
     *
     * @param teamCfgOpts
     *        The optional choices used when reading a team configuration.
     *        This parameter is ignored, if the end-user is using old-school
     *        profiles.
     */
    public async readProfilesFromDisk(teamCfgOpts?: IConfigOpts) {
        this.mLoadedConfig = await Config.load(this.mAppName, teamCfgOpts);
        if (this.mLoadedConfig.exists) {
            this.mUsingTeamConfig = true;
        } else {
            // Clear out the values
            this.mOldSchoolProfileCache = [];
            this.mOldSchoolProfileDefaults = {};
            // Try to get profiles and types
            this.mOldSchoolProfileRootDir = nodeJsPath.join(ImperativeConfig.instance.cliHome, "profiles");
            const profTypes = ProfileIO.getAllProfileDirectories(this.mOldSchoolProfileRootDir);
            // Iterate over the types
            for (const profType of profTypes) {
                // Set up the profile manager and list of profile names
                const profileManager = new CliProfileManager({profileRootDirectory: this.mOldSchoolProfileRootDir, type: profType});
                const profileList = profileManager.getAllProfileNames();
                // Iterate over them all
                for (const prof of profileList) {
                    // Load and add to the list
                    try {
                        const loadedProfile = await profileManager.load({name: prof});
                        this.mOldSchoolProfileCache.push(loadedProfile);
                    } catch (err) {
                        this.mImpLogger.warn(err.message);
                    }
                }

                try {
                    const defaultProfile = await profileManager.load({loadDefault: true});
                    if (defaultProfile) {this.mOldSchoolProfileDefaults[profType] = defaultProfile.name;}
                } catch (err) {
                    this.mImpLogger.warn(err.message);
                }
            }
        }
        this.loadAllSchemas();
    }

    // _______________________________________________________________________
    /**
     * Returns an indicator of whether we are using a team configuration or
     * old-school profiles.
     *
     * You must call ProfileInfo.readProfilesFromDisk() before calling this function.
     *
     * @returns True when we are using a team config. False means old-school profiles.
     */
    public get usingTeamConfig(): boolean {
        this.ensureReadFromDisk();
        return this.mUsingTeamConfig;
    }

    // _______________________________________________________________________
    /**
     * Ensures that ProfileInfo.readProfilesFromDisk() is called before
     * an operation that requires that information.
     */
    private ensureReadFromDisk() {
        if (this.mLoadedConfig == null) {
            throw new ImperativeError({
                msg: "You must first call ProfileInfo.readProfilesFromDisk()."
            });
        }
    }

    // _______________________________________________________________________
    /**
     * Perform a rudimentary initialization of some Imperative utilities.
     * We must do this because VSCode apps do not typically call imperative.init.
     */
    private initImpUtils() {
        // create a rudimentary ImperativeConfig if it has not been initialized
        if (ImperativeConfig.instance.loadedConfig == null) {
            let homeDir: string = null;
            const envVarPrefix = this.mAppName.toUpperCase();
            const envVarNm = envVarPrefix + EnvironmentalVariableSettings.CLI_HOME_SUFFIX;
            if (process.env[envVarNm] === undefined) {
                // use OS home directory
                homeDir = nodeJsPath.join(os.homedir(), "." + this.mAppName.toLowerCase());
            } else {
                // use the available environment variable
                homeDir = nodeJsPath.normalize(process.env[envVarNm]);
            }
            ImperativeConfig.instance.loadedConfig = {
                name: this.mAppName,
                defaultHome: homeDir,
                envVariablePrefix: envVarPrefix
            };
            ImperativeConfig.instance.rootCommandName = this.mAppName;
        }

        // initialize logging
        const loggingConfig = LoggingConfigurer.configureLogger(
            ImperativeConfig.instance.cliHome, ImperativeConfig.instance.loadedConfig
        );
        Logger.initLogger(loggingConfig);
        this.mImpLogger = Logger.getImperativeLogger();
    }

    private getTeamSubProfiles(path: string, jsonPath: string, gbl: boolean, profObj: { [key: string]: any },
                               teamConfigDefs: { [key: string]: string }, profileType?: string): IProfAttrs[] {
        const profiles: IProfAttrs[] = [];
        // tslint:disable-next-line: forin
        for (const prof in profObj) {
            const newJsonPath = jsonPath + ".profiles." + prof;
            const newProfName = path + "." + prof;
            if (profObj[prof].type && (profileType == null || profObj[prof].type === profileType)) {
                const profAttrs: IProfAttrs = {
                    profName: newProfName,
                    profType: profObj[prof].type,
                    isDefaultProfile: this.isDefaultTeamProfile(newProfName, teamConfigDefs, profileType),
                    profLoc: {
                        locType: ProfLocType.TEAM_CONFIG,
                        osLoc: this.findTeamOsLocation(newJsonPath, gbl),
                        jsonLoc: newJsonPath
                    }
                }
                profiles.push(profAttrs);
            }
            // Check for subprofiles
            if (profObj[prof].profiles) {
                // Get the subprofiles and add to profiles list
                const subProfiles: IProfAttrs[] = this.getTeamSubProfiles(newProfName, newJsonPath, gbl, profObj[prof].profiles,
                                                                          teamConfigDefs, profileType);
                for (const subProfile of subProfiles) {
                    profiles.push(subProfile);
                }
            }
        }
        return profiles;
    }

    private isDefaultTeamProfile(path: string, defaults: { [key : string]: string}, profileType?: string): boolean {

        // Is it defined for a particular profile type?
        if (profileType) {
            if (defaults[profileType] === path) return true;
            else return false;
        }

        // Iterate over defaults to see if it's a default profile
        for (const def in defaults) {
            if (defaults[def] === path) {
                return true;
            }
        }

        return false;
    }

    private findTeamOsLocation(path: string, gbl: boolean): string[] {
        const files: string[] = [];
        const layers = this.mLoadedConfig.layers;
        for (const layer of layers) {
            if (lodash.get(layer.properties, path) !== undefined && gbl === layer.global) {
                files.push(layer.path);
            }
        }
        return files;
    }

    // _______________________________________________________________________
    /**
     * Override values in a merged argument object with values found in
     * environment variables. The choice to override enviroment variables is
     * controlled by an option on the ProfileInfo constructor.
     *
     * @param mergedArgs
     *      On input, this must be an object containing merged arguments
     *      obtained from configuration settings. This function will override
     *      values in mergedArgs.knownArgs with values found in environment
     *      variables. It will also move arguments from mergedArgs.missingArgs
     *      into mergedArgs.knownArgs if a value is found in an environment
     *      variable for any missingArgs.
     */
    private overrideWithEnv(mergedArgs: IProfMergedArg) {
        if (this.mOverrideWithEnv === false) {
            return;
        }

        // todo: get values from environment variables
    }
}<|MERGE_RESOLUTION|>--- conflicted
+++ resolved
@@ -12,11 +12,8 @@
 import * as fs from "fs";
 import * as os from "os";
 import * as nodeJsPath from "path";
-<<<<<<< HEAD
 import * as url from "url";
 import * as jsonfile from "jsonfile";
-=======
->>>>>>> 94ce50a3
 import * as lodash from "lodash";
 
 // for ProfileInfo structures
@@ -288,28 +285,6 @@
             }
         } else {
             // get default profile from the old-school profiles
-<<<<<<< HEAD
-            try {
-                const profRootDir = nodeJsPath.join(ImperativeConfig.instance.cliHome, "profiles");
-                const profileManager = new CliProfileManager({
-                    profileRootDirectory: profRootDir,
-                    type: profileType
-                });
-                const loadedProfile = await profileManager.load({ loadDefault: true, noSecure: true });
-                ImperativeExpect.toBeEqual(loadedProfile.type, profileType);
-
-                // assign the required properties to defaultProfile
-                defaultProfile.profName = loadedProfile.name;
-                defaultProfile.profLoc = {
-                    locType: ProfLocType.OLD_PROFILE,
-                    osLoc: nodeJsPath.join(profRootDir, profileType,
-                        loadedProfile.name + AbstractProfileManager.PROFILE_EXTENSION)
-                }
-            } catch (err) {
-                this.mImpLogger.warn("Found no old-school profile of type '" +
-                    profileType + "'. Details: " + err.message
-                );
-=======
             // first, some validation
             if (!this.mOldSchoolProfileCache) {
                 // No old school profiles in the cache - warn and return null
@@ -319,7 +294,6 @@
             if (!this.mOldSchoolProfileDefaults) {
                 // No old-school default profiles found - warn and return null
                 this.mImpLogger.warn("Found no default old-school profiles.");
->>>>>>> 94ce50a3
                 return null;
             }
 

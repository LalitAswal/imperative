/*
* This program and the accompanying materials are made available under the terms of the
* Eclipse Public License v2.0 which accompanies this distribution, and is available at
* https://www.eclipse.org/legal/epl-v20.html
*
* SPDX-License-Identifier: EPL-2.0
*
* Copyright Contributors to the Zowe Project.
*
*/

import * as fs from "fs";
import * as os from "os";
import * as nodeJsPath from "path";
import * as url from "url";
import * as jsonfile from "jsonfile";
import * as lodash from "lodash";

// for ProfileInfo structures
import { IProfArgAttrs } from "./doc/IProfArgAttrs";
import { IProfAttrs } from "./doc/IProfAttrs";
import { IProfLoc, ProfLocType } from "./doc/IProfLoc";
import { IProfMergedArg } from "./doc/IProfMergedArg";
import { IProfOpts } from "./doc/IProfOpts";
import { ProfileCredentials } from "./ProfileCredentials";
import { ProfInfoErr } from "./ProfInfoErr";

// for team config functions
import { Config } from "./Config";
import { ConfigSchema } from "./ConfigSchema";
import { IConfigOpts } from "./doc/IConfigOpts";

// for old-school profile operations
import { AbstractProfileManager } from "../../profiles/src/abstract/AbstractProfileManager";
import { CliProfileManager, ICommandProfileProperty } from "../../cmd";
import { IProfileLoaded, IProfileSchema, ProfileIO } from "../../profiles";

// for imperative operations
import { EnvironmentalVariableSettings } from "../../imperative/src/env/EnvironmentalVariableSettings";
import { LoggingConfigurer } from "../../imperative/src/LoggingConfigurer";
import { CliUtils, ImperativeConfig } from "../../utilities";
import { ImperativeExpect } from "../../expect";
import { Logger } from "../../logger";
<<<<<<< HEAD
import { LoggerManager } from "../../logger/src/LoggerManager";
=======
import { IProfArgAttrs } from "./doc/IProfArgAttrs";
>>>>>>> 0efc3c18

/**
 * This class provides functions to retrieve profile-related information.
 * It can load the relevant configuration files, merge all possible
 * profile argument values using the Zowe order-of-precedence, and
 * access desired profile attributes from the Zowe configuration settings.
 *
 * Pseudocode examples:
 * <pre>
 *    // Construct a new object. Use it to read the profiles from disk.
 *    // ProfileInfo functions throw a ProfInfoErr exception for errors.
 *    // You can catch those errors and test the errorCode for known
 *    // values. We are only showing the try/catch on the function
 *    // below, but it applies to any ProfileInfo function.
 *    profInfo = new ProfileInfo("zowe");
 *    try {
 *        await profInfo.readProfilesFromDisk();
 *    } catch(err) {
 *        if (err instanceof ProfInfoErr) {
 *            if (err.errcode == ProfInfoErr.CANT_GET_SCHEMA_URL) {
 *                youTakeAnAlternateAction();
 *            } else {
 *                // report the error
 *            }
 *        } else {
 *            // handle other exceptions
 *        }
 *    }
 *
 *    // Maybe you want the list of all zosmf profiles
 *    let arrayOfProfiles = profInfo.getAllProfiles("zosmf");
 *    youDisplayTheListOfProfiles(arrayOfProfiles);
 *
 *    // Maybe you want the default zosmf profile
 *    let zosmfProfile = profInfo.getDefaultProfile("zosmf");
 *    youUseTheProfile(zosmfProfile);
 *
 *    // Maybe you want the arg values for the default JCLCheck profile
 *    let jckProfile = profInfo.getDefaultProfile("jclcheck");
 *    let jckMergedArgs = profInfo.mergeArgsForProfile(jckProfile);
 *    let jckFinalArgs = youPromptForMissingArgsAndCombineWithKnownArgs(
 *        jckMergedArgs.knownArgs, jckMergedArgs.missingArgs
 *    );
 *    youRunJclCheck(jckFinalArgs);
 *
 *    // Maybe no profile of type "zosmf" even exists.
 *    let zosmfProfiles = profInfo.getAllProfiles("zosmf");
 *    if (zosmfProfiles.length == 0) {
 *        // No zosmf profile exists
 *        // Merge any required arg values for the zosmf profile type
 *        let zosmfMergedArgs =
 *            profInfo.mergeArgsForProfileType("zosmf");
 *
 *        let finalZosmfArgs =
 *            youPromptForMissingArgsAndCombineWithKnownArgs(
 *                zosmfMergedArgs.knownArgs,
 *                zosmfMergedArgs.missingArgs
 *            );
 *        youRunSomeZosmfCommand(finalZosmfArgs);
 *    }
 *
 *    // So you want to write to a config file? You must use your own
 *    // old-school techniques to write to old-school profiles.
 *    // You then use alternate logic for a team config.
 *    // You must use the Config API to write to a team configuration.
 *    // See the Config class documentation for functions to set
 *    // and save team config arguments.
 *
 *    // Let's save some zosmf arguments from the example above.
 *    let yourZosmfArgsToWrite: IProfArgAttrs =
 *        youSetValuesToOverwrite(
 *            zosmfMergedArgs.knownArgs, zosmfMergedArgs.missingArgs
 *        );
 *    if (profInfo.usingTeamConfig {
 *        let configObj: Config = profInfo.getTeamConfig();
 *        youWriteArgValuesUsingConfigObj(
 *            configObj, yourZosmfArgsToWrite
 *        );
 *    } else {
 *        youWriteOldSchoolProfiles(yourZosmfArgsToWrite);
 *    }
 * </pre>
 */
export class ProfileInfo {
    private mLoadedConfig: Config = null;
    private mUsingTeamConfig: boolean = false;
    private mAppName: string = null;
    private mImpLogger: Logger = null;
    private mOldSchoolProfileCache: IProfileLoaded[] = null;
    private mOldSchoolProfileRootDir: string = null;
    private mOldSchoolProfileDefaults: {[key: string]: string} = null;
    private mOverrideWithEnv: boolean = false;
    /**
     * Cache of profile schema objects mapped by profile type and config path
     * if applicable. Examples of map keys:
     *  - For team config: "/root/.zowe/zowe.config.json:zosmf"
     *  - For old profiles: "zosmf"
     */
    private mProfileSchemaCache: Map<string, IProfileSchema>;
    private mCredentials: ProfileCredentials;

    // _______________________________________________________________________
    /**
     * Constructor for ProfileInfo class.
     *
     * @param appName
     *        The name of the application (like "zowe" in zowe.config.json)
     *        whose configuration you want to access.
     *
     * @param profInfoOpts
     *        Options that will control the behavior of ProfileInfo.
     */
    public constructor(appName: string, profInfoOpts?: IProfOpts) {
        this.mAppName = appName;

        // use any supplied environment override setting
        if (profInfoOpts?.overrideWithEnv) {
            this.mOverrideWithEnv = profInfoOpts.overrideWithEnv;
        }

        this.mCredentials = new ProfileCredentials(this, profInfoOpts?.requireKeytar);

        // do enough Imperative stuff to let imperative utilities work
        this.initImpUtils();
    }

    // _______________________________________________________________________
    /**
     * Get all of the typed profiles in the configuration.
     *
     * @param profileType
     *        Limit selection to only profiles of the specified type.
     *        If not supplied, the names of all typed profiles are returned.
     *
     * @returns An array of profile attribute objects.
     *          In addition to the name, you get the profile type,
     *          an indicator of whether the profile is the default profile
     *          for that type, and the location of that profile.
     *
     *          If no profile exists for the specified type (or if
     *          no profiles of any kind exist), we return an empty array
     *          ie, length is zero.
     */
    public getAllProfiles(profileType?: string): IProfAttrs[] {
        this.ensureReadFromDisk();
        const profiles: IProfAttrs[] = [];

        // Do we have team config profiles?
        if (this.mUsingTeamConfig) {
            const teamConfigProfs = this.mLoadedConfig.maskedProperties.profiles;
            // Iterate over them
            // tslint:disable-next-line: forin
            for (const prof in teamConfigProfs) {
                // Check if the profile has a type
                if (teamConfigProfs[prof].type && (profileType == null || teamConfigProfs[prof].type === profileType)) {
                    const jsonLocation: string = "profiles." + prof;
                    const teamOsLocation: string[] = this.findTeamOsLocation(jsonLocation);
                    const profAttrs: IProfAttrs = {
                        profName: prof,
                        profType: teamConfigProfs[prof].type,
                        isDefaultProfile: this.isDefaultTeamProfile(prof, profileType),
                        profLoc: {
                            locType: ProfLocType.TEAM_CONFIG,
                            osLoc: teamOsLocation,
                            jsonLoc: jsonLocation
                        }
                    }
                    profiles.push(profAttrs);
                }
                // Check for subprofiles
                if (teamConfigProfs[prof].profiles) {
                    // Get the subprofiles and add to profiles list
                    const jsonPath = "profiles." + prof;
                    const subProfiles: IProfAttrs[] = this.getTeamSubProfiles(prof, jsonPath, teamConfigProfs[prof].profiles, profileType);
                    for (const subProfile of subProfiles) {
                        profiles.push(subProfile);
                    }
                }
            }
        } else {
            for (const loadedProfile of this.mOldSchoolProfileCache) {
                if (!profileType || profileType === loadedProfile.type) {
                    const typeDefaultProfile = this.getDefaultProfile(loadedProfile.type);
                    let defaultProfile = false;
                    if (typeDefaultProfile && typeDefaultProfile.profName === loadedProfile.name) {defaultProfile = true;}
                    profiles.push({
                        profName: loadedProfile.name,
                        profType: loadedProfile.type,
                        isDefaultProfile: defaultProfile,
                        profLoc: {
                            locType: ProfLocType.OLD_PROFILE,
                            osLoc: [this.oldProfileFilePath(loadedProfile.type, loadedProfile.name)],
                            jsonLoc: undefined
                        }
                    });
                }
            }
        }
        return profiles;
    }

    // _______________________________________________________________________
    /**
     * Get the default profile for the specified profile type.
     *
     * @param profileType
     *        The type of profile of interest.
     *
     * @returns The default profile. If no profile exists
     *          for the specified type, we return null;
     */
    public getDefaultProfile(profileType: string): IProfAttrs {
        this.ensureReadFromDisk();

        const defaultProfile: IProfAttrs = {
            profName: null,
            profType: profileType,
            isDefaultProfile: true,
            profLoc: {
                locType: null
           }
        };

        if (this.usingTeamConfig) {
            // get default profile name from the team config
            if (!this.mLoadedConfig.maskedProperties.defaults.hasOwnProperty(profileType)) {
                // no default exists for the requested type
                this.mImpLogger.warn("Found no profile of type '" +
                    profileType + "' in team config."
                );
                return null;
            }

            // extract info from the underlying team config
            const foundProfNm = this.mLoadedConfig.maskedProperties.defaults[profileType];

            // for a team config, we use the last node of the jsonLoc as the name
            const foundJson = this.mLoadedConfig.api.profiles.expandPath(foundProfNm);
            const teamOsLocation: string[] = this.findTeamOsLocation(foundJson);

            // assign the required poperties to defaultProfile
            defaultProfile.profName = foundProfNm;
            defaultProfile.profLoc = {
                locType: ProfLocType.TEAM_CONFIG,
                osLoc: teamOsLocation,
                jsonLoc: foundJson
            }
        } else {
            // get default profile from the old-school profiles
            // first, some validation
            if (!this.mOldSchoolProfileCache || this.mOldSchoolProfileCache.length === 0) {
                // No old school profiles in the cache - warn and return null
                this.mImpLogger.warn("Found no old-school profiles.");
                return null;
            }
            if (!this.mOldSchoolProfileDefaults || Object.keys(this.mOldSchoolProfileDefaults).length === 0) {
                // No old-school default profiles found - warn and return null
                this.mImpLogger.warn("Found no default old-school profiles.");
                return null;
            }

            const profName = this.mOldSchoolProfileDefaults[profileType];
            if (!profName) {
                // No old-school default profile of this type - warn and return null
                this.mImpLogger.warn("Found no old-school profile for type '" + profileType + "'.");
                return null;
            }

            const loadedProfile = this.mOldSchoolProfileCache.find(obj => {
                return obj.name === profName && obj.type === profileType
            });
            if (!loadedProfile) {
                // Something really weird happened
                this.mImpLogger.warn("Profile with name '" + profName + "' was defined as the default profile for type '" + profileType + "' but was missing from the cache.");
                return null;
            }

            ImperativeExpect.toBeEqual(loadedProfile.type, profileType);

            // assign the required properties to defaultProfile
            defaultProfile.profName = loadedProfile.name;
            defaultProfile.profLoc = {
                locType: ProfLocType.OLD_PROFILE,
                osLoc: [this.oldProfileFilePath(profileType, loadedProfile.name)]
            }
        }
        return defaultProfile;
    }

    // _______________________________________________________________________
    /**
     * Get the Config object used to manipulate the team configuration on disk.
     *
     * Our current market direction is to encourage customers to edit the
     * team configuration files in their favorite text editor.
     *
     * If you must ignore this recommended practice, you must use the Config
     * class to manipulate the team config files. This class has a more detailed
     * and therefore more complicated API, but it does contain functions to
     * write data to the team configuration files.
     *
     * You must call ProfileInfo.readProfilesFromDisk() before calling this function.
     *
     * @returns An instance of the Config class that can be used to manipulate
     *          the team configuration on disk.
     */
    public getTeamConfig(): Config {
        this.ensureReadFromDisk();
        return this.mLoadedConfig;
    }
    // _______________________________________________________________________
    /**
     * Merge all of the available values for arguments defined for the
     * specified profile. Values are retrieved from the following sources.
     * Each successive source will override the previous source.
     * - A default value for the argument that is defined in the profile definition.
     * - A value defined in the base profile.
     * - A value defined in the specified service profile.
     * - For a team configuration, both the base profile values and the
     *   service profile values will be overridden with values from a
     *   zowe.config.user.json file (if it exists).
     * - An environment variable for that argument (if environment overrides
     *   are enabled).
     *
     * @param profile
     *        The profile whose arguments are to be merged.
     *
     * @returns An object that contains an array of known profile argument
     *          values and an array of required profile arguments which
     *          have no value assigned. Either of the two arrays could be
     *          of zero length, depending on the user's configuration and
     *          environment.
     *
     *          We will return null if the profile does not exist
     *          in the current Zowe configuration.
     */
    public mergeArgsForProfile(profile: IProfAttrs): IProfMergedArg {
        const mergedArgs: IProfMergedArg = {
            knownArgs: [],
            missingArgs: []
        };

        if (profile.profLoc.locType === ProfLocType.TEAM_CONFIG) {
            if (profile.profName != null) {
                // Load args from service profile if one exists
                const serviceProfile = this.mLoadedConfig.api.profiles.get(profile.profName);
                for (const [propName, propVal] of Object.entries(serviceProfile)) {
                    mergedArgs.knownArgs.push({
                        argName: CliUtils.getOptionFormat(propName).camelCase,
                        dataType: this.argDataType(typeof propVal),  // TODO Is using `typeof` bad for "null" values that may be int or bool?
                        argValue: propVal,
                        argLoc: this.argTeamConfigLoc(profile.profName, propName)
                    });
                }
            }

            const baseProfile = this.mLoadedConfig.api.profiles.defaultGet("base");
            if (baseProfile != null) {
                // Load args from default base profile if one exists
                const baseProfileName = this.mLoadedConfig.properties.defaults.base;
                for (const [propName, propVal] of Object.entries(baseProfile)) {
                    const argName = CliUtils.getOptionFormat(propName).camelCase;
                    // Skip properties already loaded from service profile
                    if (!mergedArgs.knownArgs.find((arg) => arg.argName === argName)) {
                        mergedArgs.knownArgs.push({
                            argName,
                            dataType: this.argDataType(typeof propVal),
                            argValue: propVal,
                            argLoc: this.argTeamConfigLoc(baseProfileName, propName)
                        });
                    }
                }
            }
        } else if (profile.profLoc.locType === ProfLocType.OLD_PROFILE) {
            if (profile.profName != null) {
                const serviceProfile = this.mOldSchoolProfileCache.find(obj => {
                    return obj.name === profile.profName && obj.type === profile.profType
                })?.profile;
                if (serviceProfile != null) {
                    // Load args from service profile if one exists
                    for (const [propName, propVal] of Object.entries(serviceProfile)) {
                        // Skip undefined properties because they don't meet criteria for known args
                        if (propVal === undefined) continue;
                        mergedArgs.knownArgs.push({
                            argName: CliUtils.getOptionFormat(propName).camelCase,
                            dataType: this.argDataType(typeof propVal),
                            argValue: propVal,
                            argLoc: this.argOldProfileLoc(profile.profName, profile.profType)
                        });
                    }
                }
            }

            const baseProfileName = this.mOldSchoolProfileDefaults.base;
            if (baseProfileName != null) {
                // Load args from default base profile if one exists
                const baseProfile = this.mOldSchoolProfileCache.find(obj => {
                    return obj.name === baseProfileName && obj.type === "base"
                })?.profile;
                if (baseProfile != null) {
                    for (const [propName, propVal] of Object.entries(baseProfile)) {
                        // Skip undefined properties because they don't meet criteria for known args
                        if (propVal === undefined) continue;
                        const argName = CliUtils.getOptionFormat(propName).camelCase;
                        // Skip properties already loaded from service profile
                        if (!mergedArgs.knownArgs.find((arg) => arg.argName === argName)) {
                            mergedArgs.knownArgs.push({
                                argName,
                                dataType: this.argDataType(typeof propVal),
                                argValue: propVal,
                                argLoc: this.argOldProfileLoc(baseProfileName, "base")
                            });
                        }
                    }
                }
            }
        } else {
            throw new ProfInfoErr({
                errorCode: ProfInfoErr.INVALID_PROF_LOC_TYPE,
                msg: "Invalid profile location type: " + ProfLocType[profile.profLoc.locType]
            });
        }

        // perform validation with profile schema if available
        const profSchema = this.loadSchema(profile);

        if (profSchema != null) {
            const missingRequired: string[] = [];

            for (const [propName, propObj] of Object.entries(profSchema.properties || {})) {
                // Check if property in schema is missing from known args
                const knownArg = mergedArgs.knownArgs.find((arg) => arg.argName === propName);
                if (knownArg == null) {
                    mergedArgs.missingArgs.push({
                        argName: propName,
                        dataType: this.argDataType(propObj.type),
                        argValue: (propObj as ICommandProfileProperty).optionDefinition?.defaultValue,
                        argLoc: { locType: ProfLocType.DEFAULT },
                        secure: propObj.secure
                    });
                }
            }

<<<<<<< HEAD
                    if (profSchema.required?.includes(propName)) {
                        missingRequired.push(propName);
                    }
                } else {
                    knownArg.secure = propObj.secure;
                    if (knownArg.secure) {
                        delete knownArg.argValue;
                    }
=======
            // overwrite with any values found in environment
            this.overrideWithEnv(mergedArgs, profSchema);

            for (const tempArg of mergedArgs.missingArgs || []) {
                // Check if missing property is required
                if (profSchema.required?.includes(tempArg.argName)) {
                    missingRequired.push(tempArg.argName);
>>>>>>> 0efc3c18
                }
            }

            if (missingRequired.length > 0) {
                throw new ProfInfoErr({
                    errorCode: ProfInfoErr.MISSING_REQ_PROP,
                    msg: "Missing required properties: " + missingRequired.join(", ")
                });
            }
        } else {
            throw new ProfInfoErr({
                errorCode: ProfInfoErr.LOAD_SCHEMA_FAILED,
                msg: `Failed to load schema for profile type ${profile.profType}`
            });
        }

        return mergedArgs;
    }

    // _______________________________________________________________________
    /**
     * Merge all of the available values for arguments defined for the
     * specified profile type. See mergeArgsForProfile() for details
     * about the merging algorithm.
     * The intended use is when no profile of a specific type exists.
     * The consumer app can prompt for values for missing arguments
     * and then perform the desired operation.
     *
     * @param profileType
     *        The type of profile of interest.
     *
     * @returns The complete set of required properties;
     */
    public mergeArgsForProfileType(profileType: string): IProfMergedArg {
        return this.mergeArgsForProfile({
            profName: null,
            profType: profileType,
            isDefaultProfile: false,
            profLoc: { locType: this.mUsingTeamConfig ? ProfLocType.TEAM_CONFIG : ProfLocType.OLD_PROFILE }
        });
    }

    // _______________________________________________________________________
    /**
     * Read either the new team configuration files (if any exist) or
     * read the old-school profile files.
     *
     * @param teamCfgOpts
     *        The optional choices used when reading a team configuration.
     *        This parameter is ignored, if the end-user is using old-school
     *        profiles.
     */
    public async readProfilesFromDisk(teamCfgOpts?: IConfigOpts) {
        this.mLoadedConfig = await Config.load(this.mAppName, teamCfgOpts);
        this.mUsingTeamConfig = this.mLoadedConfig.exists;

        try {
            if (this.mCredentials.isSecured) {
                await this.mCredentials.loadManager();
            }
        } catch (error) {
            throw new ProfInfoErr({
                errorCode: ProfInfoErr.LOAD_CRED_MGR_FAILED,
                msg: "Failed to initialize secure credential manager",
                causeErrors: error
            });
        }

        if (!this.mUsingTeamConfig) {
            // Clear out the values
            this.mOldSchoolProfileCache = [];
            this.mOldSchoolProfileDefaults = {};
            // Try to get profiles and types
            this.mOldSchoolProfileRootDir = nodeJsPath.join(ImperativeConfig.instance.cliHome, "profiles");
            const profTypes = ProfileIO.getAllProfileDirectories(this.mOldSchoolProfileRootDir);
            // Iterate over the types
            for (const profType of profTypes) {
                // Set up the profile manager and list of profile names
                const profileManager = new CliProfileManager({profileRootDirectory: this.mOldSchoolProfileRootDir, type: profType});
                const profileList = profileManager.getAllProfileNames();
                // Iterate over them all
                for (const prof of profileList) {
                    // Load and add to the list
                    try {
                        const loadedProfile = await profileManager.load({name: prof});
                        this.mOldSchoolProfileCache.push(loadedProfile);
                    } catch (err) {
                        this.mImpLogger.warn(err.message);
                    }
                }

                try {
                    const defaultProfile = await profileManager.load({loadDefault: true});
                    if (defaultProfile) {this.mOldSchoolProfileDefaults[profType] = defaultProfile.name;}
                } catch (err) {
                    this.mImpLogger.warn(err.message);
                }
            }
        }

        this.loadAllSchemas();
    }

    // _______________________________________________________________________
    /**
     * Returns an indicator of whether we are using a team configuration or
     * old-school profiles.
     *
     * You must call ProfileInfo.readProfilesFromDisk() before calling this function.
     *
     * @returns True when we are using a team config. False means old-school profiles.
     */
    public get usingTeamConfig(): boolean {
        this.ensureReadFromDisk();
        return this.mUsingTeamConfig;
    }

    /**
     * Load value of secure argument from the vault.
     * @param arg Secure argument object
     */
    public loadSecureArg(arg: IProfArgAttrs): any {
        let argValue;

        if (arg.argLoc.osLoc != null && arg.argLoc.osLoc.length > 0) {
            if (arg.argLoc.locType === ProfLocType.TEAM_CONFIG && arg.argLoc.jsonLoc != null) {
                for (const layer of this.mLoadedConfig.layers) {
                    if (layer.path === arg.argLoc.osLoc[0]) {
                        // we found the config layer matching arg.osLoc
                        argValue = lodash.get(layer.properties, arg.argLoc.jsonLoc);
                        break;
                    }
                }
            } else if (arg.argLoc.locType === ProfLocType.OLD_PROFILE) {
                for (const loadedProfile of this.mOldSchoolProfileCache) {
                    const profilePath = this.oldProfileFilePath(loadedProfile.type, loadedProfile.name);
                    if (profilePath === arg.argLoc.osLoc[0]) {
                        // we found the loaded profile matching arg.osLoc
                        argValue = loadedProfile.profile[arg.argName];
                        break;
                    }
                }
            }
        }

        if (argValue === undefined) {
            throw new ProfInfoErr({
                errorCode: ProfInfoErr.UNKNOWN_PROP_LOCATION,
                msg: `Failed to locate the property ${arg.argName}`
            });
        }

        return argValue;
    }

    // _______________________________________________________________________
    /**
     * Ensures that ProfileInfo.readProfilesFromDisk() is called before
     * an operation that requires that information.
     */
    private ensureReadFromDisk() {
        if (this.mLoadedConfig == null) {
            throw new ProfInfoErr({
                errorCode: ProfInfoErr.MUST_READ_FROM_DISK,
                msg: "You must first call ProfileInfo.readProfilesFromDisk()."
            });
        }
    }

    // _______________________________________________________________________
    /**
     * Perform a rudimentary initialization of some Imperative utilities.
     * We must do this because VSCode apps do not typically call imperative.init.
     */
    private initImpUtils() {
        // create a rudimentary ImperativeConfig if it has not been initialized
        if (ImperativeConfig.instance.loadedConfig == null) {
            let homeDir: string = null;
            const envVarPrefix = this.mAppName.toUpperCase();
            const envVarNm = envVarPrefix + EnvironmentalVariableSettings.CLI_HOME_SUFFIX;
            if (process.env[envVarNm] === undefined) {
                // use OS home directory
                homeDir = nodeJsPath.join(os.homedir(), "." + this.mAppName.toLowerCase());
            } else {
                // use the available environment variable
                homeDir = nodeJsPath.normalize(process.env[envVarNm]);
            }
            ImperativeConfig.instance.loadedConfig = {
                name: this.mAppName,
                defaultHome: homeDir,
                envVariablePrefix: envVarPrefix
            };
            ImperativeConfig.instance.rootCommandName = this.mAppName;
        }

        // initialize logging
        if (LoggerManager.instance.isLoggerInit === false) {
            const loggingConfig = LoggingConfigurer.configureLogger(
                ImperativeConfig.instance.cliHome, ImperativeConfig.instance.loadedConfig
            );
            Logger.initLogger(loggingConfig);
        }
        this.mImpLogger = Logger.getImperativeLogger();
    }

    /**
     * Load any profile schema objects found on disk and cache them. For team
     * config, we check each config layer and load its schema JSON if there is
     * one associated. For old school profiles, we load the meta YAML file for
     * each profile type if it exists in the profile root directory.
     */
    private loadAllSchemas(): void {
        this.mProfileSchemaCache = new Map();
        if (this.mUsingTeamConfig) {
            // Load profile schemas for all layers
            let lastSchema: { path: string, json: any } = { path: null, json: null };
            for (const layer of this.getTeamConfig().layers) {
                if (layer.properties.$schema == null) continue;
                const schemaUri = new url.URL(layer.properties.$schema, url.pathToFileURL(layer.path));
                if (schemaUri.protocol !== "file:") {
                    throw new ProfInfoErr({
                        errorCode: ProfInfoErr.CANT_GET_SCHEMA_URL,
                        msg: `Failed to load schema for config file ${layer.path}: web URLs are not supported by ProfileInfo API`
                    });
                }
                const schemaPath = url.fileURLToPath(schemaUri);
                if (fs.existsSync(schemaPath)) {
                    try {
                        let schemaJson;
                        if (schemaPath !== lastSchema.path) {
                            schemaJson = jsonfile.readFileSync(schemaPath);
                            lastSchema = { path: schemaPath, json: schemaJson };
                        } else {
                            schemaJson = lastSchema.json;
                        }
                        for (const { type, schema } of ConfigSchema.loadProfileSchemas(schemaJson)) {
                            this.mProfileSchemaCache.set(`${layer.path}:${type}`, schema);
                        }
                    } catch (error) {
                        throw new ProfInfoErr({
                            errorCode: ProfInfoErr.LOAD_SCHEMA_FAILED,
                            msg: `Failed to load schema for config file ${layer.path}: invalid schema file`,
                            causeErrors: error
                        });
                    }
                }
            }
        } else {
            // Load profile schemas from meta files in profile root dir
            for (const { type } of this.mOldSchoolProfileCache) {
                const metaPath = this.oldProfileFilePath(type, type + AbstractProfileManager.META_FILE_SUFFIX);
                if (fs.existsSync(metaPath)) {
                    try {
                        const metaProfile = ProfileIO.readMetaFile(metaPath);
                        this.mProfileSchemaCache.set(type, metaProfile.configuration.schema);
                    } catch (error) {
                        throw new ProfInfoErr({
                            errorCode: ProfInfoErr.LOAD_SCHEMA_FAILED,
                            msg: `Failed to load schema for profile type ${type}: invalid meta file`,
                            causeErrors: error
                        });
                    }
                }
            }
        }
    }

    // _______________________________________________________________________
    /**
     * Get all of the sub-profiles in the configuration.
     *
     * @param path
     *          The short form profile name dotted path
     * @param jsonPath
     *          The long form profile dotted path
     * @param profObj
     *          The profiles object from the parent profile.
     *          Contains the sub-profiles to search through.
     * @param profileType
     *          Limit selection to only profiles of the specified type.
     *          If not supplied, the names of all typed profiles are returned.
     *
     * @returns An array of profile attribute objects.
     *          In addition to the name, you get the profile type,
     *          an indicator of whether the profile is the default profile
     *          for that type, and the location of that profile.
     *
     *          If no profile exists for the specified type (or if
     *          no profiles of any kind exist), we return an empty array
     *          ie, length is zero.
     */
    private getTeamSubProfiles(path: string, jsonPath: string, profObj: { [key: string]: any }, profileType?: string): IProfAttrs[] {
        const profiles: IProfAttrs[] = [];
        // tslint:disable-next-line: forin
        for (const prof in profObj) {
            const newJsonPath = jsonPath + ".profiles." + prof;
            const newProfName = path + "." + prof;
            if (profObj[prof].type && (profileType == null || profObj[prof].type === profileType)) {
                const profAttrs: IProfAttrs = {
                    profName: newProfName,
                    profType: profObj[prof].type,
                    isDefaultProfile: this.isDefaultTeamProfile(newProfName, profileType),
                    profLoc: {
                        locType: ProfLocType.TEAM_CONFIG,
                        osLoc: this.findTeamOsLocation(newJsonPath),
                        jsonLoc: newJsonPath
                    }
                }
                profiles.push(profAttrs);
            }
            // Check for subprofiles
            if (profObj[prof].profiles) {
                // Get the subprofiles and add to profiles list
                const subProfiles: IProfAttrs[] = this.getTeamSubProfiles(newProfName, newJsonPath, profObj[prof].profiles, profileType);
                for (const subProfile of subProfiles) {
                    profiles.push(subProfile);
                }
            }
        }
        return profiles;
    }

    /**
     *
     * @param path
     *              The short form profile name dotted path
     * @param profileType
     *              Limit selection to profiles of the specified type
     * @returns A boolean true if the profile is a default profile,
     *          and a boolean false if the profile is not a default profile
     */
    private isDefaultTeamProfile(path: string, profileType?: string): boolean {

        // Is it defined for a particular profile type?
        if (profileType) {
            if (this.mLoadedConfig.maskedProperties.defaults[profileType] === path) return true;
            else return false;
        }

        // Iterate over defaults to see if it's a default profile
        for (const def in this.mLoadedConfig.maskedProperties.defaults) {
            if (this.mLoadedConfig.maskedProperties.defaults[def] === path) {
                return true;
            }
        }

        return false;
    }

    /**
     *
     * @param jsonPath
     *              The long form JSON path of the profile we are searching for.
     * @returns A string array containing the location of all files containing the specified team profile
     */
    private findTeamOsLocation(jsonPath: string): string[] {
        const files: string[] = [];
        const layers = this.mLoadedConfig.layers;
        for (const layer of layers) {
            if (lodash.get(layer.properties, jsonPath) !== undefined &&
                this.mLoadedConfig.mActive.global === layer.global) {
                files.push(layer.path);
            }
        }
        return files;
    }

    /**
     * Get arg data type from a "typeof" string. Arg data types can be basic
     * types like string, number, and boolean. If they are any other type or a
     * union of types, their type will be represented simply as object.
     * @param propType The type of a profile property
     */
    private argDataType(propType: string | string[]): "string" | "number" | "boolean" | "array" | "object" {
        switch (propType) {
            case "string":
            case "number":
            case "boolean":
            case "array":
                return propType;
            default:
                return "object";
        }
    }

    /**
     * Given a profile name and property name, compute the profile location
     * object containing OS and JSON locations.
     * @param profileName Name of a team config profile (e.g., LPAR1.zosmf)
     * @param propName Name of a team config property (e.g., host)
     */
    private argTeamConfigLoc(profileName: string, propName: string): IProfLoc {
        const segments = this.mLoadedConfig.api.profiles.expandPath(profileName).split(".profiles.");
        const buildPath = (ps: string[], p: string) => `${ps.join(".profiles.")}.properties.${p}`;
        while (segments.length > 0 && lodash.get(this.mLoadedConfig.properties, buildPath(segments, propName)) === undefined) {
            // Drop segment from end of path if property not found
            segments.pop();
        };
        const jsonPath = (segments.length > 0) ? buildPath(segments, propName) : undefined;
        if (jsonPath == null) {
            throw new ProfInfoErr({
                errorCode: ProfInfoErr.PROP_NOT_IN_PROFILE,
                msg: `Failed to find property ${propName} in the profile ${profileName}`
            });
        }

        let filePath: string;
        for (const layer of this.mLoadedConfig.layers) {
            // Find the first layer that includes the JSON path
            if (lodash.get(layer.properties, jsonPath) !== undefined) {
                filePath = layer.path;
                break;
            }
        }

        return {
            locType: ProfLocType.TEAM_CONFIG,
            osLoc: [filePath],
            jsonLoc: jsonPath
        };
    }

    /**
     * Given a profile name and type, compute the profile location object
     * containing OS location.
     * @param profileName Name of an old school profile (e.g., LPAR1)
     * @param profileType Type of an old school profile (e.g., zosmf)
     */
    private argOldProfileLoc(profileName: string, profileType: string): IProfLoc {
        return {
            locType: ProfLocType.OLD_PROFILE,
            osLoc: [this.oldProfileFilePath(profileType, profileName)]
        }
    }

    /**
     * Given a profile name and type, return the OS location of the associated
     * YAML file.
     * @param profileName Name of an old school profile (e.g., LPAR1)
     * @param profileType Type of an old school profile (e.g., zosmf)
     */
    private oldProfileFilePath(profileType: string, profileName: string) {
        return nodeJsPath.join(this.mOldSchoolProfileRootDir, profileType, profileName + AbstractProfileManager.PROFILE_EXTENSION);
    }

    /**
     * Load the cached schema object for a profile type. Returns null if
     * schema is not found in the cache.
     * @param profile Profile attributes object
     */
    private loadSchema(profile: IProfAttrs): IProfileSchema | null {
        let schemaMapKey: string;

        if (profile.profLoc.locType === ProfLocType.TEAM_CONFIG) {
            if (profile.profLoc.osLoc != null) {
                // the profile exists, so use schema associated with its config JSON file
                schemaMapKey = `${profile.profLoc.osLoc}:${profile.profType}`;
            } else {
                // no profile exists, so loop through layers and use the first schema found
                for (const layer of this.mLoadedConfig.layers) {
                    const tempKey = `${layer.path}:${profile.profType}`;
                    if (this.mProfileSchemaCache.has(tempKey)) {
                        schemaMapKey = tempKey;
                        break;
                    }
                }
            }
        } else if (profile.profLoc.locType === ProfLocType.OLD_PROFILE) {
            // for old school profiles, there is only one schema per profile type
            schemaMapKey = profile.profType;
        }

        if (schemaMapKey != null && this.mProfileSchemaCache.has(schemaMapKey)) {
            return this.mProfileSchemaCache.get(schemaMapKey);
        }

        return null;
    }

    // _______________________________________________________________________
    /**
     * Override values in a merged argument object with values found in
     * environment variables. The choice to override enviroment variables is
     * controlled by an option on the ProfileInfo constructor.
     *
     * @param mergedArgs
     *      On input, this must be an object containing merged arguments
     *      obtained from configuration settings. This function will override
     *      values in mergedArgs.knownArgs with values found in environment
     *      variables. It will also move arguments from mergedArgs.missingArgs
     *      into mergedArgs.knownArgs if a value is found in an environment
     *      variable for any missingArgs.
     */
    private overrideWithEnv(mergedArgs: IProfMergedArg, profSchema?: IProfileSchema) {
        if (!this.mOverrideWithEnv) return; // Don't do anything

        // Populate any missing options
        const envPrefix = ImperativeConfig.instance.loadedConfig.envVariablePrefix;
        const envStart = envPrefix + "_OPT_";
        for (const key in process.env) {
            if (key.startsWith(envStart)) {
                let argValue: any = process.env[key];
                let dataType: any = typeof argValue;
                const argName: string = CliUtils.getOptionFormat(key.substring(envStart.length).replace(/_/g, "-").toLowerCase()).camelCase;

                let argNameFound = false;
                if (profSchema != null) {
                    for (const [propName, propObj] of Object.entries(profSchema.properties || {})) {
                        if (argName === propName) {
                            dataType = this.argDataType(propObj.type);
                            argNameFound = true;
                        }
                    }
                }

                if (profSchema == null || !argNameFound) {
                    if (argValue.toUpperCase() === "TRUE" || argValue.toUpperCase() === "FALSE") {
                        dataType = "boolean";
                    } else if (!isNaN(+(argValue))) {
                        dataType = "number";
                    }
                    // TODO: Look for option definition for argName to check if it's an array
                }

                if (dataType === "boolean") {
                    argValue = argValue.toUpperCase() === "TRUE";
                } else if (dataType === "number") {
                    argValue = +(argValue);
                } else if (dataType === "array") {
                    argValue = CliUtils.extractArrayFromEnvValue(argValue);
                }

                const tempArg: IProfArgAttrs = {
                    argName,
                    argValue,
                    dataType,
                    argLoc: { locType: ProfLocType.ENV }
                };

                const missingArgsIndex = mergedArgs.missingArgs.findIndex((arg) => arg.argName === argName);
                const knownArgsIndex = mergedArgs.knownArgs.findIndex((arg) => arg.argName === argName);
                if (argNameFound || missingArgsIndex >= 0) {
                    if (knownArgsIndex < 0) {
                        mergedArgs.knownArgs.push(tempArg);
                    }
                    if (missingArgsIndex >= 0) mergedArgs.missingArgs.splice(missingArgsIndex, 1);
                }
            }
        }
    }
}<|MERGE_RESOLUTION|>--- conflicted
+++ resolved
@@ -41,11 +41,8 @@
 import { CliUtils, ImperativeConfig } from "../../utilities";
 import { ImperativeExpect } from "../../expect";
 import { Logger } from "../../logger";
-<<<<<<< HEAD
 import { LoggerManager } from "../../logger/src/LoggerManager";
-=======
 import { IProfArgAttrs } from "./doc/IProfArgAttrs";
->>>>>>> 0efc3c18
 
 /**
  * This class provides functions to retrieve profile-related information.
@@ -489,16 +486,14 @@
                 }
             }
 
-<<<<<<< HEAD
-                    if (profSchema.required?.includes(propName)) {
-                        missingRequired.push(propName);
-                    }
-                } else {
-                    knownArg.secure = propObj.secure;
-                    if (knownArg.secure) {
-                        delete knownArg.argValue;
-                    }
-=======
+                //     if (profSchema.required?.includes(propName)) {
+                //         missingRequired.push(propName);
+                //     }
+                // } else {
+                //     knownArg.secure = propObj.secure;
+                //     if (knownArg.secure) {
+                //         delete knownArg.argValue;
+                //     }
             // overwrite with any values found in environment
             this.overrideWithEnv(mergedArgs, profSchema);
 
@@ -506,7 +501,6 @@
                 // Check if missing property is required
                 if (profSchema.required?.includes(tempArg.argName)) {
                     missingRequired.push(tempArg.argName);
->>>>>>> 0efc3c18
                 }
             }
 

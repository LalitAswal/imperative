/*
* This program and the accompanying materials are made available under the terms of the
* Eclipse Public License v2.0 which accompanies this distribution, and is available at
* https://www.eclipse.org/legal/epl-v20.html
*
* SPDX-License-Identifier: EPL-2.0
*
* Copyright Contributors to the Zowe Project.
*
*/

import { ConnectionPropsForSessCfg } from "../../src/session/ConnectionPropsForSessCfg";
import { CliUtils } from "../../../utilities/src/CliUtils";
import { ImperativeError } from "../../../error";
import * as SessConstants from "../../src/session/SessConstants";
import { ISession } from "../../src/session/doc/ISession";
import { Logger } from "../../../logger";

describe("ConnectionPropsForSessCfg tests", () => {

    it("authenticate with user and pass", async() => {
        const initialSessCfg = {
            rejectUnauthorized: true,
        };
        const args = {
            $0: "zowe",
            _: [""],
            host: "SomeHost",
            port: 11,
            user: "FakeUser",
            password: "FakePassword"
        };
        const sessCfgWithConnProps = await ConnectionPropsForSessCfg.addPropsOrPrompt<ISession>(
            initialSessCfg, args
        );
        expect(sessCfgWithConnProps.hostname).toBe("SomeHost");
        expect(sessCfgWithConnProps.port).toBe(11);
        expect(sessCfgWithConnProps.user).toBe("FakeUser");
        expect(sessCfgWithConnProps.password).toBe("FakePassword");
        expect(sessCfgWithConnProps.type).toBe(SessConstants.AUTH_TYPE_BASIC);
        expect(sessCfgWithConnProps.tokenValue).toBeUndefined();
        expect(sessCfgWithConnProps.tokenType).toBeUndefined();
    });

    it("authenticate with user, pass, and tokenType to get token", async() => {
        const initialSessCfg = {
            hostname: "SomeHost",
            port: 11,
            rejectUnauthorized: true
        };
        const args = {
            $0: "zowe",
            _: [""],
            user: "FakeUser",
            password: "FakePassword",
            tokenType: SessConstants.TOKEN_TYPE_JWT
        };
        const sessCfgWithConnProps = await ConnectionPropsForSessCfg.addPropsOrPrompt<ISession>(
            initialSessCfg, args, {requestToken: true}
        );
        expect(sessCfgWithConnProps.hostname).toBe("SomeHost");
        expect(sessCfgWithConnProps.user).toBe("FakeUser");
        expect(sessCfgWithConnProps.password).toBe("FakePassword");
        expect(sessCfgWithConnProps.type).toBe(SessConstants.AUTH_TYPE_TOKEN);
        expect(sessCfgWithConnProps.tokenType).toBe(SessConstants.TOKEN_TYPE_JWT);
        expect(sessCfgWithConnProps.tokenValue).toBeUndefined();
    });

    it("authenticate with user, pass, and *NO* tokenType to get token", async() => {
        const initialSessCfg = {
            hostname: "SomeHost",
            port: 11,
            rejectUnauthorized: true
        };
        const args = {
            $0: "zowe",
            _: [""],
            user: "FakeUser",
            password: "FakePassword"
        };
        const sessCfgWithConnProps = await ConnectionPropsForSessCfg.addPropsOrPrompt<ISession>(
            initialSessCfg, args, {requestToken: true}
        );
        expect(sessCfgWithConnProps.hostname).toBe("SomeHost");
        expect(sessCfgWithConnProps.user).toBe("FakeUser");
        expect(sessCfgWithConnProps.password).toBe("FakePassword");
        expect(sessCfgWithConnProps.type).toBe(SessConstants.AUTH_TYPE_TOKEN);
        expect(sessCfgWithConnProps.tokenType).toBe(SessConstants.TOKEN_TYPE_JWT);
        expect(sessCfgWithConnProps.tokenValue).toBeUndefined();
    });

    it("authenticate with token value", async() => {
        const initialSessCfg = {
            hostname: "SomeHost",
            port: 11,
            rejectUnauthorized: true,
        };
        const args = {
            $0: "zowe",
            _: [""],
            tokenValue: "FakeToken",
        };
        const sessCfgWithConnProps = await ConnectionPropsForSessCfg.addPropsOrPrompt<ISession>(
            initialSessCfg, args
        );
        expect(sessCfgWithConnProps.hostname).toBe("SomeHost");
        expect(sessCfgWithConnProps.tokenValue).toBe("FakeToken");
        expect(sessCfgWithConnProps.type).toBe(SessConstants.AUTH_TYPE_BEARER);
        expect(sessCfgWithConnProps.user).toBeUndefined();
        expect(sessCfgWithConnProps.password).toBeUndefined();
    });

    it("authenticate with token value and token type", async() => {
        const initialSessCfg = {
            hostname: "SomeHost",
            port: 11,
            rejectUnauthorized: true
        };
        const args = {
            $0: "zowe",
            _: [""],
            tokenValue: "FakeToken",
            tokenType: SessConstants.TOKEN_TYPE_LTPA
        };
        const sessCfgWithConnProps = await ConnectionPropsForSessCfg.addPropsOrPrompt<ISession>(
            initialSessCfg, args
        );
        expect(sessCfgWithConnProps.hostname).toBe("SomeHost");
        expect(sessCfgWithConnProps.tokenValue).toBe("FakeToken");
        expect(sessCfgWithConnProps.type).toBe(SessConstants.AUTH_TYPE_TOKEN);
        expect(sessCfgWithConnProps.tokenType).toBe(SessConstants.TOKEN_TYPE_LTPA);
        expect(sessCfgWithConnProps.user).toBeUndefined();
        expect(sessCfgWithConnProps.password).toBeUndefined();
    });

    it("not set tokenValue if user and pass are defined", async() => {
        const initialSessCfg = {
            hostname: "SomeHost",
            port: 11,
            rejectUnauthorized: true
        };
        const args = {
            $0: "zowe",
            _: [""],
            user: "FakeUser",
            password: "FakePassword",
            tokenType: SessConstants.TOKEN_TYPE_JWT,
            tokenValue: "FakeToken"
        };
        const sessCfgWithConnProps = await ConnectionPropsForSessCfg.addPropsOrPrompt<ISession>(
            initialSessCfg, args
        );
        expect(sessCfgWithConnProps.hostname).toBe("SomeHost");
        expect(sessCfgWithConnProps.user).toBe("FakeUser");
        expect(sessCfgWithConnProps.password).toBe("FakePassword");
        expect(sessCfgWithConnProps.type).toBe(SessConstants.AUTH_TYPE_BASIC);
        expect(sessCfgWithConnProps.tokenType).toBeUndefined();
        expect(sessCfgWithConnProps.tokenValue).toBeUndefined();
    });

    it("not prompt when asked not to prompt", async() => {
        const initialSessCfg = {
            hostname: "SomeHost",
            port: 11,
            rejectUnauthorized: true
        };
        const args = {
            $0: "zowe",
            _: [""]
        };

        const sessCfgWithConnProps: ISession = await ConnectionPropsForSessCfg.addPropsOrPrompt<ISession>(
            initialSessCfg, args, {doPrompting: false}
        );
        expect(sessCfgWithConnProps.type).toBe(SessConstants.AUTH_TYPE_BASIC);
        expect(sessCfgWithConnProps.user).toBeUndefined();
        expect(sessCfgWithConnProps.password).toBeUndefined();
        expect(sessCfgWithConnProps.tokenType).toBeUndefined();
        expect(sessCfgWithConnProps.tokenValue).toBeUndefined();
    });


    it("get user name from prompt from daemon client", async() => {
        const userFromPrompt = "FakeUser";
        const passFromArgs = "FakePassword";

        const sleepReal = CliUtils.sleep;
        CliUtils.sleep = jest.fn();
        const readPromptReal = CliUtils.readPrompt;
        CliUtils.readPrompt = jest.fn(() => {
            return Promise.resolve(userFromPrompt);
        });
        const mockClientPrompt = jest.spyOn(ConnectionPropsForSessCfg as any, "clientPrompt");

        const initialSessCfg = {
            hostname: "SomeHost",
            port: 11,
            rejectUnauthorized: true
        };
        const args = {
            $0: "zowe",
            _: [""],
            password: passFromArgs
        };

        // command handler prompt method (CLI versus SDK-based prompting)
        const commandHandlerPrompt = jest.fn(() => {
            // do nothing
        });

        // pretend we have a command handler object
        const parms = {
            response: {
                console: {
                    prompt: commandHandlerPrompt
                }
            }
        }

        let sessCfgWithConnProps: ISession;
        sessCfgWithConnProps = await ConnectionPropsForSessCfg.addPropsOrPrompt<ISession>(
            initialSessCfg, args, {
                parms: parms as any // treat this as a CLI-based prompt
            }
        );
        CliUtils.sleep = sleepReal;
        CliUtils.readPrompt = readPromptReal;

        expect(commandHandlerPrompt).toBeCalled(); // we are only testing that we call an already tested prompt method if in CLI mode
        expect((mockClientPrompt.mock.calls[0][1] as any).parms).toBe(parms);  // toBe is important here, parms object must be same as original
    });

    it("get user name from prompt", async() => {
        const userFromPrompt = "FakeUser";
        const passFromArgs = "FakePassword";

        const sleepReal = CliUtils.sleep;
        CliUtils.sleep = jest.fn();
        const readPromptReal = CliUtils.readPrompt;
        CliUtils.readPrompt = jest.fn(() => {
            return Promise.resolve(userFromPrompt);
        });

        const initialSessCfg = {
            hostname: "SomeHost",
            port: 11,
            rejectUnauthorized: true
        };
        const args = {
            $0: "zowe",
            _: [""],
            password: passFromArgs
        };

        const sessCfgWithConnProps: ISession = await ConnectionPropsForSessCfg.addPropsOrPrompt<ISession>(
            initialSessCfg, args
        );
        CliUtils.sleep = sleepReal;
        CliUtils.readPrompt = readPromptReal;

        expect(sessCfgWithConnProps.type).toBe(SessConstants.AUTH_TYPE_BASIC);
        expect(sessCfgWithConnProps.user).toBe(userFromPrompt);
        expect(sessCfgWithConnProps.password).toBe(passFromArgs);
        expect(sessCfgWithConnProps.tokenType).toBeUndefined();
        expect(sessCfgWithConnProps.tokenValue).toBeUndefined();
    });

    it("get password from prompt", async() => {
        const userFromArgs = "FakeUser";
        const passFromPrompt = "FakePassword";

        const sleepReal = CliUtils.sleep;
        CliUtils.sleep = jest.fn();
        const readPromptReal = CliUtils.readPrompt;
        CliUtils.readPrompt = jest.fn(() => {
            return Promise.resolve(passFromPrompt);
        });

        const initialSessCfg = {
            hostname: "SomeHost",
            port: 11,
            rejectUnauthorized: true
        };
        const args = {
            $0: "zowe",
            _: [""],
            user: userFromArgs
        };

        const sessCfgWithConnProps: ISession = await ConnectionPropsForSessCfg.addPropsOrPrompt<ISession>(
            initialSessCfg, args
        );
        CliUtils.sleep = sleepReal;
        CliUtils.readPrompt = readPromptReal;

        expect(sessCfgWithConnProps.type).toBe(SessConstants.AUTH_TYPE_BASIC);
        expect(sessCfgWithConnProps.user).toBe(userFromArgs);
        expect(sessCfgWithConnProps.password).toBe(passFromPrompt);
        expect(sessCfgWithConnProps.tokenType).toBeUndefined();
        expect(sessCfgWithConnProps.tokenValue).toBeUndefined();
    });

    it("get host name from prompt", async() => {
        const hostFromPrompt = "FakeHost";
        const portFromArgs = 11;
        const userFromArgs = "FakeUser";
        const passFromArgs = "FakePassword";

        const sleepReal = CliUtils.sleep;
        CliUtils.sleep = jest.fn();
        const readPromptReal = CliUtils.readPrompt;
        CliUtils.readPrompt = jest.fn(() => {
            return Promise.resolve(hostFromPrompt);
        });

        const initialSessCfg = {
            rejectUnauthorized: true,
        };
        const args = {
            $0: "zowe",
            _: [""],
            port: portFromArgs,
            user: userFromArgs,
            password: passFromArgs
        };

        const sessCfgWithConnProps: ISession = await ConnectionPropsForSessCfg.addPropsOrPrompt<ISession>(
            initialSessCfg, args
        );
        CliUtils.sleep = sleepReal;
        CliUtils.readPrompt = readPromptReal;

        expect(sessCfgWithConnProps.type).toBe(SessConstants.AUTH_TYPE_BASIC);
        expect(sessCfgWithConnProps.user).toBe(userFromArgs);
        expect(sessCfgWithConnProps.password).toBe(passFromArgs);
        expect(sessCfgWithConnProps.hostname).toBe(hostFromPrompt);
        expect(sessCfgWithConnProps.tokenType).toBeUndefined();
        expect(sessCfgWithConnProps.tokenValue).toBeUndefined();
    });

    it("get port from prompt", async() => {
        const hostFromArgs = "FakeHost";
        const portFromPrompt = 11;
        const userFromArgs = "FakeUser";
        const passFromArgs = "FakePassword";

        const sleepReal = CliUtils.sleep;
        CliUtils.sleep = jest.fn();
        const readPromptReal = CliUtils.readPrompt;
        CliUtils.readPrompt = jest.fn(() => {
            return Promise.resolve(portFromPrompt.toString());
        });

        const initialSessCfg = {
            rejectUnauthorized: true
        };
        const args = {
            $0: "zowe",
            _: [""],
            host: hostFromArgs,
            user: userFromArgs,
            password: passFromArgs
        };

        const sessCfgWithConnProps: ISession = await ConnectionPropsForSessCfg.addPropsOrPrompt<ISession>(
            initialSessCfg, args
        );
        CliUtils.sleep = sleepReal;
        CliUtils.readPrompt = readPromptReal;

        expect(sessCfgWithConnProps.type).toBe(SessConstants.AUTH_TYPE_BASIC);
        expect(sessCfgWithConnProps.user).toBe(userFromArgs);
        expect(sessCfgWithConnProps.password).toBe(passFromArgs);
        expect(sessCfgWithConnProps.hostname).toBe(hostFromArgs);
        expect(sessCfgWithConnProps.port).toBe(portFromPrompt);
        expect(sessCfgWithConnProps.tokenType).toBeUndefined();
        expect(sessCfgWithConnProps.tokenValue).toBeUndefined();
    });

    it("get host name from prompt with custom service description", async() => {
        const hostFromPrompt = "FakeHost";
        const portFromArgs = 11;
        const userFromArgs = "FakeUser";
        const passFromArgs = "FakePassword";
        let questionText: string;

        const sleepReal = CliUtils.sleep;
        CliUtils.sleep = jest.fn();
        const readPromptReal = CliUtils.readPrompt;
        CliUtils.readPrompt = jest.fn((text: string) => {
            questionText = text;
            return Promise.resolve(hostFromPrompt);
        });

        const initialSessCfg = {
            rejectUnauthorized: true,
        };
        const args = {
            $0: "zowe",
            _: [""],
            port: portFromArgs,
            user: userFromArgs,
            password: passFromArgs
        };

        let sessCfgWithConnProps: ISession;
        sessCfgWithConnProps = await ConnectionPropsForSessCfg.addPropsOrPrompt<ISession>(
            initialSessCfg, args, { serviceDescription: "my cool service" }
        );
        CliUtils.sleep = sleepReal;
        CliUtils.readPrompt = readPromptReal;

        expect(questionText).toContain("my cool service");
        expect(sessCfgWithConnProps.type).toBe(SessConstants.AUTH_TYPE_BASIC);
        expect(sessCfgWithConnProps.user).toBe(userFromArgs);
        expect(sessCfgWithConnProps.password).toBe(passFromArgs);
        expect(sessCfgWithConnProps.hostname).toBe(hostFromPrompt);
        expect(sessCfgWithConnProps.tokenType).toBeUndefined();
        expect(sessCfgWithConnProps.tokenValue).toBeUndefined();
    });

    it("get port from prompt with custom service description", async() => {
        const hostFromArgs = "FakeHost";
        const portFromPrompt = 11;
        const userFromArgs = "FakeUser";
        const passFromArgs = "FakePassword";
        let questionText: string;

        const sleepReal = CliUtils.sleep;
        CliUtils.sleep = jest.fn();
        const readPromptReal = CliUtils.readPrompt;
        CliUtils.readPrompt = jest.fn((text) => {
            questionText = text;
            return Promise.resolve(portFromPrompt.toString());
        });

        const initialSessCfg = {
            rejectUnauthorized: true
        };
        const args = {
            $0: "zowe",
            _: [""],
            host: hostFromArgs,
            user: userFromArgs,
            password: passFromArgs
        };

        let sessCfgWithConnProps: ISession;
        sessCfgWithConnProps = await ConnectionPropsForSessCfg.addPropsOrPrompt<ISession>(
            initialSessCfg, args, { serviceDescription: "my cool service" }
        );
        CliUtils.sleep = sleepReal;
        CliUtils.readPrompt = readPromptReal;

        expect(questionText).toContain("my cool service");
        expect(sessCfgWithConnProps.type).toBe(SessConstants.AUTH_TYPE_BASIC);
        expect(sessCfgWithConnProps.user).toBe(userFromArgs);
        expect(sessCfgWithConnProps.password).toBe(passFromArgs);
        expect(sessCfgWithConnProps.hostname).toBe(hostFromArgs);
        expect(sessCfgWithConnProps.port).toBe(portFromPrompt);
        expect(sessCfgWithConnProps.tokenType).toBeUndefined();
        expect(sessCfgWithConnProps.tokenValue).toBeUndefined();
    });

    it("throws an error if user doesn't enter port as a number", async() => {
        const hostFromArgs = "FakeHost";
        const portFromPrompt = "abcd";
        const userFromArgs = "FakeUser";
        const passFromArgs = "FakePassword";

        const sleepReal = CliUtils.sleep;
        CliUtils.sleep = jest.fn();
        const readPromptReal = CliUtils.readPrompt;
        CliUtils.readPrompt = jest.fn(() => {
            return Promise.resolve(portFromPrompt);
        });

        const initialSessCfg = {
            rejectUnauthorized: true
        };
        const args = {
            $0: "zowe",
            _: [""],
            host: hostFromArgs,
            user: userFromArgs,
            password: passFromArgs
        };

        let theError;
        try {
            await ConnectionPropsForSessCfg.addPropsOrPrompt<ISession>(initialSessCfg, args);
        } catch (err) {
            theError = err;
        }
        CliUtils.sleep = sleepReal;
        CliUtils.readPrompt = readPromptReal;

        expect(theError.message).toBe("Specified port was not a number.");
    });

    it("timeout waiting for user name", async() => {
        const sleepReal = CliUtils.sleep;
        CliUtils.sleep = jest.fn();
        const readPromptReal = CliUtils.readPrompt;
        CliUtils.readPrompt = jest.fn(() => null);

        const initialSessCfg = {
            hostname: "SomeHost",
            port: 11,
            rejectUnauthorized: true
        };
        const args = {
            $0: "zowe",
            _: [""],
            password: "FakePassword"
        };

        let sessCfgWithConnProps: ISession;
        let caughtError;
        try {
            sessCfgWithConnProps = await ConnectionPropsForSessCfg.addPropsOrPrompt<ISession>(
                initialSessCfg, args
            );
        } catch (thrownError) {
            caughtError = thrownError;
        }
        CliUtils.sleep = sleepReal;
        CliUtils.readPrompt = readPromptReal;
        expect(caughtError instanceof ImperativeError).toBe(true);
        expect(caughtError.message).toBe("Timed out waiting for user name.");
    });

    it("timeout waiting for password", async() => {
        const sleepReal = CliUtils.sleep;
        CliUtils.sleep = jest.fn();
        const readPromptReal = CliUtils.readPrompt;
        CliUtils.readPrompt = jest.fn(() => null);

        const initialSessCfg = {
            hostname: "SomeHost",
            port: 11,
            rejectUnauthorized: true
        };
        const args = {
            $0: "zowe",
            _: [""],
            user: "FakeUser"
        };

        let sessCfgWithConnProps: ISession;
        let caughtError;
        try {
            sessCfgWithConnProps = await ConnectionPropsForSessCfg.addPropsOrPrompt<ISession>(
                initialSessCfg, args
            );
        } catch (thrownError) {
            caughtError = thrownError;
        }
        CliUtils.sleep = sleepReal;
        CliUtils.readPrompt = readPromptReal;
        expect(caughtError instanceof ImperativeError).toBe(true);
        expect(caughtError.message).toBe("Timed out waiting for password.");
    });

    it("timeout waiting for host name", async() => {
        const sleepReal = CliUtils.sleep;
        CliUtils.sleep = jest.fn();
        const readPromptReal = CliUtils.readPrompt;
        CliUtils.readPrompt = jest.fn(() => null);

        const initialSessCfg = {
            rejectUnauthorized: true,
        };
        const args = {
            $0: "zowe",
            _: [""],
            port: 11,
            user: "FakeUser",
            password: "FakePassword"
        };

        let sessCfgWithConnProps: ISession;
        let caughtError;
        try {
            sessCfgWithConnProps = await ConnectionPropsForSessCfg.addPropsOrPrompt<ISession>(
                initialSessCfg, args
            );
        } catch (thrownError) {
            caughtError = thrownError;
        }
        CliUtils.sleep = sleepReal;
        CliUtils.readPrompt = readPromptReal;
        expect(caughtError instanceof ImperativeError).toBe(true);
        expect(caughtError.message).toBe("Timed out waiting for host name.");
    });

    it("timeout waiting for port number", async() => {
        const sleepReal = CliUtils.sleep;
        CliUtils.sleep = jest.fn();
        const readPromptReal = CliUtils.readPrompt;
        CliUtils.readPrompt = jest.fn(() => null);

        const initialSessCfg = {
            rejectUnauthorized: true,
        };
        const args = {
            $0: "zowe",
            _: [""],
            host: "SomeHost",
            user: "FakeUser",
            password: "FakePassword"
        };

        let sessCfgWithConnProps: ISession;
        let caughtError;
        try {
            sessCfgWithConnProps = await ConnectionPropsForSessCfg.addPropsOrPrompt<ISession>(
                initialSessCfg, args
            );
        } catch (thrownError) {
            caughtError = thrownError;
        }
        CliUtils.sleep = sleepReal;
        CliUtils.readPrompt = readPromptReal;
        expect(caughtError instanceof ImperativeError).toBe(true);
        expect(caughtError.message).toBe("Timed out waiting for port number.");
    });

    it("should not log secure properties of session config", async () => {
        const mockLoggerDebug = jest.fn();
        const getImperativeLoggerSpy = jest.spyOn(Logger, "getImperativeLogger")
            .mockReturnValueOnce({ debug: mockLoggerDebug } as any);
        (ConnectionPropsForSessCfg as any).logSessCfg({
            host: "SomeHost",
            port: 11,
            user: "FakeUser",
            password: "FakePassword",
            tokenType: SessConstants.TOKEN_TYPE_JWT,
            tokenValue: "FakeToken"
        });
        getImperativeLoggerSpy.mockRestore();
        expect(mockLoggerDebug).toHaveBeenCalledTimes(1);
        const logOutput = mockLoggerDebug.mock.calls[0][0];
        expect(logOutput).toContain("SomeHost");
        expect(logOutput).not.toContain("FakeUser");
        expect(logOutput).not.toContain("FakePassword");
        expect(logOutput).not.toContain("FakeToken");
    });

    it("SSO CallBack with getValuesBack", async() => {
        const initialSessCfg = {
            rejectUnauthorized: true,
        };
        const fakeFunctionSessCfg = {
            hostname: "SomeHost",
            port: 11,
            user: "FakeUser",
            password: "FakePassword",
            rejectUnauthorized: false
        };
        const args = {
            $0: "zowe",
            _: [""]
        };
        const fakeFunction = jest.fn((neededProps) => {
            for (const value of neededProps) {
                switch (value) {
                    case "hostname" :
<<<<<<< HEAD
                        neededProps[value] = fakeFunctionSessCfg.hostname
                        break;
                    case "port" :
                        neededProps[value] = fakeFunctionSessCfg.port
                        break;
                    case "user" :
                        neededProps[value] = fakeFunctionSessCfg.user
                        break;
                    case "password" :
                        neededProps[value] = fakeFunctionSessCfg.password
                        break;
                    case "rejectUnauthorized" :
                        neededProps[value] = initialSessCfg.rejectUnauthorized
=======
                        neededProps[value] = fakeFunctionSessCfg.hostname;
                        break;
                    case "port" :
                        neededProps[value] = fakeFunctionSessCfg.port;
                        break;
                    case "user" :
                        neededProps[value] = fakeFunctionSessCfg.user;
                        break;
                    case "password" :
                        neededProps[value] = fakeFunctionSessCfg.password;
                        break;
                    case "rejectUnauthorized" :
                        neededProps[value] = initialSessCfg.rejectUnauthorized;
>>>>>>> e527067c
                        break;
                    default:
                        return;
                }
            }
            return neededProps;
        });
        const sessCfgWithConnProps = await ConnectionPropsForSessCfg.addPropsOrPrompt<ISession>(
            initialSessCfg, args, {getValuesBack: fakeFunction}
        );
        expect(sessCfgWithConnProps.hostname).toBe("SomeHost");
        expect(sessCfgWithConnProps.port).toBe(11);
        expect(sessCfgWithConnProps.user).toBe("FakeUser");
        expect(sessCfgWithConnProps.password).toBe("FakePassword");
        expect(sessCfgWithConnProps.type).toBe(SessConstants.AUTH_TYPE_BASIC);
        expect(sessCfgWithConnProps.tokenValue).toBeUndefined();
        expect(sessCfgWithConnProps.tokenType).toBeUndefined();
    });

    it("SSO CallBack with getValuesBack and partial session config", async() => {
        const initialSessCfg = {
            password: "FakePassword",
            rejectUnauthorized: true,
        };
        const fakeFunctionSessCfg = {
            hostname: "SomeHost",
            port: 11,
        };
        const args = {
            $0: "zowe",
            _: [""],
            user: "FakeUser",
        };
        const fakeFunction = jest.fn((neededProps) => {
            for (const value of neededProps) {
                switch (value) {
                    case "hostname" :
<<<<<<< HEAD
                        neededProps[value] = fakeFunctionSessCfg.hostname
                        break;
                    case "port" :
                        neededProps[value] = fakeFunctionSessCfg.port
                        break;
                    case "user" :
                        neededProps[value] = args.user
                        break;
                    case "password" :
                        neededProps[value] = initialSessCfg.password
                        break;
                    case "rejectUnauthorized" :
                        neededProps[value] = initialSessCfg.rejectUnauthorized
=======
                        neededProps[value] = fakeFunctionSessCfg.hostname;
                        break;
                    case "port" :
                        neededProps[value] = fakeFunctionSessCfg.port;
                        break;
                    case "user" :
                        neededProps[value] = args.user;
                        break;
                    case "password" :
                        neededProps[value] = initialSessCfg.password;
                        break;
                    case "rejectUnauthorized" :
                        neededProps[value] = initialSessCfg.rejectUnauthorized;
>>>>>>> e527067c
                        break;
                    default:
                        return;
                }
            }
            return neededProps;
        });
        const sessCfgWithConnProps = await ConnectionPropsForSessCfg.addPropsOrPrompt<ISession>(
            initialSessCfg, args, {getValuesBack: fakeFunction}
        );
        expect(sessCfgWithConnProps.hostname).toBe("SomeHost");
        expect(sessCfgWithConnProps.port).toBe(11);
        expect(sessCfgWithConnProps.user).toBe("FakeUser");
        expect(sessCfgWithConnProps.password).toBe("FakePassword");
        expect(sessCfgWithConnProps.type).toBe(SessConstants.AUTH_TYPE_BASIC);
        expect(sessCfgWithConnProps.tokenValue).toBeUndefined();
        expect(sessCfgWithConnProps.tokenType).toBeUndefined();
    });
});<|MERGE_RESOLUTION|>--- conflicted
+++ resolved
@@ -666,7 +666,6 @@
             for (const value of neededProps) {
                 switch (value) {
                     case "hostname" :
-<<<<<<< HEAD
                         neededProps[value] = fakeFunctionSessCfg.hostname
                         break;
                     case "port" :
@@ -680,21 +679,6 @@
                         break;
                     case "rejectUnauthorized" :
                         neededProps[value] = initialSessCfg.rejectUnauthorized
-=======
-                        neededProps[value] = fakeFunctionSessCfg.hostname;
-                        break;
-                    case "port" :
-                        neededProps[value] = fakeFunctionSessCfg.port;
-                        break;
-                    case "user" :
-                        neededProps[value] = fakeFunctionSessCfg.user;
-                        break;
-                    case "password" :
-                        neededProps[value] = fakeFunctionSessCfg.password;
-                        break;
-                    case "rejectUnauthorized" :
-                        neededProps[value] = initialSessCfg.rejectUnauthorized;
->>>>>>> e527067c
                         break;
                     default:
                         return;
@@ -732,7 +716,6 @@
             for (const value of neededProps) {
                 switch (value) {
                     case "hostname" :
-<<<<<<< HEAD
                         neededProps[value] = fakeFunctionSessCfg.hostname
                         break;
                     case "port" :
@@ -746,21 +729,6 @@
                         break;
                     case "rejectUnauthorized" :
                         neededProps[value] = initialSessCfg.rejectUnauthorized
-=======
-                        neededProps[value] = fakeFunctionSessCfg.hostname;
-                        break;
-                    case "port" :
-                        neededProps[value] = fakeFunctionSessCfg.port;
-                        break;
-                    case "user" :
-                        neededProps[value] = args.user;
-                        break;
-                    case "password" :
-                        neededProps[value] = initialSessCfg.password;
-                        break;
-                    case "rejectUnauthorized" :
-                        neededProps[value] = initialSessCfg.rejectUnauthorized;
->>>>>>> e527067c
                         break;
                     default:
                         return;

// Jest Snapshot v1, https://goo.gl/fbAQLP

exports[`Complete Profiles Group Builder should provide a valid command definition for the complete auto generated profile group if passed a valid profile configuration document 1`] = `
Object {
  "children": Array [
    Object {
      "aliases": Array [
        "cre",
      ],
      "children": Array [
        Object {
          "aliases": Array [
            "type-a",
          ],
          "children": Array [],
          "customize": Object {
            "profileTypeIdentifier": "type-a",
          },
          "deprecatedReplacement": "The 'config init' command",
          "description": "Type A profile for builder tests",
          "name": "type-a-profile",
          "options": Array [
            Object {
              "description": "The age of the profile",
              "name": "age",
              "type": "number",
            },
            Object {
              "aliases": Array [
                "ow",
              ],
              "description": "Overwrite the type-a profile when a profile of the same name exists.",
              "name": "overwrite",
              "type": "boolean",
            },
            Object {
              "aliases": Array [
                "dd",
              ],
              "description": "Disable populating profile values of undefined properties with default values.",
              "name": "disable-defaults",
              "type": "boolean",
            },
          ],
          "positionals": Array [
            Object {
              "description": "Specifies the name of the new type-a profile. You can load this profile by using the name on commands that support the \\"--type-a-profile\\" option.",
              "name": "profileName",
              "required": true,
              "type": "string",
            },
          ],
          "summary": "Create a type-a profile",
          "type": "command",
        },
        Object {
          "aliases": Array [
            "type-b",
          ],
          "children": Array [],
          "customize": Object {
            "profileTypeIdentifier": "type-b",
          },
          "deprecatedReplacement": "The 'config init' command",
          "description": "Type B profile for builder tests",
          "name": "type-b-profile",
          "options": Array [
            Object {
              "description": "The number of legs",
              "name": "legs",
              "type": "number",
            },
            Object {
              "aliases": Array [
                "ow",
              ],
              "description": "Overwrite the type-b profile when a profile of the same name exists.",
              "name": "overwrite",
              "type": "boolean",
            },
            Object {
              "aliases": Array [
                "dd",
              ],
              "description": "Disable populating profile values of undefined properties with default values.",
              "name": "disable-defaults",
              "type": "boolean",
            },
          ],
          "positionals": Array [
            Object {
              "description": "Specifies the name of the new type-b profile. You can load this profile by using the name on commands that support the \\"--type-b-profile\\" option.",
              "name": "profileName",
              "required": true,
              "type": "string",
            },
          ],
          "summary": "Create a type-b profile",
          "type": "command",
        },
      ],
      "deprecatedReplacement": "The 'config init' command",
      "description": "Create new configuration profiles.",
      "name": "create",
      "summary": "Create new configuration profiles",
      "type": "group",
    },
    Object {
      "aliases": Array [
        "upd",
      ],
      "children": Array [
        Object {
          "aliases": Array [
            "type-a",
          ],
          "children": Array [],
          "customize": Object {
            "profileTypeIdentifier": "type-a",
          },
          "deprecatedReplacement": "The 'config set' command",
          "description": "Type A profile for builder tests",
          "name": "type-a-profile",
          "options": Array [
            Object {
              "absenceImplications": null,
              "description": "The age of the profile",
              "implies": null,
              "name": "age",
              "required": false,
              "type": "number",
            },
          ],
          "positionals": Array [
            Object {
              "description": "Specifies the name of the new type-a profile. You can load this profile by using the name on commands that support the \\"--type-a-profile\\" option.",
              "name": "profileName",
              "required": true,
              "type": "string",
            },
          ],
          "summary": "Update a type-a profile. You can update any property present within the profile configuration. The updated profile will be printed so that you can review the result of the updates.",
          "type": "command",
        },
        Object {
          "aliases": Array [
            "type-b",
          ],
          "children": Array [],
          "customize": Object {
            "profileTypeIdentifier": "type-b",
          },
          "deprecatedReplacement": "The 'config set' command",
          "description": "Type B profile for builder tests",
          "name": "type-b-profile",
          "options": Array [
            Object {
              "absenceImplications": null,
              "description": "The number of legs",
              "implies": null,
              "name": "legs",
              "required": false,
              "type": "number",
            },
          ],
          "positionals": Array [
            Object {
              "description": "Specifies the name of the new type-b profile. You can load this profile by using the name on commands that support the \\"--type-b-profile\\" option.",
              "name": "profileName",
              "required": true,
              "type": "string",
            },
          ],
          "summary": "Update a type-b profile. You can update any property present within the profile configuration. The updated profile will be printed so that you can review the result of the updates.",
          "type": "command",
        },
      ],
      "deprecatedReplacement": "The 'config set' command",
      "description": "Update a {{type}} profile. You can update any property present within the profile configuration. The updated profile will be printed so that you can review the result of the updates.",
      "name": "update",
      "summary": "Update existing profiles",
      "type": "group",
    },
    Object {
      "aliases": Array [
        "rm",
      ],
      "children": Array [
        Object {
          "aliases": Array [
            "type-a",
          ],
          "children": Array [],
          "customize": Object {
            "profileTypeIdentifier": "type-a",
          },
          "deprecatedReplacement": "Edit your Zowe V2 configuration
    zowe.config.json",
          "description": "Delete a type-a profile. You must specify a profile name to be deleted. To find a list of available profiles for deletion,  issue the profiles list command. By default, you will be prompted to confirm the profile removal.",
          "examples": Array [
            Object {
              "description": "Delete a type-a profile named profilename",
              "options": "profilename",
            },
          ],
          "name": "type-a-profile",
          "options": Array [
            Object {
              "aliases": Array [],
              "description": "Force deletion of profile, and dependent profiles if specified. No prompt will be displayed before  deletion occurs.",
              "name": "force",
              "required": false,
              "type": "boolean",
            },
          ],
          "positionals": Array [
            Object {
              "description": "Specifies the name of the type-a  profile to be deleted. You can also load this profile by using the name on commands that support the \\"--type-a-profile\\" option.",
              "name": "profileName",
              "required": true,
              "type": "string",
            },
          ],
          "summary": "Delete a type-a profile.",
          "type": "command",
        },
        Object {
          "aliases": Array [
            "type-b",
          ],
          "children": Array [],
          "customize": Object {
            "profileTypeIdentifier": "type-b",
          },
          "deprecatedReplacement": "Edit your Zowe V2 configuration
    zowe.config.json",
          "description": "Delete a type-b profile. You must specify a profile name to be deleted. To find a list of available profiles for deletion,  issue the profiles list command. By default, you will be prompted to confirm the profile removal.",
          "examples": Array [
            Object {
              "description": "Delete a type-b profile named profilename",
              "options": "profilename",
            },
          ],
          "name": "type-b-profile",
          "options": Array [
            Object {
              "aliases": Array [],
              "description": "Force deletion of profile, and dependent profiles if specified. No prompt will be displayed before  deletion occurs.",
              "name": "force",
              "required": false,
              "type": "boolean",
            },
          ],
          "positionals": Array [
            Object {
              "description": "Specifies the name of the type-b  profile to be deleted. You can also load this profile by using the name on commands that support the \\"--type-b-profile\\" option.",
              "name": "profileName",
              "required": true,
              "type": "string",
            },
          ],
          "summary": "Delete a type-b profile.",
          "type": "command",
        },
      ],
      "deprecatedReplacement": "Edit your Zowe V2 configuration zowe.config.json",
      "description": "Delete existing profiles.",
      "name": "delete",
      "summary": "Delete existing profiles",
      "type": "group",
    },
    Object {
      "aliases": Array [
        "ls",
      ],
      "children": Array [
        Object {
          "aliases": Array [
            "type-a",
          ],
          "children": Array [],
          "customize": Object {
            "profileTypeIdentifier": "type-a",
          },
          "deprecatedReplacement": "The 'config list' command",
          "description": "Type A profile for builder tests",
          "examples": Array [
            Object {
              "description": "List profiles of type type-a",
              "options": "",
            },
            Object {
              "description": "List profiles of type type-a and display their contents",
              "options": "--sc",
            },
          ],
          "name": "type-a-profiles",
          "options": Array [
            Object {
              "aliases": Array [
                "sc",
              ],
              "description": "List type-a  profiles  and their contents. All profile details will be printed as part of command output.",
              "name": "show-contents",
              "required": false,
              "type": "boolean",
            },
          ],
          "summary": "List profiles of the type type-a.",
          "type": "command",
        },
        Object {
          "aliases": Array [
            "type-b",
          ],
          "children": Array [],
          "customize": Object {
            "profileTypeIdentifier": "type-b",
          },
          "deprecatedReplacement": "The 'config list' command",
          "description": "Type B profile for builder tests",
          "examples": Array [
            Object {
              "description": "List profiles of type type-b",
              "options": "",
            },
            Object {
              "description": "List profiles of type type-b and display their contents",
              "options": "--sc",
            },
          ],
          "name": "type-b-profiles",
          "options": Array [
            Object {
              "aliases": Array [
                "sc",
              ],
              "description": "List type-b  profiles  and their contents. All profile details will be printed as part of command output.",
              "name": "show-contents",
              "required": false,
              "type": "boolean",
            },
          ],
          "summary": "List profiles of the type type-b.",
          "type": "command",
        },
      ],
<<<<<<< HEAD
      "deprecatedReplacement": "The 'config list' command",
      "description": "List profiles of the type {{type}}",
=======
      "description": "List profiles of the type {{type}}.",
>>>>>>> df4e727b
      "name": "list",
      "summary": "List existing profiles",
      "type": "group",
    },
    Object {
      "aliases": Array [
        "set",
      ],
      "children": Array [
        Object {
          "aliases": Array [
            "type-a",
          ],
          "children": Array [],
          "customize": Object {
            "profileTypeIdentifier": "type-a",
          },
          "deprecatedReplacement": "The 'config set' command",
          "description": "The type-a set default-profiles command allows you to set the default profiles for this command group. When a type-a command is issued and no profile override options are specified, the default profiles for the command group are automatically loaded for the command based on the commands profile requirements.",
          "examples": Array [
            Object {
              "description": "Set the default profile for type type-a to the profile named 'profilename'",
              "options": "profilename",
            },
          ],
          "name": "type-a-profile",
          "options": Array [],
          "positionals": Array [
            Object {
              "description": "Specify a
 profile for default usage within the type-a group. When you issue commands within the type-a group without a profile specified as part of the command, the default will be loaded instead.",
              "name": "profileName",
              "required": true,
              "type": "string",
            },
          ],
          "summary": "Set the default
 profiles for the type-a group",
          "type": "command",
        },
        Object {
          "aliases": Array [
            "type-b",
          ],
          "children": Array [],
          "customize": Object {
            "profileTypeIdentifier": "type-b",
          },
          "deprecatedReplacement": "The 'config set' command",
          "description": "The type-b set default-profiles command allows you to set the default profiles for this command group. When a type-b command is issued and no profile override options are specified, the default profiles for the command group are automatically loaded for the command based on the commands profile requirements.",
          "examples": Array [
            Object {
              "description": "Set the default profile for type type-b to the profile named 'profilename'",
              "options": "profilename",
            },
          ],
          "name": "type-b-profile",
          "options": Array [],
          "positionals": Array [
            Object {
              "description": "Specify a
 profile for default usage within the type-b group. When you issue commands within the type-b group without a profile specified as part of the command, the default will be loaded instead.",
              "name": "profileName",
              "required": true,
              "type": "string",
            },
          ],
          "summary": "Set the default
 profiles for the type-b group",
          "type": "command",
        },
      ],
      "deprecatedReplacement": "The 'config set' command",
      "description": "Set which profiles are loaded by default.",
      "name": "set-default",
      "summary": "Set which profiles are loaded by default",
      "type": "group",
    },
    Object {
      "aliases": Array [
        "val",
      ],
      "children": Array [
        Object {
          "aliases": Array [
            "type-a",
          ],
          "children": Array [],
          "customize": Object {
            "profileTypeIdentifier": "type-a",
          },
          "deprecatedReplacement": "Edit your Zowe V2 configuration
    zowe.config.json",
          "description": "Test the validity of a type-a profile.",
          "name": "type-a-profile",
          "options": Array [
            Object {
              "aliases": Array [
                "plan",
                "p",
              ],
              "description": "Instead of validating your profile, print out a table of the tasks used for validation. This will explain the different services and functionality that will be tested during profile validation.",
              "name": "print-plan-only",
              "type": "boolean",
            },
          ],
          "positionals": Array [
            Object {
              "description": "Specifies the name of the type-a  profile to be deleted. You can also load this profile by using the name on commands that support the \\"--type-a-profile\\" option.",
              "name": "profileName",
              "required": false,
              "type": "string",
            },
          ],
          "summary": "Test the validity of a type-a profile.",
          "type": "command",
        },
      ],
      "deprecatedReplacement": "Edit your Zowe V2 configuration zowe.config.json",
      "description": "Test the validity of your profiles.",
      "name": "validate",
      "summary": "Test the validity of a profile",
      "type": "group",
    },
  ],
<<<<<<< HEAD
  "deprecatedReplacement": "The 'config init' command",
  "description": "Create and manage configuration profiles",
=======
  "description": "Create and manage configuration profiles.",
>>>>>>> df4e727b
  "name": "profiles",
  "type": "group",
}
`;<|MERGE_RESOLUTION|>--- conflicted
+++ resolved
@@ -345,12 +345,8 @@
           "type": "command",
         },
       ],
-<<<<<<< HEAD
       "deprecatedReplacement": "The 'config list' command",
-      "description": "List profiles of the type {{type}}",
-=======
       "description": "List profiles of the type {{type}}.",
->>>>>>> df4e727b
       "name": "list",
       "summary": "List existing profiles",
       "type": "group",
@@ -476,12 +472,8 @@
       "type": "group",
     },
   ],
-<<<<<<< HEAD
   "deprecatedReplacement": "The 'config init' command",
-  "description": "Create and manage configuration profiles",
-=======
   "description": "Create and manage configuration profiles.",
->>>>>>> df4e727b
   "name": "profiles",
   "type": "group",
 }

--- conflicted
+++ resolved
@@ -314,14 +314,10 @@
             markdownContent += "<h4>Commands</h4>\n" + this.buildChildrenSummaryTables(helpGen, rootCommandName + "_" + fullCommandName);
         }
 
-<<<<<<< HEAD
-        let htmlContent = "<h2>" + this.genBreadcrumb(rootCommandName, fullCommandName) + this.genPrintButton() + "</h2>\n";
-=======
         // Prevent line breaks from being lost during Markdown to HTML conversion
         markdownContent = markdownContent.replace(/^(\s+Default value:.+$)(\s+Allowed values:.+$)/gm, "$1\n$2");
 
-        let htmlContent = "<h2>" + this.genBreadcrumb(rootCommandName, fullCommandName) + "</h2>\n";
->>>>>>> 71f1a838
+        let htmlContent = "<h2>" + this.genBreadcrumb(rootCommandName, fullCommandName) + this.genPrintButton() + "</h2>\n";
         htmlContent += this.marked(markdownContent);
 
         // Remove backslash escapes from URLs

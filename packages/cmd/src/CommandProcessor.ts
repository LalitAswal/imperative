/*
* This program and the accompanying materials are made available under the terms of the
* Eclipse Public License v2.0 which accompanies this distribution, and is available at
* https://www.eclipse.org/legal/epl-v20.html
*
* SPDX-License-Identifier: EPL-2.0
*
* Copyright Contributors to the Zowe Project.
*
*/

import { PerfTiming } from "@zowe/perf-timing";
import { ICommandDefinition } from "./doc/ICommandDefinition";
import { CommandUtils } from "./utils/CommandUtils";
import { Arguments } from "yargs";
import { ICommandValidatorResponse } from "./doc/response/response/ICommandValidatorResponse";
import { ICommandHandler } from "./doc/handler/ICommandHandler";
import { couldNotInstantiateCommandHandler, unexpectedCommandError } from "../../messages";
import { SharedOptions } from "./utils/SharedOptions";
import { IImperativeError, ImperativeError } from "../../error";
import { IProfileManagerFactory, ProfileUtils } from "../../profiles";
import { SyntaxValidator } from "./syntax/SyntaxValidator";
import { CommandProfileLoader } from "./profiles/CommandProfileLoader";
import { ICommandProfileTypeConfiguration } from "./doc/profiles/definition/ICommandProfileTypeConfiguration";
import { IHelpGenerator } from "./help/doc/IHelpGenerator";
import { ICommandPrepared } from "./doc/response/response/ICommandPrepared";
import { CommandResponse } from "./response/CommandResponse";
import { ICommandResponse } from "./doc/response/response/ICommandResponse";
import { Logger, LoggerUtils } from "../../logger";
import { IInvokeCommandParms } from "./doc/parms/IInvokeCommandParms";
import { ICommandProcessorParms } from "./doc/processor/ICommandProcessorParms";
import { ImperativeExpect } from "../../expect";
import { inspect } from "util";
import { ImperativeConfig, TextUtils } from "../../utilities";
import * as nodePath from "path";
import * as os from "os";
import * as stream from "stream";
import { ICommandHandlerRequire } from "./doc/handler/ICommandHandlerRequire";
import { IHandlerParameters } from "../../cmd";
import { ChainedHandlerService } from "./ChainedHandlerUtils";
import { Constants } from "../../constants";
import { ICommandArguments } from "./doc/args/ICommandArguments";
import { CliUtils } from "../../utilities/src/CliUtils";
import { WebHelpManager } from "./help/WebHelpManager";
import { ICommandProfile } from "./doc/profiles/definition/ICommandProfile";
import { Config } from "../../config/src/Config";
<<<<<<< HEAD
import { IDaemonResponse } from "../../utilities/src/doc/IDaemonResponse";
import { IHandlerResponseApi } from "../..";
=======
import { IDaemonContext } from "../../imperative/src/doc/IDaemonContext";
>>>>>>> 360b2b4a

/**
 * The command processor for imperative - accepts the command definition for the command being issued (and a pre-built)
 * response object and validates syntax, loads profiles, instantiates handlers, & invokes the handlers.
 * @export
 * @class CommandProcessor
 */
export class CommandProcessor {
    /**
     * Show secure fields in the output of the command ENV var suffix
     * @private
     * @static
     * @memberof CommandProcessor
     */
    private static readonly ENV_SHOW_SECURE_SUFFIX = `_SHOW_SECURE_ARGS`;
    /**
     * The error tag for imperative errors.
     * @private
     * @static
     * @type {string}
     * @memberof CommandProcessor
     */
    private static readonly ERROR_TAG: string = "Command Processor Error:";
    /**
     * The root command name of the CLI (specified in the Imperative Configuration document)
     * @private
     * @type {string}
     * @memberof CommandProcessor
     */
    private mCommandRootName: string;
    /**
     * The command line.
     * @private
     * @type {string}
     * @memberof CommandProcessor
     */
    private mCommandLine: string;
    /**
     * Environmental variable name prefix used to construct configuration environmental variables.
     * @private
     * @type {string}
     * @memberof CommandProcessor
     */
    private mEnvVariablePrefix: string;

    /**
     * The phrase used to indicate the user wants to enter the value of an argument in a hidden text prompt
     * @private
     * @type {string}
     * @memberof CommandProcessor
     */
    private mPromptPhrase: string;
    /**
     * The command definition node for the command being executed.
     * @private
     * @type {ICommandDefinition}
     * @memberof CommandProcessor
     */
    private mDefinition: ICommandDefinition;
    /**
     * The full command definition contains all parents/ancestors of the command being executed.
     * @private
     * @type {ICommandDefinition}
     * @memberof CommandProcessor
     */
    private mFullDefinition: ICommandDefinition;
    /**
     * The help generator to use - normally passed the default generator.
     * @private
     * @type {IHelpGenerator}
     * @memberof CommandProcessor
     */
    private mHelpGenerator: IHelpGenerator;
    /**
     * The profile manager to use when loading profiles for commands
     * @private
     * @type {IProfileManagerFactory<ICommandProfileTypeConfiguration>}
     * @memberof CommandProcessor
     */
    private mProfileManagerFactory: IProfileManagerFactory<ICommandProfileTypeConfiguration>;
    /**
     * Imperative Logger instance for logging from the command processor.
     * @private
     * @type {Logger}
     * @memberof CommandProcessor
     */
    private mLogger: Logger = Logger.getImperativeLogger();
    /**
     * Config object used to load profiles from active config layers.
     * @private
     * @type {Config}
     * @memberof CommandProcessor
     */
    private mConfig: Config;
    /**
     * The context object defined when in daemon mode.
     * @private
     * @type {IDaemonContext}
     * @memberof CommandProcessor
     */
    private mDaemonContext?: IDaemonContext;

    /**
     * Creates an instance of CommandProcessor.
     * @param {ICommandProcessorParms} params - See the interface for details.
     * @memberof CommandProcessor
     */
    constructor(params: ICommandProcessorParms) {
        ImperativeExpect.toNotBeNullOrUndefined(params, `${CommandProcessor.ERROR_TAG} No parameters supplied to constructor.`);
        this.mDefinition = params.definition;
        ImperativeExpect.toNotBeNullOrUndefined(this.mDefinition, `${CommandProcessor.ERROR_TAG} No command definition supplied.`);
        this.mFullDefinition = (params.fullDefinition == null) ? this.mDefinition : params.fullDefinition;
        this.mHelpGenerator = params.helpGenerator;
        ImperativeExpect.toNotBeNullOrUndefined(this.mHelpGenerator, `${CommandProcessor.ERROR_TAG} No help generator supplied.`);
        this.mProfileManagerFactory = params.profileManagerFactory;
        ImperativeExpect.toNotBeNullOrUndefined(this.mProfileManagerFactory, `${CommandProcessor.ERROR_TAG} No profile manager factory supplied.`);
        if (this.mDefinition.type === "command" && this.mDefinition.chainedHandlers == null) {
            ImperativeExpect.keysToBeDefinedAndNonBlank(this.mDefinition, ["handler"], `${CommandProcessor.ERROR_TAG} ` +
                `The definition supplied is of type "command", ` +
                `but no handler was specified.`);
        }
        this.mCommandRootName = params.rootCommandName;
        this.mCommandLine = params.commandLine;
        this.mEnvVariablePrefix = params.envVariablePrefix;
        this.mPromptPhrase = params.promptPhrase;
        this.mConfig = params.config;
        this.mDaemonContext = params.daemonContext;
        ImperativeExpect.keysToBeDefinedAndNonBlank(params, ["promptPhrase"], `${CommandProcessor.ERROR_TAG} No prompt phrase supplied.`);
        ImperativeExpect.keysToBeDefinedAndNonBlank(params, ["rootCommandName"], `${CommandProcessor.ERROR_TAG} No root command supplied.`);
        ImperativeExpect.keysToBeDefinedAndNonBlank(params, ["envVariablePrefix"], `${CommandProcessor.ERROR_TAG} No ENV variable prefix supplied.`);
        // TODO - check if the command definition passed actually exists within the full command definition tree passed
    }

    /**
     * Accessor for the root command name
     * @readonly
     * @type {string}
     * @memberof CommandProcessor
     */
    get rootCommand(): string {
        return this.mCommandRootName;
    }

    /**
     * Accessor for the command line
     * @readonly
     * @type {string}
     * @memberof CommandProcessor
     */
    get commandLine(): string {
        return this.mCommandLine;
    }

    /**
     * Accessor for the environment variable prefix
     * @readonly
     * @type {string}
     * @memberof CommandProcessor
     */
    get envVariablePrefix(): string {
        return this.mEnvVariablePrefix;
    }

    /**
     * Accessor for the prompt phrase
     * @readonly
     * @type {string}
     * @memberof CommandProcessor
     */
    get promptPhrase(): string {
        return this.mPromptPhrase;
    }

    /**
     * Accessor for the help generator passed to this instance of the command processor
     * @readonly
     * @type {IHelpGenerator}
     * @memberof CommandProcessor
     */
    get helpGenerator(): IHelpGenerator {
        return this.mHelpGenerator;
    }

    /**
     * Accessor for the app config
     * @readonly
     * @type {Config}
     * @memberof CommandProcessor
     */
    get config(): Config {
        return this.mConfig;
    }

    /**
     * Accessor for the profile manager factory in use for this command processor.
     * @readonly
     * @type {IProfileManagerFactory<ICommandProfileTypeConfiguration>}
     * @memberof CommandProcessor
     */
    get profileFactory(): IProfileManagerFactory<ICommandProfileTypeConfiguration> {
        return this.mProfileManagerFactory;
    }

    /**
     * Obtain a copy of the command definition
     * @return {ICommandDefinition}: The Bright Commands definition document.
     */
    get definition(): ICommandDefinition {
        return JSON.parse(JSON.stringify(this.mDefinition));
    }

    /**
     * Obtain a copy of the command definition
     * @return {ICommandDefinition}: The Bright Commands definition document.
     */
    get fullDefinition(): ICommandDefinition {
        return JSON.parse(JSON.stringify(this.mFullDefinition));
    }

    /**
     * Generates the help for the command definition passed.
     * @param {CommandResponse} response - The command response object
     * @memberof CommandProcessor
     */
    public help(response: CommandResponse): ICommandResponse {
        ImperativeExpect.toNotBeNullOrUndefined(response, `${CommandProcessor.ERROR_TAG} help(): No command response object supplied.`);
        this.log.info(`Building help text for command "${this.definition.name}"...`);
        const help: string = this.helpGenerator.buildHelp();
        response.data.setObj(help);
        response.console.log(Buffer.from(help));
        response.data.setMessage(`The help was constructed for command: ${this.mDefinition.name}.`);
        return this.finishResponse(response);
    }

    /**
     * Generates the help for the command definition passed.
     * @param {string} inContext - Name of page for group/command to jump to
     * @param {CommandResponse} response - The command response object
     * @memberof CommandProcessor
     */
    public webHelp(inContext: string, response: CommandResponse): ICommandResponse {
        ImperativeExpect.toNotBeNullOrUndefined(response, `${CommandProcessor.ERROR_TAG} help(): No command response object supplied.`);
        this.log.info(`Launching web help for command "${this.definition.name}"...`);
        try {
            WebHelpManager.instance.openHelp(inContext, response);
            response.data.setMessage(`The web help was launched for command: ${this.definition.name}`);
        } catch (err) {
            this.log.error(err);
            response.console.error(err);
            response.failed();
            response.setError({ msg: err.message, stack: err.stack });
        }
        return this.finishResponse(response);
    }

    /**
     * Validates the input arguments/options for the command (Performs additional validation outside of what Yargs
     * already provides - ideally, we would like to maintain control over all errors and messages for consistency).
     * @param {ICommandArguments} commandArguments: The input command arguments from the command line.
     * @param {CommandResponse} responseObject: Response object to print.
     * @return {Promise<ICommandValidatorResponse>}: Promise to be fulfilled when validation is complete.
     */
    public async validate(commandArguments: ICommandArguments, responseObject: CommandResponse): Promise<ICommandValidatorResponse> {
        ImperativeExpect.toNotBeNullOrUndefined(commandArguments, `${CommandProcessor.ERROR_TAG} validate(): No command arguments supplied.`);
        ImperativeExpect.toNotBeNullOrUndefined(responseObject, `${CommandProcessor.ERROR_TAG} validate(): No response object supplied.`);
        this.log.info(`Performing syntax validation for command "${this.definition.name}"...`);
        return new SyntaxValidator(this.mDefinition, this.mFullDefinition).validate(responseObject, commandArguments);
    }

    /**
     * Invoke the command handler. Locates and requires the module specified by the command definition document,
     * creates a new object, creates a response object, and invokes the handler. The handler is responsible for
     * fulfilling the promise when complete.
     * @param {IInvokeCommandParms} params - The parameters passed to the invoke function
     * @return {Promise<ICommandResponse>} - The promise that is fulfilled. A rejection if the promise indicates a
     * truly exceptional condition (should not occur).
     */
    public async invoke(params: IInvokeCommandParms): Promise<ICommandResponse> {

        const timingApi = PerfTiming.api;

        if (PerfTiming.isEnabled) {
            // Marks point START
            timingApi.mark("START_CMD_INVOKE");
        }

        // Ensure parameters are correct
        ImperativeExpect.toNotBeNullOrUndefined(params,
            `${CommandProcessor.ERROR_TAG} invoke(): No parameters supplied.`);
        ImperativeExpect.toNotBeNullOrUndefined(params.arguments,
            `${CommandProcessor.ERROR_TAG} invoke(): No command arguments supplied.`);
        params.responseFormat = (params.responseFormat == null) ? "default" : params.responseFormat;
        const responseOptions: string[] = ["default", "json"];
        ImperativeExpect.toBeOneOf(params.responseFormat, responseOptions,
            `${CommandProcessor.ERROR_TAG} invoke(): Response format must be one of the following: ${responseOptions.join(",")}`);
        ImperativeExpect.toBeAnArray(params.arguments._,
            `${CommandProcessor.ERROR_TAG} invoke(): The command arguments object supplied does not contain an array of args.`);
        if (this.definition.chainedHandlers == null) {
            ImperativeExpect.toNotBeNullOrUndefined(this.definition.handler,
                `${CommandProcessor.ERROR_TAG} invoke(): Cannot invoke the command "${this.definition.name}"` +
                `. It has no handler and no chained handlers.`);
            ImperativeExpect.toNotBeEqual(this.definition.handler.trim(), "",
                `${CommandProcessor.ERROR_TAG} invoke(): Cannot invoke the handler for command "${this.definition.name}". The handler is blank.`);
        }

        let commandLine = ImperativeConfig.instance.commandLine || this.commandLine;

        // determine if the command has the user option and mask the user value
        let regEx = /--(user|u) ([^\s]+)/gi;

        if (commandLine.search(regEx) >= 0) {
            commandLine = commandLine.replace(regEx, "--$1 ****");
        }

        // determine if the command has the password option and mask the password value
        regEx = /--(password|pass|pw) ([^\s]+)/gi;

        if (commandLine.search(regEx) >= 0) {
            commandLine = commandLine.replace(regEx, "--$1 ****");
        }

        // determine if the command has the token value option and mask the token value
        regEx = /--(token-value|tokenValue|tv) ([^\s]+)/gi;

        if (commandLine.search(regEx) >= 0) {
            commandLine = commandLine.replace(regEx, "--$1 ****");
        }

        // determine if the command has the cert key file option and mask the value
        regEx = /--(cert-key-file|certKeyFile) ([^\s]+)/gi;

        if (commandLine.search(regEx) >= 0) {
            commandLine = commandLine.replace(regEx, "--$1 ****");
        }

        // determine if the command has the cert file passphrase option and mask the value
        regEx = /--(cert-file-passphrase|certFilePassphrase) ([^\s]+)/gi;

        if (commandLine.search(regEx) >= 0) {
            commandLine = commandLine.replace(regEx, "--$1 ****");
        }

        // this.log.info(`post commandLine issued:\n\n${TextUtils.prettyJson(commandLine)}`);
        // Log the invoke
        this.log.info(`Invoking command "${this.definition.name}"...`);
        this.log.info(`Command issued:\n\n${TextUtils.prettyJson(this.rootCommand + " " + commandLine)}`);
        this.log.trace(`Invoke parameters:\n${inspect(params, { depth: null })}`);
        this.log.trace(`Command definition:\n${inspect(this.definition, { depth: null })}`);

        const prepareResponse = this.constructResponseObject(params);
        prepareResponse.succeeded();

        // Prepare for command processing - load profiles, stdin, etc.
        let prepared: ICommandPrepared;
        try {
            // Build the response object, base args object, and the entire array of options for this command
            // Assume that the command succeed, it will be marked otherwise under the appropriate failure conditions
            if (this.mDaemonContext?.response != null) {
                // NOTE(Kelosky): we adjust `cwd` and do not restore it, so that multiple simultaneous requests from the same
                // directory will operate without unexpected chdir taking place.  Multiple simultaneous requests from different
                // directories may cause unpredictable results
                if (this.mDaemonContext.response.cwd != null) {
                    process.chdir(this.mDaemonContext.response.cwd);
                }

                // Define environment variables received from daemon
                if (this.mDaemonContext.response.env != null) {
                    // Delete environment variables that start with CLI prefix
                    for (const envVarName of Object.keys(process.env)) {
                        if (envVarName.startsWith(`${this.mEnvVariablePrefix}_`)) {
                            delete process.env[envVarName];
                        }
                    }
                    // Load new environment variables
                    process.env = { ...process.env, ...this.mDaemonContext.response.env };
                }

                // reload config for daemon client directory
                await ImperativeConfig.instance.config.reload();
            }

            this.log.info(`Preparing (loading profiles, reading stdin, etc.) execution of "${this.definition.name}" command...`);
            prepared = await this.prepare(prepareResponse, params.arguments);
        } catch (prepareErr) {

            // Indicate that the command has failed
            prepareResponse.failed();

            // Construct the main error header/message
            const err: string = `${prepareErr.message || "Internal Error: No cause message present."}`;
            this.log.error(err);
            prepareResponse.data.setMessage(err);
            prepareResponse.console.errorHeader("Command Preparation Failed");
            prepareResponse.console.error(err);

            // Start constructing the error object for the response
            const impErr: IImperativeError = {
                msg: err
            };

            // If details are present and of type "string", output the additional details
            if ((prepareErr as ImperativeError).details != null &&
                (prepareErr as ImperativeError).details.additionalDetails != null
                && typeof (prepareErr as ImperativeError).details.additionalDetails === "string") {
                prepareResponse.console.errorHeader("Error Details");
                prepareResponse.console.error((prepareErr as ImperativeError).details.additionalDetails);
                impErr.additionalDetails = (prepareErr as ImperativeError).details.additionalDetails;
            }

            // Set the error response object and finish the command response
            prepareResponse.setError(impErr);
            return this.finishResponse(prepareResponse);
        }

        // Recreate the response object with the update params from prepare.
        params.arguments = prepared.args;
        const response = this.constructResponseObject(params);
        response.succeeded();

        // prompt the user for any requested fields
        if (this.promptPhrase != null) {
            try {
                // prompt for any requested positionals
                if (this.definition.positionals != null && this.definition.positionals.length > 0) {
                    for (const positional of this.definition.positionals) {
                        // convert if positional is an array designated by "..."
                        const positionalName = positional.name.replace("...", "");
                        // check if value provided
                        if (prepared.args[positionalName] != null) {
                            // string processing
                            if (typeof prepared.args[positionalName] === "string" &&
                                prepared.args[positionalName].toUpperCase() === this.promptPhrase.toUpperCase()) {
                                // prompt has been requested for a positional
                                this.log.debug("Prompting for positional %s which was requested by passing the value %s",
                                    positionalName, this.promptPhrase);
                                prepared.args[positionalName] =
                                    await response.console.prompt(`"${positionalName}" Description: ` +
                                        `${positional.description}\nPlease enter "${positionalName}":`,
                                    { hideText: true, secToWait: 0 });
                            }
                            // array processing
                            else {
                                if ((prepared.args[positionalName] != null &&
                                    (Array.isArray(prepared.args[positionalName])) &&
                                    prepared.args[positionalName][0] != null &&
                                    typeof prepared.args[positionalName][0] === "string" &&
                                    (prepared.args[positionalName][0].toUpperCase() === this.promptPhrase.toUpperCase()))) {
                                    // prompt has been requested for a positional
                                    this.log.debug("Prompting for positional %s which was requested by passing the value %s",
                                        prepared.args[positionalName][0], this.promptPhrase);
                                    prepared.args[positionalName][0] =
                                        await response.console.prompt(`"${positionalName}" Description: ` +
                                            `${positional.description}\nPlease enter "${positionalName}":`,
                                        { hideText: true, secToWait: 0 });
                                    // prompting enters as string but need to place it in array

                                    const array = prepared.args[positionalName][0].split(" ");
                                    prepared.args[positionalName] = array;
                                }
                            }
                        }
                    }
                }
                // prompt for any requested --options
                if (this.definition.options != null && this.definition.options.length > 0) {
                    for (const option of this.definition.options) {
                        // check if value provided
                        if (prepared.args[option.name] != null) {
                            // string processing
                            if (typeof prepared.args[option.name] === "string" &&
                                prepared.args[option.name].toUpperCase() === this.promptPhrase.toUpperCase()) {
                                // prompt has been requested for an --option
                                this.log.debug("Prompting for option %s which was requested by passing the value %s",
                                    option.name, this.promptPhrase);
                                prepared.args[option.name] =
                                    await response.console.prompt(`"${option.name}" Description: ` +
                                        `${option.description}\nPlease enter "${option.name}":`,
                                    { hideText: true, secToWait: 0 });
                                const camelCase = CliUtils.getOptionFormat(option.name).camelCase;
                                prepared.args[camelCase] = prepared.args[option.name];
                                if (option.aliases != null) {
                                    for (const alias of option.aliases) {
                                        // set each alias of the args object as well
                                        prepared.args[alias] = prepared.args[option.name];
                                    }
                                }
                            }
                            // array processing
                            else {
                                if (((Array.isArray(prepared.args[option.name])) &&
                                    prepared.args[option.name][0] != null &&
                                    typeof prepared.args[option.name][0] === "string" &&
                                    (prepared.args[option.name][0].toUpperCase() === this.promptPhrase.toUpperCase()))) {
                                    // prompt has been requested for an --option
                                    this.log.debug("Prompting for option %s which was requested by passing the value %s",
                                        option.name, this.promptPhrase);
                                    prepared.args[option.name][0] =
                                        await response.console.prompt(`"${option.name}" Description: ` +
                                            `${option.description}\nPlease enter "${option.name}":`,
                                        { hideText: true, secToWait: 0 });

                                    const array = prepared.args[option.name][0].split(" ");
                                    prepared.args[option.name] = array;
                                    const camelCase = CliUtils.getOptionFormat(option.name).camelCase;
                                    prepared.args[camelCase] = prepared.args[option.name];
                                    if (option.aliases != null) {
                                        for (const alias of option.aliases) {
                                            // set each alias of the args object as well
                                            prepared.args[alias] = prepared.args[option.name];
                                        }
                                    }
                                }
                            }
                        }
                    }
                }
            } catch (e) {
                const errMsg: string = `Unexpected prompting error`;
                const errReason: string = errMsg + ": " + e.message + e.stack;
                this.log.error(`Prompting for command "${this.definition.name}" has failed unexpectedly: ${errReason}`);
                response.data.setMessage(errReason);
                response.console.errorHeader(errMsg);
                response.console.error(e.message);
                response.setError({
                    msg: errMsg,
                    additionalDetails: e.message
                });
                response.failed();
                return this.finishResponse(response);
            }
        }

        // Validate that the syntax is correct for the command
        let validator: ICommandValidatorResponse;
        try {
            validator = await this.validate(prepared.args, response);
        } catch (e) {
            const errMsg: string = `Unexpected syntax validation error`;
            const errReason: string = errMsg + ": " + e.message;
            this.log.error(`Validation for command "${this.definition.name}" has failed unexpectedly: ${errReason}`);
            response.data.setMessage(errReason);
            response.console.errorHeader(errMsg);
            response.console.error(e.message);
            response.setError({
                msg: errMsg,
                additionalDetails: e.message
            });
            response.failed();
            return this.finishResponse(response);
        }

        // Check if the syntax is valid - if not return immediately.
        if (!validator.valid) {
            this.invalidSyntaxNotification(params, response);
            return this.finishResponse(response);
        }

        // Invoke the handler
        this.log.info(`Invoking process method of handler for "${this.mDefinition.name}" command.`);

        if (this.definition.handler != null) {
            // single handler - no chained handlers
            const handler: ICommandHandler = this.attemptHandlerLoad(response, this.definition.handler);
            if (handler == null) {
                // if the handler load failed
                return this.finishResponse(response);
            }

            const handlerParms: IHandlerParameters = {
                response,
                profiles: prepared.profiles,
                arguments: prepared.args,
                positionals: prepared.args._,
                definition: this.definition,
                fullDefinition: this.fullDefinition,
                stdin: this.getStdinStream()
            };
            try {
                if (handlerParms.arguments.showInputsOnly) {
                    this.showInputsOnly(response, handlerParms);
                } else {
                    await handler.process(handlerParms);
                }
            } catch (processErr) {

                this.handleHandlerError(processErr, response, this.definition.handler);

                CliUtils.showMsgWhenDeprecated(handlerParms);

                // Return the failed response to the caller
                return this.finishResponse(response);
            }

            this.log.info(`Handler for command "${this.definition.name}" succeeded.`);
            response.succeeded();
            response.endProgressBar();

            if (PerfTiming.isEnabled) {
                // Marks point END
                timingApi.mark("END_CMD_INVOKE");
                timingApi.measure("Command executed: " + this.commandLine, "START_CMD_INVOKE", "END_CMD_INVOKE");
            }

            CliUtils.showMsgWhenDeprecated(handlerParms);

            // Return the response to the caller
            return this.finishResponse(response);

        } else if (this.definition.chainedHandlers != null) {
            // chained handlers - no single handler
            const chainedResponses: any[] = [];

            let chainedResponse: CommandResponse;

            let bufferedStdOut = Buffer.from([]);
            let bufferedStdErr = Buffer.from([]);
            this.log.debug("Attempting to invoke %d chained handlers for command: '%s'", this.definition.chainedHandlers.length,
                this.definition.name);
            for (let chainedHandlerIndex = 0; chainedHandlerIndex < this.definition.chainedHandlers.length; chainedHandlerIndex++) {
                const chainedHandler = this.definition.chainedHandlers[chainedHandlerIndex];
                this.log.debug("Loading chained handler '%s' (%d of %d)",
                    chainedHandler.handler, chainedHandlerIndex + 1, this.definition.chainedHandlers.length);
                const handler: ICommandHandler = this.attemptHandlerLoad(response, chainedHandler.handler);
                if (handler == null) {
                    // if the handler load failed
                    this.log.fatal("failed to load a chained handler! aborting chained handler sequence.");
                    return this.finishResponse(response);
                }
                this.log.debug("Constructing new response object for handler '%s': silent?: %s. json?: %s",
                    chainedHandler.handler, chainedHandler.silent + "", params.arguments[Constants.JSON_OPTION] + "");
                chainedResponse = this.constructResponseObject({
                    arguments: params.arguments,
                    silent: chainedHandler.silent,
                    responseFormat: params.arguments[Constants.JSON_OPTION] ? "json" : "default"
                });

                // make sure the new chained response preserves output
                chainedResponse.bufferStdout(bufferedStdOut);
                chainedResponse.bufferStderr(bufferedStdErr);
                try {
                    await handler.process({
                        response: chainedResponse,
                        profiles: prepared.profiles,
                        arguments: ChainedHandlerService.getArguments(
                            this.mCommandRootName,
                            this.definition.chainedHandlers,
                            chainedHandlerIndex,
                            chainedResponses,
                            prepared.args,
                            this.log
                        ),
                        positionals: prepared.args._,
                        definition: this.definition,
                        fullDefinition: this.fullDefinition,
                        stdin: this.getStdinStream(),
                        isChained: true
                    });
                    const builtResponse = chainedResponse.buildJsonResponse();
                    chainedResponses.push(builtResponse.data);
                    // save the stdout and stderr to pass to the next chained handler (if any)
                    bufferedStdOut = builtResponse.stdout;
                    bufferedStdErr = builtResponse.stderr;

                } catch (processErr) {
                    this.handleHandlerError(processErr, chainedResponse, chainedHandler.handler);

                    // Return the failed response to the caller
                    return this.finishResponse(chainedResponse);
                }
            }

            this.log.info(`Chained handlers for command "${this.definition.name}" succeeded.`);
            response.succeeded();
            response.endProgressBar();

            if (PerfTiming.isEnabled) {
                // Marks point END
                timingApi.mark("END_CMD_INVOKE");
                timingApi.measure("Command executed: " + this.commandLine, "START_CMD_INVOKE", "END_CMD_INVOKE");
            }

            // Return the response to the caller
            return this.finishResponse(chainedResponse);
        }

    }

    /**
     * Print parameters in place for --dry-run in effect
     * @private
     * @param {IHandlerParameters} commandParameters
     * @returns
     * @memberof CommandProcessor
     */
    private showInputsOnly(response: IHandlerResponseApi, commandParameters: IHandlerParameters) {

        /**
         * Determine if we should display secure values.  If the ENV variable is set to true,
         * then we will display the secure values.  If the ENV variable is set to false,
         * then we will display the non-secure values.
         *                                                             - GitHub Copilot AI
         */
        let showSecure = false;

        // ZOWE_SHOW_SECURE_ARGS
        const SECRETS_ENV = `${ImperativeConfig.instance.envVariablePrefix}${CommandProcessor.ENV_SHOW_SECURE_SUFFIX}`;
        const env = (process.env[SECRETS_ENV] || "false").toUpperCase();

        if (env === "TRUE" || env === "1") {
            showSecure = true;
        }

        // if config exists and a layer exists
        let useConfig = false;
        this.mConfig?.layers.forEach((layer) => {
            if (layer.exists) {
                useConfig = true;
            }
        });

        /**
         * Determine if Zowe V2 Config is in effect.  If it is, then we will construct
         * a Set of secure fields from its API.  If it is not, then we will construct
         * a Set of secure fields from the `ConnectionPropsForSessCfg` defaults.
         */
        const secureInputs: Set<string> =
            useConfig ?
                new Set(this.mConfig.api.secure.secureFields().map(v => v.split('.').slice(-1)[0])) :
                new Set([...LoggerUtils.CENSORED_OPTIONS, ...LoggerUtils.SECURE_PROMPT_OPTIONS]);
        interface IResolvedArgsResponse {
            commandValues?: ICommandArguments;
            profileVersion?: `v1` | `v2`;
            requiredProfiles?: string[];
            optionalProfiles?: string[];
            locations?: string[]
        }

        /**
         * Build a list of arguments that will be displayed to the user and note
         * if any are censored.
         */
        const showInputsOnly: IResolvedArgsResponse =
        {
            commandValues: {} as ICommandArguments,
            profileVersion: useConfig ? `v2` : `v1`,
        };

        let censored = false;

        // only attempt to show the input if it is in the command definition
        for (let i = 0; i < commandParameters.definition.options?.length; i++) {
            const name = commandParameters.definition.options[i].name;

            if (commandParameters.arguments[name] != null) {

                if (showSecure || !secureInputs.has(name)) {
                    showInputsOnly.commandValues[name] = commandParameters.arguments[name];
                } else {
                    showInputsOnly.commandValues[name] = LoggerUtils.CENSOR_RESPONSE;
                    censored = true;
                }
            }
        }

        /**
         * Append profile information
         */
        showInputsOnly.requiredProfiles = commandParameters.definition.profile?.required;
        showInputsOnly.optionalProfiles = commandParameters.definition.profile?.optional;
        showInputsOnly.locations = [];

        if (useConfig) {
            // showInputsOnly.paths:
            this.mConfig.mLayers.forEach((layer) => {
                if (layer.exists) {
                    showInputsOnly.locations.push(layer.path);
                }
            });
        } else {
            showInputsOnly.locations.push(nodePath.normalize(ImperativeConfig.instance.cliHome));
        }

        /**
         * Show warning if we censored output and we were not instructed to show secure values
         */
        if (censored && !showSecure) {
            response.console.errorHeader("Some inputs are not displayed");
            response.console.error(
                `Inputs below may be displayed as '${LoggerUtils.CENSOR_RESPONSE}'. ` +
                `Properties identified as secure fields are not displayed by default.\n\n` +
                `Set the environment variable ` +
                `${SECRETS_ENV} to 'true' to display secure values in plain text.\n`);
        }

        /**
         * Show the inputs
         */
        commandParameters.response.console.log(TextUtils.prettyJson(showInputsOnly).trim());
        commandParameters.response.data.setObj(showInputsOnly);

        return;
    }

    /**
     * This function outputs the final help text when a syntax validation occurs
     * in {@link CommandProcessor#invoke}
     *
     * @param params   The parameters passed to {@link CommandProcessor#invoke}
     * @param response The response object to output information to.
     */
    private invalidSyntaxNotification(params: IInvokeCommandParms, response: CommandResponse) {
        this.log.error(`Syntax for command "${this.mDefinition.name}" is invalid.`);
        response.data.setMessage("Command syntax invalid");
        response.failed();
        let finalHelp: string = "";

        // Display the first example on error
        if (this.mDefinition.examples && this.mDefinition.examples.length > 0) {
            let exampleText = TextUtils.wordWrap(`- ${this.mDefinition.examples[0].description}:\n\n`, undefined, " ");
            exampleText += `      $ ${
                this.rootCommand
            } ${
                CommandUtils.getFullCommandName(this.mDefinition, this.mFullDefinition)
            } ${
                this.mDefinition.examples[0].options
            }\n`;

            finalHelp += `\nExample:\n\n${exampleText}`;
        }

        if (params.arguments._.length > 0) {
            finalHelp += `\nUse "${this.rootCommand} ${params.arguments._.join(" ")} --help" to view command description, usage, and options.`;
        } else {
            finalHelp += `\nUse "${this.mDefinition.name} --help" to view command description, usage, and options.`;
        }
        response.console.error(finalHelp);
    }

    /**
     * Prepare for command execution. Actions such as reading stdin, auto-loading profiles, etc. will occur here before
     * the command handler is invoked.
     * @param {CommandResponse} response: The response object for command messaging.
     * @param {yargs.Arguments} commandArguments: The arguments specified on the command line.
     * @return {Promise<CommandResponse>}: Promise to fulfill when complete.
     */
    private async prepare(response: CommandResponse, commandArguments: Arguments): Promise<ICommandPrepared> {

        // Construct the imperative arguments - replacement/wrapper for Yargs to insulate handlers against any
        // changes made to Yargs
        let args: ICommandArguments = CliUtils.buildBaseArgs(commandArguments);
        this.log.trace(`Base set of arguments from Yargs parse:\n${inspect(args)}`);
        let allOpts = (this.definition.options != null) ? this.definition.options : [];
        allOpts = (this.definition.positionals != null) ? allOpts.concat(this.definition.positionals) : allOpts;
        this.log.trace(`Set of options and positionals defined on the command:\n${inspect(allOpts)}`);

        // Extract options supplied via environment variables - we must do this before we load profiles to
        // allow the user to specify the profile to load via environment variable. Then merge with already
        // supplied args from Yargs
        const envArgs = CliUtils.extractEnvForOptions(this.envVariablePrefix, allOpts);
        this.log.trace(`Arguments extracted from :\n${inspect(args)}`);
        args = CliUtils.mergeArguments(envArgs, args);
        this.log.trace(`Arguments merged :\n${inspect(args)}`);

        // Extract arguments from stdin
        this.log.trace(`Reading stdin for "${this.definition.name}" command...`);
        await SharedOptions.readStdinIfRequested(commandArguments, response, this.definition.type);

        // Build a list of all profile types - this will help us search the CLI
        // options for profiles specified by the user
        let allTypes: string[] = [];
        if (this.definition.profile != null) {
            if (this.definition.profile.required != null)
                allTypes = allTypes.concat(this.definition.profile.required);
            if (this.definition.profile.optional != null)
                allTypes = allTypes.concat(this.definition.profile.optional);
        }

        // Build an object that contains all the options loaded from config
        const fulfilled: string[] = [];
        let fromCnfg: any = {};
        if (this.mConfig != null) {
            for (const profileType of allTypes) {
                const opt = ProfileUtils.getProfileOptionAndAlias(profileType)[0];

                // If the config contains the requested profiles, then "remember"
                // that this type has been fulfilled - so that we do NOT load from
                // the traditional profile location
                let p: any = {};
                if (args[opt] != null && this.mConfig.api.profiles.exists(args[opt])) {
                    fulfilled.push(profileType);
                    p = this.mConfig.api.profiles.get(args[opt]);
                } else if (args[opt] == null &&
                    this.mConfig.properties.defaults[profileType] != null &&
                    this.mConfig.api.profiles.exists(this.mConfig.properties.defaults[profileType])) {
                    fulfilled.push(profileType);
                    p = this.mConfig.api.profiles.defaultGet(profileType);
                }
                fromCnfg = { ...p, ...fromCnfg };
            }
        }

        // Convert each property extracted from the config to the correct yargs
        // style cases for the command handler (kebab and camel)
        allOpts.forEach((opt) => {
            const cases = CliUtils.getOptionFormat(opt.name);
            const profileKebab = fromCnfg[cases.kebabCase];
            const profileCamel = fromCnfg[cases.camelCase];

            if ((profileCamel !== undefined || profileKebab !== undefined) &&
                (!Object.prototype.hasOwnProperty.call(args, cases.kebabCase) &&
                 !Object.prototype.hasOwnProperty.call(args, cases.camelCase))) {

                // If both case properties are present in the profile, use the one that matches
                // the option name explicitly
                const value = (profileKebab !== undefined && profileCamel !== undefined) ?
                    ((opt.name === cases.kebabCase) ? profileKebab : profileCamel) :
                    ((profileKebab !== undefined) ? profileKebab : profileCamel);
                const keys = CliUtils.setOptionValue(opt.name,
                    ("aliases" in opt) ? opt.aliases : [],
                    value
                );
                fromCnfg = { ...fromCnfg, ...keys };
            }
        });

        // Merge the arguments from the config into the CLI args
        this.log.trace(`Arguments extracted from the config:\n${inspect(fromCnfg)}`);
        args = CliUtils.mergeArguments(fromCnfg, args);

        // Load all profiles for the command
        this.log.trace(`Loading profiles for "${this.definition.name}" command. ` +
            `Profile definitions: ${inspect(this.definition.profile, { depth: null })}`);

        const profiles = await CommandProfileLoader.loader({
            commandDefinition: this.definition,
            profileManagerFactory: this.profileFactory
        }).loadProfiles(args);
        this.log.trace(`Profiles loaded for "${this.definition.name}" command:\n${inspect(profiles, { depth: null })}`);

        // If we have profiles listed on the command definition (the would be loaded already)
        // we can extract values from them for options arguments
        if (this.definition.profile != null) {

            // "fake out" the cli util to only populate options for profiles
            // that have not been fulfilled by the config
            const p: ICommandProfile = {
                required: [],
                optional: [],
                suppressOptions: this.definition.profile.suppressOptions
            };

            if (this.definition.profile.required)
                p.required = this.definition.profile.required.filter(type => fulfilled.indexOf(type) < 0);
            if (this.definition.profile.optional)
                p.optional = this.definition.profile.optional.filter(type => fulfilled.indexOf(type) < 0);

            const profArgs = CliUtils.getOptValueFromProfiles(profiles, p, allOpts);
            this.log.trace(`Arguments extract from the profile:\n${inspect(profArgs)}`);
            args = CliUtils.mergeArguments(profArgs, args);
        }

        // Set the default value for all options if defaultValue was specified on the command
        // definition and the option was not specified
        for (const option of allOpts) {
            if (option.defaultValue != null && args[option.name] == null && !args[Constants.DISABLE_DEFAULTS_OPTION]) {
                const defaultedArgs = CliUtils.setOptionValue(option.name,
                    ("aliases" in option) ? option.aliases : [],
                    option.defaultValue
                );
                args = CliUtils.mergeArguments(args, defaultedArgs);
            }
        }

        // Ensure that throughout this process we didn't nuke "_" or "$0"
        args.$0 = commandArguments.$0;
        args._ = commandArguments._;

        // Log for debugging
        this.log.trace(`Full argument object constructed:\n${inspect(args)}`);
        return { profiles, args };
    }

    /**
     * Internal accessor for the logger instance.
     * @readonly
     * @private
     * @type {Logger}
     * @memberof CommandProcessor
     */
    private get log(): Logger {
        return this.mLogger;
    }

    /**
     * Build the response object for the command based on the invoke parameters. The command response object is
     * passed to the handlers to allow them to perform console messages, response JSON construction, progress bars, etc.
     * @private
     * @param {IInvokeCommandParms} params
     * @returns {CommandResponse}
     * @memberof CommandProcessor
     */
    private constructResponseObject(params: IInvokeCommandParms): CommandResponse {
        this.log.trace(`Constructing response object for "${this.definition.name}" command...`);
        return new CommandResponse({
            definition: this.definition,
            args: params.arguments,
            silent: (params.silent == null) ? false : params.silent,
            responseFormat: params.responseFormat,
            stream: ImperativeConfig.instance.daemonContext?.stream
        });
    }

    /**
     * Get stdin stream for the command handler to use. In daemon mode this is
     * a stream of data received from the daemon client. Otherwise it defaults
     * to `process.stdin`.
     * @returns Readable stream containing stdin data
     */
    private getStdinStream(): stream.Readable {
        return this.mDaemonContext?.stdinStream || process.stdin;
    }

    /**
     * Attempt to load a handler
     * @param {CommandResponse} response - command response to use to log errors in case of failure
     * @param {string} handlerPath - the specified path to the handler, we will attempt to load this
     * @returns {ICommandHandler}
     */
    private attemptHandlerLoad(response: CommandResponse, handlerPath: string): ICommandHandler {
        try {
            this.log.info(`Requiring handler "${handlerPath}" for command "${handlerPath}"...`);
            const commandHandler: ICommandHandlerRequire = require(handlerPath);
            const handler = new commandHandler.default();
            this.log.info(`Handler "${handlerPath}" for command "${this.definition.name}" successfully loaded/required.`);
            return handler;
        } catch (handlerErr) {
            this.log.error(`Failed to load/require handler "${handlerPath}" for command "${this.definition.name}".`);
            this.log.error(`Error details: ${handlerErr.message}`);
            this.log.error("Diagnostic information:\n" +
                "Platform: '%s', Architecture: '%s', Process.argv: '%s'\n" +
                "Environmental variables: '%s'",
            os.platform(), os.arch(), process.argv.join(" "),
            JSON.stringify(process.env, null, 2));
            const errorMessage: string = TextUtils.formatMessage(couldNotInstantiateCommandHandler.message, {
                commandHandler: nodePath.normalize(handlerPath) || "\"undefined or not specified\"",
                definitionName: this.definition.name
            });
            response.failed();
            response.console.errorHeader("Handler Instantiation Failed");
            response.console.error(errorMessage);
            response.data.setMessage(errorMessage);
            response.console.errorHeader("Error Details");
            response.console.error(handlerErr.message);
            response.setError({
                msg: errorMessage,
                additionalDetails: handlerErr.message
            });
            return undefined;
        }
    }

    /**
     * Finish the response by building the response object and optionally outputting the JSON response depending on the
     * modes selected.
     * @private
     * @param {CommandResponse} response
     * @returns {ICommandResponse}
     * @memberof CommandProcessor
     */
    private finishResponse(response: CommandResponse): ICommandResponse {
        const json: ICommandResponse = response.buildJsonResponse();
        if (!response.silent) {
            switch (response.responseFormat) {
                case "json":
                    response.writeJsonResponse();
                    break;
                case "default":
                // Do nothing - already written along the way
                    break;
                default:
                    throw new ImperativeError({
                        msg: `${CommandProcessor.ERROR_TAG} ` +
                            `The response format specified ("${response.responseFormat}") is not valid.`
                    });
            }
        }
        this.log.info(`Command "${this.definition.name}" completed with success flag: "${json.success}"`);
        this.log.trace(`Command "${this.definition.name}" finished. Response object:\n${inspect(json, { depth: null })}`);
        response.endStream();
        return json;
    }

    /**
     * Respond to an error encountered when invoking a command handler
     * @param {Error | string} handlerErr - the error that was encountered
     * @param {CommandResponse} response - a response object to print error messages to
     * @param {string}  handlerPath - path to the handler with which an error was encountered
     */
    private handleHandlerError(handlerErr: Error | string, response: CommandResponse, handlerPath: string): void {
        // Mark the command as failed
        this.log.error(`Handler for command "${this.definition.name}" failed.`);

        response.failed();
        response.endProgressBar();

        this.log.error("Diagnostic information:\n" +
            "Platform: '%s', Architecture: '%s', Process.argv: '%s'\n" +
            "Node versions: '%s'" +
            "Environmental variables: '%s'",
        os.platform(), os.arch(), process.argv.join(" "),
        JSON.stringify(process.versions, null, 2),
        JSON.stringify(process.env, null, 2));

        // If this is an instance of an imperative error, then we are good to go and can formulate the response.
        // If it is an Error object, then something truly unexpected occurred in the handler.
        // If there is no error response (or something else), then the command was rejected with the reject method.
        if (handlerErr instanceof ImperativeError) {
            this.log.error(`Handler for ${this.mDefinition.name} rejected by thrown ImperativeError.`);
            response.setError(handlerErr.details);
            response.console.errorHeader("Command Error");
            response.console.error(Buffer.from(handlerErr.message + "\n"));
            if ((handlerErr as ImperativeError).details.additionalDetails != null
                && typeof (handlerErr as ImperativeError).details.additionalDetails === "string") {
                response.console.errorHeader("Error Details");
                response.console.error((handlerErr as ImperativeError).details.additionalDetails);
            }
            response.data.setMessage(handlerErr.message);
        } else if (handlerErr instanceof Error) {
            this.log.error(`Handler for ${this.mDefinition.name} rejected by unhandled exception.`);
            response.setError({ msg: handlerErr.message, stack: handlerErr.stack });
            response.data.setMessage(unexpectedCommandError.message + ": " + handlerErr.message);
            this.log.error(`An error was thrown during command execution of "${this.definition.name}". Error Details: ${handlerErr.message}`);
            response.console.errorHeader(unexpectedCommandError.message);
            response.console.error(`Please review the message and stack below.\n` +
                `Contact the creator of handler:\n` +
                `"${handlerPath}"`);

            // Print the message if present
            response.console.errorHeader("Message");
            if (handlerErr.message) {
                response.console.error(handlerErr.message);
            } else {
                response.console.error("No message present in the error.");
            }

            // Print the stack if present
            response.console.errorHeader("Stack");
            if (handlerErr.stack) {
                response.console.error(handlerErr.stack);
                this.log.error("Error stack: " + handlerErr.stack);
            } else {
                response.console.error("No error stack present in the error.");
            }
        } else if (typeof handlerErr === "string") {
            this.log.error(`The handler rejected (or threw an error) and the response was of type string: ${handlerErr}`);
            response.console.errorHeader("Command Error");
            response.console.error(handlerErr);
            response.data.setMessage(handlerErr);
            response.setError({ msg: handlerErr });
        } else if (handlerErr == null) {
            this.log.error("The handler rejected the promise with no message or error.");
            response.data.setMessage("Command failed");
            response.setError({ msg: "Command Failed" });
        } else {
            this.log.error("The handler rejected the promise via some means other than " +
                "throwing an Error/ImperativeError or rejecting the promise with a string/nothing.");
            response.console.errorHeader(unexpectedCommandError.message);
            response.console.error("The command indicated failure through an unexpected means.");
            response.console.error(`Contact the creator of handler:`);
            response.console.error(`"${handlerPath}"`);
            response.data.setObj(handlerErr);
        }
    }
}<|MERGE_RESOLUTION|>--- conflicted
+++ resolved
@@ -44,12 +44,8 @@
 import { WebHelpManager } from "./help/WebHelpManager";
 import { ICommandProfile } from "./doc/profiles/definition/ICommandProfile";
 import { Config } from "../../config/src/Config";
-<<<<<<< HEAD
-import { IDaemonResponse } from "../../utilities/src/doc/IDaemonResponse";
+import { IDaemonContext } from "../../imperative/src/doc/IDaemonContext";
 import { IHandlerResponseApi } from "../..";
-=======
-import { IDaemonContext } from "../../imperative/src/doc/IDaemonContext";
->>>>>>> 360b2b4a
 
 /**
  * The command processor for imperative - accepts the command definition for the command being issued (and a pre-built)

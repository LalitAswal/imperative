--- conflicted
+++ resolved
@@ -45,26 +45,18 @@
         return false;  // Don't match root node
     }
 
-<<<<<<< HEAD
+    // Strip off ".html" to get full command name
+    const fullCmd: string = node.id.slice(0, -5).replace(/_/g, " ");
+
     // Do fuzzy search that allows space or no char to be substituted for hyphen
-    const fullCmd: string = node.id.slice(0, -5).replace(/_/g, " ");
     for (const haystack of [fullCmd, fullCmd.replace(/-/g, " "), fullCmd.replace(/-/g, "")]) {
         for (const needle of searchStrList) {
-            const matchIndex: number = haystack.indexOf(needle);
-            if (matchIndex !== -1) {
+            const matchIndex: number = haystack.lastIndexOf(needle);
+            if (matchIndex !== -1) {  // A search string was matched
                 if (isFlattened || (haystack.indexOf(" ", matchIndex + needle.length) === -1)) {
+                    // Don't match node if text that matches is only in label of parent node
                     return true;
                 }
-=======
-    // Strip off ".html" to get full command name
-    const fullCmd: string = node.id.slice(0, -5).replace(/_/g, " ");
-    for (const searchStr of searchStrList) {
-        const matchIndex: number = fullCmd.lastIndexOf(searchStr);
-        if (matchIndex !== -1) {  // A search string was matched
-            if (isFlattened || (fullCmd.indexOf(" ", matchIndex + searchStr.length) === -1)) {
-                // Don't match node if text that matches is only in label of parent node
-                return true;
->>>>>>> 33538f0b
             }
         }
     }
